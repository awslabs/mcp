--- conflicted
+++ resolved
@@ -209,15 +209,6 @@
         "is_secret": false
       }
     ],
-<<<<<<< HEAD
-    "src/dynamodb-mcp-server/awslabs/dynamodb_mcp_server/server.py": [
-      {
-        "type": "Secret Keyword",
-        "filename": "src/dynamodb-mcp-server/awslabs/dynamodb_mcp_server/server.py",
-        "hashed_secret": "5b0e215d40482ee1a51aebe9a3d0d603503f1531",
-        "is_verified": false,
-        "line_number": 316
-=======
     "src/dynamodb-mcp-server/README.md": [
       {
         "type": "Secret Keyword",
@@ -236,7 +227,6 @@
         "is_verified": false,
         "line_number": 103,
         "is_secret": false
->>>>>>> fae03154
       }
     ],
     "src/dynamodb-mcp-server/tests/test_dynamodb_server.py": [
@@ -245,12 +235,8 @@
         "filename": "src/dynamodb-mcp-server/tests/test_dynamodb_server.py",
         "hashed_secret": "fe1bae27cb7c1fb823f496f286e78f1d2ae87734",
         "is_verified": false,
-<<<<<<< HEAD
-        "line_number": 943
-=======
         "line_number": 65,
         "is_secret": false
->>>>>>> fae03154
       }
     ],
     "src/dynamodb-mcp-server/tests/test_source_db_integration.py": [
@@ -259,9 +245,6 @@
         "filename": "src/dynamodb-mcp-server/tests/test_source_db_integration.py",
         "hashed_secret": "fe1bae27cb7c1fb823f496f286e78f1d2ae87734",
         "is_verified": false,
-<<<<<<< HEAD
-        "line_number": 14
-=======
         "line_number": 19,
         "is_secret": false
       },
@@ -272,7 +255,6 @@
         "is_verified": false,
         "line_number": 286,
         "is_secret": false
->>>>>>> fae03154
       }
     ],
     "src/ecs-mcp-server/tests/conftest.py": [
@@ -878,9 +860,5 @@
       }
     ]
   },
-<<<<<<< HEAD
-  "generated_at": "2025-10-01T01:07:24Z"
-=======
   "generated_at": "2025-10-10T17:27:08Z"
->>>>>>> fae03154
 }