--- conflicted
+++ resolved
@@ -191,24 +191,6 @@
         "is_secret": false
       }
     ],
-    "src/cloudwatch-mcp-server/awslabs/cloudwatch_mcp_server/cloudwatch_metrics/data/metric_metadata.json": [
-      {
-        "type": "Base64 High Entropy String",
-        "filename": "src/cloudwatch-mcp-server/awslabs/cloudwatch_mcp_server/cloudwatch_metrics/data/metric_metadata.json",
-        "hashed_secret": "9144def702a83271c0261ecce3dfebb8421d5f03",
-        "is_verified": false,
-        "line_number": 221,
-        "is_secret": false
-      },
-      {
-        "type": "Base64 High Entropy String",
-        "filename": "src/cloudwatch-mcp-server/awslabs/cloudwatch_mcp_server/cloudwatch_metrics/data/metric_metadata.json",
-        "hashed_secret": "f30900a28a84a2969df7af69485b1c0cca5c5b6e",
-        "is_verified": false,
-        "line_number": 248,
-        "is_secret": false
-      }
-    ],
     "src/ecs-mcp-server/tests/conftest.py": [
       {
         "type": "Base64 High Entropy String",
@@ -750,9 +732,5 @@
       }
     ]
   },
-<<<<<<< HEAD
-  "generated_at": "2025-07-03T06:19:26Z"
-=======
   "generated_at": "2025-07-04T15:04:40Z"
->>>>>>> 6a964506
 }