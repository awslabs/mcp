{
  "version": "1.5.0",
  "plugins_used": [
    {
      "name": "ArtifactoryDetector"
    },
    {
      "name": "AWSKeyDetector"
    },
    {
      "name": "AzureStorageKeyDetector"
    },
    {
      "name": "Base64HighEntropyString",
      "limit": 4.5
    },
    {
      "name": "BasicAuthDetector"
    },
    {
      "name": "CloudantDetector"
    },
    {
      "name": "DiscordBotTokenDetector"
    },
    {
      "name": "GitHubTokenDetector"
    },
    {
      "name": "GitLabTokenDetector"
    },
    {
      "name": "HexHighEntropyString",
      "limit": 3.0
    },
    {
      "name": "IbmCloudIamDetector"
    },
    {
      "name": "IbmCosHmacDetector"
    },
    {
      "name": "IPPublicDetector"
    },
    {
      "name": "JwtTokenDetector"
    },
    {
      "name": "KeywordDetector",
      "keyword_exclude": ""
    },
    {
      "name": "MailchimpDetector"
    },
    {
      "name": "NpmDetector"
    },
    {
      "name": "OpenAIDetector"
    },
    {
      "name": "PrivateKeyDetector"
    },
    {
      "name": "PypiTokenDetector"
    },
    {
      "name": "SendGridDetector"
    },
    {
      "name": "SlackDetector"
    },
    {
      "name": "SoftlayerDetector"
    },
    {
      "name": "SquareOAuthDetector"
    },
    {
      "name": "StripeDetector"
    },
    {
      "name": "TelegramBotTokenDetector"
    },
    {
      "name": "TwilioKeyDetector"
    }
  ],
  "filters_used": [
    {
      "path": "detect_secrets.filters.allowlist.is_line_allowlisted"
    },
    {
      "path": "detect_secrets.filters.common.is_baseline_file",
      "filename": ".secrets.baseline"
    },
    {
      "path": "detect_secrets.filters.common.is_ignored_due_to_verification_policies",
      "min_level": 2
    },
    {
      "path": "detect_secrets.filters.heuristic.is_indirect_reference"
    },
    {
      "path": "detect_secrets.filters.heuristic.is_likely_id_string"
    },
    {
      "path": "detect_secrets.filters.heuristic.is_lock_file"
    },
    {
      "path": "detect_secrets.filters.heuristic.is_not_alphanumeric_string"
    },
    {
      "path": "detect_secrets.filters.heuristic.is_potential_uuid"
    },
    {
      "path": "detect_secrets.filters.heuristic.is_prefixed_with_dollar_sign"
    },
    {
      "path": "detect_secrets.filters.heuristic.is_sequential_string"
    },
    {
      "path": "detect_secrets.filters.heuristic.is_swagger_file"
    },
    {
      "path": "detect_secrets.filters.heuristic.is_templated_secret"
    }
  ],
  "results": {
    "src/aws-iac-mcp-server/README.md": [
      {
        "type": "Base64 High Entropy String",
        "filename": "src/aws-iac-mcp-server/README.md",
        "hashed_secret": "df99ad98cabfe1616640820bcfb345ef5b10077f",
        "is_verified": false,
        "line_number": 140,
        "is_secret": false
      }
    ],
    "src/aws-location-mcp-server/README.md": [
      {
        "type": "Secret Keyword",
        "filename": "src/aws-location-mcp-server/README.md",
        "hashed_secret": "7bb36f8b509c11e4841b8bbae032473d2e6532d1",
        "is_verified": false,
        "line_number": 97,
        "is_secret": false
      }
    ],
    "src/aws-location-mcp-server/tests/test_server.py": [
      {
        "type": "AWS Access Key",
        "filename": "src/aws-location-mcp-server/tests/test_server.py",
        "hashed_secret": "d70eab08607a4d05faa2d0d6647206599e9abc65",
        "is_verified": false,
        "line_number": 1035,
        "is_secret": false
      },
      {
        "type": "Base64 High Entropy String",
        "filename": "src/aws-location-mcp-server/tests/test_server.py",
        "hashed_secret": "d70eab08607a4d05faa2d0d6647206599e9abc65",
        "is_verified": false,
        "line_number": 1035,
        "is_secret": false
      },
      {
        "type": "Secret Keyword",
        "filename": "src/aws-location-mcp-server/tests/test_server.py",
        "hashed_secret": "d70eab08607a4d05faa2d0d6647206599e9abc65",
        "is_verified": false,
        "line_number": 1048,
        "is_secret": false
      },
      {
        "type": "Base64 High Entropy String",
        "filename": "src/aws-location-mcp-server/tests/test_server.py",
        "hashed_secret": "69c387bb0ba8f401f58a50ee1fa086d77185947f",
        "is_verified": false,
        "line_number": 1265,
        "is_secret": false
      }
    ],
    "src/bedrock-kb-retrieval-mcp-server/README.md": [
      {
        "type": "Base64 High Entropy String",
        "filename": "src/bedrock-kb-retrieval-mcp-server/README.md",
        "hashed_secret": "057903c2553b3682d069157a6e8ae538eab79250",
        "is_verified": false,
        "line_number": 154,
        "is_secret": false
      }
    ],
    "src/cloudwatch-mcp-server/awslabs/cloudwatch_mcp_server/cloudwatch_metrics/data/metric_metadata.json": [
      {
        "type": "Base64 High Entropy String",
        "filename": "src/cloudwatch-mcp-server/awslabs/cloudwatch_mcp_server/cloudwatch_metrics/data/metric_metadata.json",
        "hashed_secret": "9144def702a83271c0261ecce3dfebb8421d5f03",
        "is_verified": false,
        "line_number": 221,
        "is_secret": false
      },
      {
        "type": "Base64 High Entropy String",
        "filename": "src/cloudwatch-mcp-server/awslabs/cloudwatch_mcp_server/cloudwatch_metrics/data/metric_metadata.json",
        "hashed_secret": "f30900a28a84a2969df7af69485b1c0cca5c5b6e",
        "is_verified": false,
        "line_number": 248,
        "is_secret": false
      }
    ],
    "src/dynamodb-mcp-server/README.md": [
      {
        "type": "Secret Keyword",
        "filename": "src/dynamodb-mcp-server/README.md",
        "hashed_secret": "37b5ecd16fe6c599c85077c7992427df62b2ab71",
        "is_verified": false,
        "line_number": 200,
        "is_secret": false
      }
    ],
    "src/dynamodb-mcp-server/awslabs/dynamodb_mcp_server/database_analyzers.py": [
      {
        "type": "Secret Keyword",
        "filename": "src/dynamodb-mcp-server/awslabs/dynamodb_mcp_server/database_analyzers.py",
        "hashed_secret": "38a2bae6275b4d868c488758d213827833cd8570",
        "is_verified": false,
        "line_number": 107,
        "is_secret": false
      }
    ],
    "src/dynamodb-mcp-server/tests/test_dynamodb_server.py": [
      {
        "type": "Secret Keyword",
        "filename": "src/dynamodb-mcp-server/tests/test_dynamodb_server.py",
        "hashed_secret": "fe1bae27cb7c1fb823f496f286e78f1d2ae87734",
        "is_verified": false,
        "line_number": 71,
        "is_secret": false
      }
    ],
    "src/dynamodb-mcp-server/tests/test_source_db_integration.py": [
      {
        "type": "Secret Keyword",
        "filename": "src/dynamodb-mcp-server/tests/test_source_db_integration.py",
        "hashed_secret": "fe1bae27cb7c1fb823f496f286e78f1d2ae87734",
        "is_verified": false,
        "line_number": 18,
        "is_secret": false
      },
      {
        "type": "Secret Keyword",
        "filename": "src/dynamodb-mcp-server/tests/test_source_db_integration.py",
        "hashed_secret": "a94a8fe5ccb19ba61c4c0873d391e987982fbbd3",
        "is_verified": false,
        "line_number": 292,
        "is_secret": false
      }
    ],
    "src/ecs-mcp-server/tests/conftest.py": [
      {
        "type": "Base64 High Entropy String",
        "filename": "src/ecs-mcp-server/tests/conftest.py",
        "hashed_secret": "339243a1a3f2911a960d37ec48dbcb59b36b30ca",
        "is_verified": false,
        "line_number": 52,
        "is_secret": false
      }
    ],
    "src/ecs-mcp-server/tests/llm_testing/scenarios/03_task_exit_failure/04_evaluation.md": [
      {
        "type": "Basic Auth Credentials",
        "filename": "src/ecs-mcp-server/tests/llm_testing/scenarios/03_task_exit_failure/04_evaluation.md",
        "hashed_secret": "5baa61e4c9b93f3f0682250b6cf8331b7ee68fd8",
        "is_verified": false,
        "line_number": 51,
        "is_secret": false
      }
    ],
    "src/ecs-mcp-server/tests/unit/test_aws_role_utils.py": [
      {
        "type": "Secret Keyword",
        "filename": "src/ecs-mcp-server/tests/unit/test_aws_role_utils.py",
        "hashed_secret": "d4e0e04792fd434b5dc9c4155c178f66edcf4ed3",
        "is_verified": false,
        "line_number": 29,
        "is_secret": false
      }
    ],
    "src/ecs-mcp-server/tests/unit/test_security_integration.py": [
      {
        "type": "AWS Access Key",
        "filename": "src/ecs-mcp-server/tests/unit/test_security_integration.py",
        "hashed_secret": "25910f981e85ca04baf359199dd0bd4a3ae738b6",
        "is_verified": false,
        "line_number": 35,
        "is_secret": false
      },
      {
        "type": "Secret Keyword",
        "filename": "src/ecs-mcp-server/tests/unit/test_security_integration.py",
        "hashed_secret": "23dcac7287507847a7a0585ca473eae30935b745",
        "is_verified": false,
        "line_number": 78,
        "is_secret": false
      }
    ],
    "src/ecs-mcp-server/tests/unit/utils/test_response_sanitization.py": [
      {
        "type": "AWS Access Key",
        "filename": "src/ecs-mcp-server/tests/unit/utils/test_response_sanitization.py",
        "hashed_secret": "25910f981e85ca04baf359199dd0bd4a3ae738b6",
        "is_verified": false,
        "line_number": 14,
        "is_secret": false
      },
      {
        "type": "Base64 High Entropy String",
        "filename": "src/ecs-mcp-server/tests/unit/utils/test_response_sanitization.py",
        "hashed_secret": "d70eab08607a4d05faa2d0d6647206599e9abc65",
        "is_verified": false,
        "line_number": 22,
        "is_secret": false
      },
      {
        "type": "Secret Keyword",
        "filename": "src/ecs-mcp-server/tests/unit/utils/test_response_sanitization.py",
        "hashed_secret": "d70eab08607a4d05faa2d0d6647206599e9abc65",
        "is_verified": false,
        "line_number": 43,
        "is_secret": false
      },
      {
        "type": "Secret Keyword",
        "filename": "src/ecs-mcp-server/tests/unit/utils/test_response_sanitization.py",
        "hashed_secret": "17ae68b6863ae52dfe203ab82e16128fcff35dcf",
        "is_verified": false,
        "line_number": 44,
        "is_secret": false
      }
    ],
    "src/lambda-tool-mcp-server/README.md": [
      {
        "type": "Base64 High Entropy String",
        "filename": "src/lambda-tool-mcp-server/README.md",
        "hashed_secret": "4fffa7f7518f07c586de5177529075a6d3342217",
        "is_verified": false,
        "line_number": 116,
        "is_secret": false
      },
      {
        "type": "Base64 High Entropy String",
        "filename": "src/lambda-tool-mcp-server/README.md",
        "hashed_secret": "c6ce21ba5ab23f5341ae81526aac3b3e2bb563c1",
        "is_verified": false,
        "line_number": 120,
        "is_secret": false
      },
      {
        "type": "Base64 High Entropy String",
        "filename": "src/lambda-tool-mcp-server/README.md",
        "hashed_secret": "e165198ad0e2e86c9b659616908219a13fc57d5a",
        "is_verified": false,
        "line_number": 122,
        "is_secret": false
      },
      {
        "type": "Base64 High Entropy String",
        "filename": "src/lambda-tool-mcp-server/README.md",
        "hashed_secret": "e153368a9e7c7d9209271bd599432af837868544",
        "is_verified": false,
        "line_number": 124,
        "is_secret": false
      }
    ],
    "src/mysql-mcp-server/tests/test_asyncmy_pool_connection.py": [
      {
        "type": "Secret Keyword",
        "filename": "src/mysql-mcp-server/tests/test_asyncmy_pool_connection.py",
        "hashed_secret": "7404bf53050fa8be3cc3bd5f71500c90af110a46",
        "is_verified": false,
        "line_number": 64,
        "is_secret": false
      },
      {
        "type": "Secret Keyword",
        "filename": "src/mysql-mcp-server/tests/test_asyncmy_pool_connection.py",
        "hashed_secret": "206c80413b9a96c1312cc346b7d2517b84463edd",
        "is_verified": false,
        "line_number": 238,
        "is_secret": false
      }
    ],
    "src/mysql-mcp-server/tests/test_db_connection_singleton.py": [
      {
        "type": "Secret Keyword",
        "filename": "src/mysql-mcp-server/tests/test_db_connection_singleton.py",
        "hashed_secret": "09a88cbc59e589d8595fed71916c373b18fdcab1",
        "is_verified": false,
        "line_number": 40,
        "is_secret": false
      },
      {
        "type": "Secret Keyword",
        "filename": "src/mysql-mcp-server/tests/test_db_connection_singleton.py",
        "hashed_secret": "a94a8fe5ccb19ba61c4c0873d391e987982fbbd3",
        "is_verified": false,
        "line_number": 120,
        "is_secret": false
      }
    ],
    "src/mysql-mcp-server/tests/test_rds_data_api_connection.py": [
      {
        "type": "Secret Keyword",
        "filename": "src/mysql-mcp-server/tests/test_rds_data_api_connection.py",
        "hashed_secret": "e5e9fa1ba31ecd1ae84f75caaa474f3a663f05f4",
        "is_verified": false,
        "line_number": 29,
        "is_secret": false
      }
    ],
    "src/openapi-mcp-server/AUTHENTICATION.md": [
      {
        "type": "Secret Keyword",
        "filename": "src/openapi-mcp-server/AUTHENTICATION.md",
        "hashed_secret": "9d4e1e23bd5b727046a9e3b4b7db57bd8d6ee684",
        "is_verified": false,
        "line_number": 60,
        "is_secret": false
      },
      {
        "type": "Secret Keyword",
        "filename": "src/openapi-mcp-server/AUTHENTICATION.md",
        "hashed_secret": "6d9c68c603e465077bdd49c62347fe54717f83a3",
        "is_verified": false,
        "line_number": 72,
        "is_secret": false
      },
      {
        "type": "Secret Keyword",
        "filename": "src/openapi-mcp-server/AUTHENTICATION.md",
        "hashed_secret": "27b924db06a28cc755fb07c54f0fddc30659fe4d",
        "is_verified": false,
        "line_number": 73,
        "is_secret": false
      },
      {
        "type": "Secret Keyword",
        "filename": "src/openapi-mcp-server/AUTHENTICATION.md",
        "hashed_secret": "594fd1615a341c77829e83ed988f137e1ba96231",
        "is_verified": false,
        "line_number": 74,
        "is_secret": false
      },
      {
        "type": "Secret Keyword",
        "filename": "src/openapi-mcp-server/AUTHENTICATION.md",
        "hashed_secret": "5baa61e4c9b93f3f0682250b6cf8331b7ee68fd8",
        "is_verified": false,
        "line_number": 94,
        "is_secret": false
      },
      {
        "type": "Secret Keyword",
        "filename": "src/openapi-mcp-server/AUTHENTICATION.md",
        "hashed_secret": "4828aeee87a0527949cb106d4c50ae10fd333cef",
        "is_verified": false,
        "line_number": 115,
        "is_secret": false
      },
      {
        "type": "Secret Keyword",
        "filename": "src/openapi-mcp-server/AUTHENTICATION.md",
        "hashed_secret": "c303df00cd0a72b21c62900b758b06fc541664ce",
        "is_verified": false,
        "line_number": 176,
        "is_secret": false
      }
    ],
    "src/openapi-mcp-server/DEPLOYMENT.md": [
      {
        "type": "Secret Keyword",
        "filename": "src/openapi-mcp-server/DEPLOYMENT.md",
        "hashed_secret": "1e3667aaaaa887721550cf5cc8a0c5c5760810ed",
        "is_verified": false,
        "line_number": 67,
        "is_secret": false
      },
      {
        "type": "Secret Keyword",
        "filename": "src/openapi-mcp-server/DEPLOYMENT.md",
        "hashed_secret": "27b924db06a28cc755fb07c54f0fddc30659fe4d",
        "is_verified": false,
        "line_number": 68,
        "is_secret": false
      },
      {
        "type": "Secret Keyword",
        "filename": "src/openapi-mcp-server/DEPLOYMENT.md",
        "hashed_secret": "594fd1615a341c77829e83ed988f137e1ba96231",
        "is_verified": false,
        "line_number": 69,
        "is_secret": false
      }
    ],
    "src/openapi-mcp-server/README.md": [
      {
        "type": "Secret Keyword",
        "filename": "src/openapi-mcp-server/README.md",
        "hashed_secret": "27b924db06a28cc755fb07c54f0fddc30659fe4d",
        "is_verified": false,
        "line_number": 233,
        "is_secret": false
      },
      {
        "type": "Secret Keyword",
        "filename": "src/openapi-mcp-server/README.md",
        "hashed_secret": "594fd1615a341c77829e83ed988f137e1ba96231",
        "is_verified": false,
        "line_number": 234,
        "is_secret": false
      }
    ],
    "src/openapi-mcp-server/awslabs/openapi_mcp_server/auth/api_key_auth.py": [
      {
        "type": "Secret Keyword",
        "filename": "src/openapi-mcp-server/awslabs/openapi_mcp_server/auth/api_key_auth.py",
        "hashed_secret": "594fd1615a341c77829e83ed988f137e1ba96231",
        "is_verified": false,
        "line_number": 99,
        "is_secret": false
      },
      {
        "type": "Secret Keyword",
        "filename": "src/openapi-mcp-server/awslabs/openapi_mcp_server/auth/api_key_auth.py",
        "hashed_secret": "7cd9148ec5a552dbf68de5a6debcf8e4d974db72",
        "is_verified": false,
        "line_number": 101,
        "is_secret": false
      },
      {
        "type": "Secret Keyword",
        "filename": "src/openapi-mcp-server/awslabs/openapi_mcp_server/auth/api_key_auth.py",
        "hashed_secret": "59c826fc854197cbd4d1083bce8fc00d0761e8b3",
        "is_verified": false,
        "line_number": 103,
        "is_secret": false
      }
    ],
    "src/openapi-mcp-server/tests/api/test_config.py": [
      {
        "type": "Secret Keyword",
        "filename": "src/openapi-mcp-server/tests/api/test_config.py",
        "hashed_secret": "9d4e1e23bd5b727046a9e3b4b7db57bd8d6ee684",
        "is_verified": false,
        "line_number": 41,
        "is_secret": false
      },
      {
        "type": "Secret Keyword",
        "filename": "src/openapi-mcp-server/tests/api/test_config.py",
        "hashed_secret": "d4c3d66fd0c38547a3c7a4c6bdc29c36911bc030",
        "is_verified": false,
        "line_number": 71,
        "is_secret": false
      },
      {
        "type": "Secret Keyword",
        "filename": "src/openapi-mcp-server/tests/api/test_config.py",
        "hashed_secret": "27b924db06a28cc755fb07c54f0fddc30659fe4d",
        "is_verified": false,
        "line_number": 72,
        "is_secret": false
      },
      {
        "type": "Secret Keyword",
        "filename": "src/openapi-mcp-server/tests/api/test_config.py",
        "hashed_secret": "594fd1615a341c77829e83ed988f137e1ba96231",
        "is_verified": false,
        "line_number": 73,
        "is_secret": false
      },
      {
        "type": "Secret Keyword",
        "filename": "src/openapi-mcp-server/tests/api/test_config.py",
        "hashed_secret": "2e7a7ee14caebf378fc32d6cf6f557f347c96773",
        "is_verified": false,
        "line_number": 139,
        "is_secret": false
      },
      {
        "type": "Secret Keyword",
        "filename": "src/openapi-mcp-server/tests/api/test_config.py",
        "hashed_secret": "1729ff40b32856faf1cb1d6dc23a5452eccd272c",
        "is_verified": false,
        "line_number": 140,
        "is_secret": false
      },
      {
        "type": "Secret Keyword",
        "filename": "src/openapi-mcp-server/tests/api/test_config.py",
        "hashed_secret": "da944ba0e0984f05a9bd924db56f8b610335c3b7",
        "is_verified": false,
        "line_number": 170,
        "is_secret": false
      }
    ],
    "src/openapi-mcp-server/tests/auth/test_api_key_auth.py": [
      {
        "type": "Secret Keyword",
        "filename": "src/openapi-mcp-server/tests/auth/test_api_key_auth.py",
        "hashed_secret": "767ef7376d44bb6e52b390ddcd12c1cb1b3902a4",
        "is_verified": false,
        "line_number": 34,
        "is_secret": false
      },
      {
        "type": "Secret Keyword",
        "filename": "src/openapi-mcp-server/tests/auth/test_api_key_auth.py",
        "hashed_secret": "27b924db06a28cc755fb07c54f0fddc30659fe4d",
        "is_verified": false,
        "line_number": 35,
        "is_secret": false
      },
      {
        "type": "Secret Keyword",
        "filename": "src/openapi-mcp-server/tests/auth/test_api_key_auth.py",
        "hashed_secret": "594fd1615a341c77829e83ed988f137e1ba96231",
        "is_verified": false,
        "line_number": 36,
        "is_secret": false
      },
      {
        "type": "Secret Keyword",
        "filename": "src/openapi-mcp-server/tests/auth/test_api_key_auth.py",
        "hashed_secret": "81f344a7686a80b4c5293e8fdc0b0160c82c06a8",
        "is_verified": false,
        "line_number": 74,
        "is_secret": false
      },
      {
        "type": "Secret Keyword",
        "filename": "src/openapi-mcp-server/tests/auth/test_api_key_auth.py",
        "hashed_secret": "665b1e3851eefefa3fb878654292f16597d25155",
        "is_verified": false,
        "line_number": 110,
        "is_secret": false
      },
      {
        "type": "Secret Keyword",
        "filename": "src/openapi-mcp-server/tests/auth/test_api_key_auth.py",
        "hashed_secret": "7cd9148ec5a552dbf68de5a6debcf8e4d974db72",
        "is_verified": false,
        "line_number": 111,
        "is_secret": false
      },
      {
        "type": "Secret Keyword",
        "filename": "src/openapi-mcp-server/tests/auth/test_api_key_auth.py",
        "hashed_secret": "59c826fc854197cbd4d1083bce8fc00d0761e8b3",
        "is_verified": false,
        "line_number": 132,
        "is_secret": false
      }
    ],
    "src/openapi-mcp-server/tests/auth/test_auth_protocol.py": [
      {
        "type": "Secret Keyword",
        "filename": "src/openapi-mcp-server/tests/auth/test_auth_protocol.py",
        "hashed_secret": "c7139c95c9298c5ca457688f5c1d2e11ffbecc91",
        "is_verified": false,
        "line_number": 47,
        "is_secret": false
      }
    ],
    "src/openapi-mcp-server/tests/auth/test_auth_protocol_additional.py": [
      {
        "type": "Secret Keyword",
        "filename": "src/openapi-mcp-server/tests/auth/test_auth_protocol_additional.py",
        "hashed_secret": "a62f2225bf70bfaccbc7f1ef2a397836717377de",
        "is_verified": false,
        "line_number": 25,
        "is_secret": false
      }
    ],
    "src/openapi-mcp-server/tests/auth/test_auth_protocol_boost.py": [
      {
        "type": "Secret Keyword",
        "filename": "src/openapi-mcp-server/tests/auth/test_auth_protocol_boost.py",
        "hashed_secret": "00942f4668670f34c5943cf52c7ef3139fe2b8d6",
        "is_verified": false,
        "line_number": 29,
        "is_secret": false
      }
    ],
    "src/openapi-mcp-server/tests/auth/test_auth_protocol_extended.py": [
      {
        "type": "Secret Keyword",
        "filename": "src/openapi-mcp-server/tests/auth/test_auth_protocol_extended.py",
        "hashed_secret": "c7139c95c9298c5ca457688f5c1d2e11ffbecc91",
        "is_verified": false,
        "line_number": 49,
        "is_secret": false
      }
    ],
    "src/openapi-mcp-server/tests/auth/test_auth_protocol_improved.py": [
      {
        "type": "Secret Keyword",
        "filename": "src/openapi-mcp-server/tests/auth/test_auth_protocol_improved.py",
        "hashed_secret": "a62f2225bf70bfaccbc7f1ef2a397836717377de",
        "is_verified": false,
        "line_number": 17,
        "is_secret": false
      }
    ],
    "src/openapi-mcp-server/tests/auth/test_basic_auth.py": [
      {
        "type": "Secret Keyword",
        "filename": "src/openapi-mcp-server/tests/auth/test_basic_auth.py",
        "hashed_secret": "9fb7fe1217aed442b04c0f5e43b5d5a7d3287097",
        "is_verified": false,
        "line_number": 40,
        "is_secret": false
      },
      {
        "type": "Secret Keyword",
        "filename": "src/openapi-mcp-server/tests/auth/test_basic_auth.py",
        "hashed_secret": "206c80413b9a96c1312cc346b7d2517b84463edd",
        "is_verified": false,
        "line_number": 48,
        "is_secret": false
      }
    ],
    "src/openapi-mcp-server/tests/auth/test_cognito_auth.py": [
      {
        "type": "Secret Keyword",
        "filename": "src/openapi-mcp-server/tests/auth/test_cognito_auth.py",
        "hashed_secret": "9fb7fe1217aed442b04c0f5e43b5d5a7d3287097",
        "is_verified": false,
        "line_number": 40,
        "is_secret": false
      }
    ],
    "src/openapi-mcp-server/tests/auth/test_cognito_auth_additional_coverage.py": [
      {
        "type": "Secret Keyword",
        "filename": "src/openapi-mcp-server/tests/auth/test_cognito_auth_additional_coverage.py",
        "hashed_secret": "9fb7fe1217aed442b04c0f5e43b5d5a7d3287097",
        "is_verified": false,
        "line_number": 20,
        "is_secret": false
      }
    ],
    "src/openapi-mcp-server/tests/auth/test_cognito_auth_client_credentials.py": [
      {
        "type": "Secret Keyword",
        "filename": "src/openapi-mcp-server/tests/auth/test_cognito_auth_client_credentials.py",
        "hashed_secret": "1089adfb1f11b95df31344030507912b5abdf57a",
        "is_verified": false,
        "line_number": 23,
        "is_secret": false
      },
      {
        "type": "Secret Keyword",
        "filename": "src/openapi-mcp-server/tests/auth/test_cognito_auth_client_credentials.py",
        "hashed_secret": "9fb7fe1217aed442b04c0f5e43b5d5a7d3287097",
        "is_verified": false,
        "line_number": 246,
        "is_secret": false
      }
    ],
    "src/openapi-mcp-server/tests/auth/test_cognito_auth_coverage_boost.py": [
      {
        "type": "Secret Keyword",
        "filename": "src/openapi-mcp-server/tests/auth/test_cognito_auth_coverage_boost.py",
        "hashed_secret": "206c80413b9a96c1312cc346b7d2517b84463edd",
        "is_verified": false,
        "line_number": 26,
        "is_secret": false
      }
    ],
    "src/openapi-mcp-server/tests/test_server.py": [
      {
        "type": "Secret Keyword",
        "filename": "src/openapi-mcp-server/tests/test_server.py",
        "hashed_secret": "665b1e3851eefefa3fb878654292f16597d25155",
        "is_verified": false,
        "line_number": 35,
        "is_secret": false
      },
      {
        "type": "Secret Keyword",
        "filename": "src/openapi-mcp-server/tests/test_server.py",
        "hashed_secret": "594fd1615a341c77829e83ed988f137e1ba96231",
        "is_verified": false,
        "line_number": 36,
        "is_secret": false
      }
    ],
    "src/openapi-mcp-server/tests/test_server_extended.py": [
      {
        "type": "Secret Keyword",
        "filename": "src/openapi-mcp-server/tests/test_server_extended.py",
        "hashed_secret": "665b1e3851eefefa3fb878654292f16597d25155",
        "is_verified": false,
        "line_number": 35,
        "is_secret": false
      },
      {
        "type": "Secret Keyword",
        "filename": "src/openapi-mcp-server/tests/test_server_extended.py",
        "hashed_secret": "594fd1615a341c77829e83ed988f137e1ba96231",
        "is_verified": false,
        "line_number": 36,
        "is_secret": false
      }
    ],
    "src/openapi-mcp-server/tests/test_server_httpx_version.py": [
      {
        "type": "Secret Keyword",
        "filename": "src/openapi-mcp-server/tests/test_server_httpx_version.py",
        "hashed_secret": "665b1e3851eefefa3fb878654292f16597d25155",
        "is_verified": false,
        "line_number": 35,
        "is_secret": false
      },
      {
        "type": "Secret Keyword",
        "filename": "src/openapi-mcp-server/tests/test_server_httpx_version.py",
        "hashed_secret": "594fd1615a341c77829e83ed988f137e1ba96231",
        "is_verified": false,
        "line_number": 36,
        "is_secret": false
      }
    ],
    "src/openapi-mcp-server/tests/test_server_part1.py": [
      {
        "type": "Secret Keyword",
        "filename": "src/openapi-mcp-server/tests/test_server_part1.py",
        "hashed_secret": "665b1e3851eefefa3fb878654292f16597d25155",
        "is_verified": false,
        "line_number": 35,
        "is_secret": false
      },
      {
        "type": "Secret Keyword",
        "filename": "src/openapi-mcp-server/tests/test_server_part1.py",
        "hashed_secret": "594fd1615a341c77829e83ed988f137e1ba96231",
        "is_verified": false,
        "line_number": 36,
        "is_secret": false
      }
    ],
    "src/openapi-mcp-server/tests/utils/test_error_handler_extended.py": [
      {
        "type": "JSON Web Token",
        "filename": "src/openapi-mcp-server/tests/utils/test_error_handler_extended.py",
        "hashed_secret": "fd285f3002b7a5e6895e8ba882e9adc4d16f2a8e",
        "is_verified": false,
        "line_number": 35,
        "is_secret": false
      },
      {
        "type": "JSON Web Token",
        "filename": "src/openapi-mcp-server/tests/utils/test_error_handler_extended.py",
        "hashed_secret": "d6b66ddd9ea7dbe760114bfe9a97352a5e139134",
        "is_verified": false,
        "line_number": 36,
        "is_secret": false
      }
    ],
    "src/stepfunctions-tool-mcp-server/README.md": [
      {
        "type": "Base64 High Entropy String",
        "filename": "src/stepfunctions-tool-mcp-server/README.md",
        "hashed_secret": "68b12f52d73521050c76b6e9af1a76711fbe4cc7",
        "is_verified": false,
        "line_number": 116,
        "is_secret": false
      },
      {
        "type": "Base64 High Entropy String",
        "filename": "src/stepfunctions-tool-mcp-server/README.md",
        "hashed_secret": "37e89c196a8099d1961ea54d7d4b7b222bb028a2",
        "is_verified": false,
        "line_number": 122,
        "is_secret": false
      },
      {
        "type": "Base64 High Entropy String",
        "filename": "src/stepfunctions-tool-mcp-server/README.md",
        "hashed_secret": "3d1590d774b9e0a4e792edefac9cf7ec05ba6fb2",
        "is_verified": false,
        "line_number": 124,
        "is_secret": false
      }
    ],
    "src/syntheticdata-mcp-server/tests/test_constants.py": [
      {
        "type": "Secret Keyword",
        "filename": "src/syntheticdata-mcp-server/tests/test_constants.py",
        "hashed_secret": "da5bcedede3c8c32004d394af1c3e14eb05b6a45",
        "is_verified": false,
        "line_number": 13,
        "is_secret": false
      }
    ]
  },
<<<<<<< HEAD
  "generated_at": "2025-11-20T17:28:20Z"
=======
  "generated_at": "2025-11-19T20:25:54Z"
>>>>>>> 0a19cfa8
}<|MERGE_RESOLUTION|>--- conflicted
+++ resolved
@@ -906,9 +906,5 @@
       }
     ]
   },
-<<<<<<< HEAD
   "generated_at": "2025-11-20T17:28:20Z"
-=======
-  "generated_at": "2025-11-19T20:25:54Z"
->>>>>>> 0a19cfa8
 }