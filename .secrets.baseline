--- conflicted
+++ resolved
@@ -1125,9 +1125,5 @@
       }
     ]
   },
-<<<<<<< HEAD
-  "generated_at": "2025-08-08T19:23:48Z"
-=======
   "generated_at": "2025-08-14T17:41:02Z"
->>>>>>> 6be8eeb8
 }