--- conflicted
+++ resolved
@@ -896,9 +896,5 @@
       }
     ]
   },
-<<<<<<< HEAD
-  "generated_at": "2025-11-14T10:59:06Z"
-=======
   "generated_at": "2025-11-17T23:49:07Z"
->>>>>>> 6ea57e0d
 }