--- conflicted
+++ resolved
@@ -258,7 +258,6 @@
         "line_number": 14,
         "is_secret": false
       },
-<<<<<<< HEAD
       {
         "type": "Base64 High Entropy String",
         "filename": "src/ecs-mcp-server/tests/unit/utils/test_response_sanitization.py",
@@ -287,36 +286,6 @@
     "src/lambda-tool-mcp-server/README.md": [
       {
         "type": "Base64 High Entropy String",
-=======
-      {
-        "type": "Base64 High Entropy String",
-        "filename": "src/ecs-mcp-server/tests/unit/utils/test_response_sanitization.py",
-        "hashed_secret": "d70eab08607a4d05faa2d0d6647206599e9abc65",
-        "is_verified": false,
-        "line_number": 22,
-        "is_secret": false
-      },
-      {
-        "type": "Secret Keyword",
-        "filename": "src/ecs-mcp-server/tests/unit/utils/test_response_sanitization.py",
-        "hashed_secret": "d70eab08607a4d05faa2d0d6647206599e9abc65",
-        "is_verified": false,
-        "line_number": 43,
-        "is_secret": false
-      },
-      {
-        "type": "Secret Keyword",
-        "filename": "src/ecs-mcp-server/tests/unit/utils/test_response_sanitization.py",
-        "hashed_secret": "17ae68b6863ae52dfe203ab82e16128fcff35dcf",
-        "is_verified": false,
-        "line_number": 44,
-        "is_secret": false
-      }
-    ],
-    "src/lambda-tool-mcp-server/README.md": [
-      {
-        "type": "Base64 High Entropy String",
->>>>>>> 4928b9ba
         "filename": "src/lambda-tool-mcp-server/README.md",
         "hashed_secret": "4fffa7f7518f07c586de5177529075a6d3342217",
         "is_verified": false,
@@ -348,7 +317,6 @@
         "is_secret": false
       }
     ],
-<<<<<<< HEAD
     "src/openapi-mcp-server/AUTHENTICATION.md": [
       {
         "type": "Secret Keyword",
@@ -699,8 +667,6 @@
         "is_secret": false
       }
     ],
-=======
->>>>>>> 4928b9ba
     "src/stepfunctions-tool-mcp-server/README.md": [
       {
         "type": "Base64 High Entropy String",
@@ -738,9 +704,5 @@
       }
     ]
   },
-<<<<<<< HEAD
-  "generated_at": "2025-06-06T23:12:59Z"
-=======
-  "generated_at": "2025-06-05T20:40:41Z"
->>>>>>> 4928b9ba
+  "generated_at": "2025-06-07T00:32:19Z"
 }