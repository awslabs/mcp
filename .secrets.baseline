{
  "version": "1.5.0",
  "plugins_used": [
    {
      "name": "ArtifactoryDetector"
    },
    {
      "name": "AWSKeyDetector"
    },
    {
      "name": "AzureStorageKeyDetector"
    },
    {
      "name": "Base64HighEntropyString",
      "limit": 4.5
    },
    {
      "name": "BasicAuthDetector"
    },
    {
      "name": "CloudantDetector"
    },
    {
      "name": "DiscordBotTokenDetector"
    },
    {
      "name": "GitHubTokenDetector"
    },
    {
      "name": "GitLabTokenDetector"
    },
    {
      "name": "HexHighEntropyString",
      "limit": 3.0
    },
    {
      "name": "IbmCloudIamDetector"
    },
    {
      "name": "IbmCosHmacDetector"
    },
    {
      "name": "IPPublicDetector"
    },
    {
      "name": "JwtTokenDetector"
    },
    {
      "name": "KeywordDetector",
      "keyword_exclude": ""
    },
    {
      "name": "MailchimpDetector"
    },
    {
      "name": "NpmDetector"
    },
    {
      "name": "OpenAIDetector"
    },
    {
      "name": "PrivateKeyDetector"
    },
    {
      "name": "PypiTokenDetector"
    },
    {
      "name": "SendGridDetector"
    },
    {
      "name": "SlackDetector"
    },
    {
      "name": "SoftlayerDetector"
    },
    {
      "name": "SquareOAuthDetector"
    },
    {
      "name": "StripeDetector"
    },
    {
      "name": "TelegramBotTokenDetector"
    },
    {
      "name": "TwilioKeyDetector"
    }
  ],
  "filters_used": [
    {
      "path": "detect_secrets.filters.allowlist.is_line_allowlisted"
    },
    {
      "path": "detect_secrets.filters.common.is_baseline_file",
      "filename": ".secrets.baseline"
    },
    {
      "path": "detect_secrets.filters.common.is_ignored_due_to_verification_policies",
      "min_level": 2
    },
    {
      "path": "detect_secrets.filters.heuristic.is_indirect_reference"
    },
    {
      "path": "detect_secrets.filters.heuristic.is_likely_id_string"
    },
    {
      "path": "detect_secrets.filters.heuristic.is_lock_file"
    },
    {
      "path": "detect_secrets.filters.heuristic.is_not_alphanumeric_string"
    },
    {
      "path": "detect_secrets.filters.heuristic.is_potential_uuid"
    },
    {
      "path": "detect_secrets.filters.heuristic.is_prefixed_with_dollar_sign"
    },
    {
      "path": "detect_secrets.filters.heuristic.is_sequential_string"
    },
    {
      "path": "detect_secrets.filters.heuristic.is_swagger_file"
    },
    {
      "path": "detect_secrets.filters.heuristic.is_templated_secret"
    }
  ],
  "results": {
    "src/aws-location-mcp-server/README.md": [
      {
        "type": "Secret Keyword",
        "filename": "src/aws-location-mcp-server/README.md",
        "hashed_secret": "7bb36f8b509c11e4841b8bbae032473d2e6532d1",
        "is_verified": false,
        "line_number": 66,
        "is_secret": false
      }
    ],
    "src/aws-location-mcp-server/tests/test_server.py": [
      {
        "type": "AWS Access Key",
        "filename": "src/aws-location-mcp-server/tests/test_server.py",
        "hashed_secret": "d70eab08607a4d05faa2d0d6647206599e9abc65",
        "is_verified": false,
        "line_number": 950,
        "is_secret": false
      },
      {
        "type": "Base64 High Entropy String",
        "filename": "src/aws-location-mcp-server/tests/test_server.py",
        "hashed_secret": "d70eab08607a4d05faa2d0d6647206599e9abc65",
        "is_verified": false,
        "line_number": 950,
        "is_secret": false
      },
      {
        "type": "Secret Keyword",
        "filename": "src/aws-location-mcp-server/tests/test_server.py",
        "hashed_secret": "d70eab08607a4d05faa2d0d6647206599e9abc65",
        "is_verified": false,
        "line_number": 963,
        "is_secret": false
      },
      {
        "type": "Base64 High Entropy String",
        "filename": "src/aws-location-mcp-server/tests/test_server.py",
        "hashed_secret": "69c387bb0ba8f401f58a50ee1fa086d77185947f",
        "is_verified": false,
        "line_number": 1180,
        "is_secret": false
      }
    ],
    "src/aws-serverless-mcp-server/README.md": [
      {
        "type": "Secret Keyword",
        "filename": "src/aws-serverless-mcp-server/README.md",
        "hashed_secret": "7bb36f8b509c11e4841b8bbae032473d2e6532d1",
        "is_verified": false,
        "line_number": 78,
        "is_secret": false
      }
    ],
    "src/bedrock-kb-retrieval-mcp-server/README.md": [
      {
        "type": "Base64 High Entropy String",
        "filename": "src/bedrock-kb-retrieval-mcp-server/README.md",
        "hashed_secret": "057903c2553b3682d069157a6e8ae538eab79250",
        "is_verified": false,
        "line_number": 133,
        "is_secret": false
      }
    ],
    "src/ecs-mcp-server/tests/conftest.py": [
      {
        "type": "Base64 High Entropy String",
        "filename": "src/ecs-mcp-server/tests/conftest.py",
        "hashed_secret": "339243a1a3f2911a960d37ec48dbcb59b36b30ca",
        "is_verified": false,
        "line_number": 52,
        "is_secret": false
      }
    ],
    "src/ecs-mcp-server/tests/llm_testing/scenarios/03_task_exit_failure/04_evaluation.md": [
      {
        "type": "Basic Auth Credentials",
        "filename": "src/ecs-mcp-server/tests/llm_testing/scenarios/03_task_exit_failure/04_evaluation.md",
        "hashed_secret": "5baa61e4c9b93f3f0682250b6cf8331b7ee68fd8",
        "is_verified": false,
        "line_number": 51,
        "is_secret": false
      }
    ],
    "src/ecs-mcp-server/tests/unit/test_aws_role_utils.py": [
      {
        "type": "Secret Keyword",
        "filename": "src/ecs-mcp-server/tests/unit/test_aws_role_utils.py",
        "hashed_secret": "d4e0e04792fd434b5dc9c4155c178f66edcf4ed3",
        "is_verified": false,
        "line_number": 29,
        "is_secret": false
      }
    ],
    "src/ecs-mcp-server/tests/unit/test_security_integration.py": [
      {
        "type": "AWS Access Key",
        "filename": "src/ecs-mcp-server/tests/unit/test_security_integration.py",
        "hashed_secret": "25910f981e85ca04baf359199dd0bd4a3ae738b6",
        "is_verified": false,
        "line_number": 35,
        "is_secret": false
      },
      {
        "type": "Secret Keyword",
        "filename": "src/ecs-mcp-server/tests/unit/test_security_integration.py",
        "hashed_secret": "23dcac7287507847a7a0585ca473eae30935b745",
        "is_verified": false,
        "line_number": 78,
        "is_secret": false
      }
    ],
    "src/ecs-mcp-server/tests/unit/utils/test_response_sanitization.py": [
      {
        "type": "AWS Access Key",
        "filename": "src/ecs-mcp-server/tests/unit/utils/test_response_sanitization.py",
        "hashed_secret": "25910f981e85ca04baf359199dd0bd4a3ae738b6",
        "is_verified": false,
        "line_number": 14,
        "is_secret": false
      },
      {
        "type": "Base64 High Entropy String",
        "filename": "src/ecs-mcp-server/tests/unit/utils/test_response_sanitization.py",
        "hashed_secret": "d70eab08607a4d05faa2d0d6647206599e9abc65",
        "is_verified": false,
        "line_number": 22,
        "is_secret": false
      },
      {
        "type": "Secret Keyword",
        "filename": "src/ecs-mcp-server/tests/unit/utils/test_response_sanitization.py",
        "hashed_secret": "d70eab08607a4d05faa2d0d6647206599e9abc65",
        "is_verified": false,
        "line_number": 43,
        "is_secret": false
      },
      {
        "type": "Secret Keyword",
        "filename": "src/ecs-mcp-server/tests/unit/utils/test_response_sanitization.py",
        "hashed_secret": "17ae68b6863ae52dfe203ab82e16128fcff35dcf",
        "is_verified": false,
        "line_number": 44,
        "is_secret": false
      }
    ],
    "src/lambda-tool-mcp-server/README.md": [
      {
        "type": "Base64 High Entropy String",
        "filename": "src/lambda-tool-mcp-server/README.md",
        "hashed_secret": "4fffa7f7518f07c586de5177529075a6d3342217",
        "is_verified": false,
        "line_number": 81,
        "is_secret": false
      },
      {
        "type": "Base64 High Entropy String",
        "filename": "src/lambda-tool-mcp-server/README.md",
        "hashed_secret": "c6ce21ba5ab23f5341ae81526aac3b3e2bb563c1",
        "is_verified": false,
        "line_number": 85,
        "is_secret": false
      },
      {
        "type": "Base64 High Entropy String",
        "filename": "src/lambda-tool-mcp-server/README.md",
        "hashed_secret": "e165198ad0e2e86c9b659616908219a13fc57d5a",
        "is_verified": false,
        "line_number": 87,
        "is_secret": false
      },
      {
        "type": "Base64 High Entropy String",
        "filename": "src/lambda-tool-mcp-server/README.md",
        "hashed_secret": "e153368a9e7c7d9209271bd599432af837868544",
        "is_verified": false,
        "line_number": 89,
        "is_secret": false
      }
    ],
    "src/openapi-mcp-server/AUTHENTICATION.md": [
      {
        "type": "Secret Keyword",
        "filename": "src/openapi-mcp-server/AUTHENTICATION.md",
        "hashed_secret": "9d4e1e23bd5b727046a9e3b4b7db57bd8d6ee684",
        "is_verified": false,
        "line_number": 40,
        "is_secret": false
      },
      {
        "type": "Secret Keyword",
        "filename": "src/openapi-mcp-server/AUTHENTICATION.md",
        "hashed_secret": "6d9c68c603e465077bdd49c62347fe54717f83a3",
        "is_verified": false,
        "line_number": 52,
        "is_secret": false
      },
      {
        "type": "Secret Keyword",
        "filename": "src/openapi-mcp-server/AUTHENTICATION.md",
        "hashed_secret": "27b924db06a28cc755fb07c54f0fddc30659fe4d",
        "is_verified": false,
        "line_number": 53,
        "is_secret": false
      },
      {
        "type": "Secret Keyword",
        "filename": "src/openapi-mcp-server/AUTHENTICATION.md",
        "hashed_secret": "594fd1615a341c77829e83ed988f137e1ba96231",
        "is_verified": false,
        "line_number": 54,
        "is_secret": false
      },
      {
        "type": "Secret Keyword",
        "filename": "src/openapi-mcp-server/AUTHENTICATION.md",
        "hashed_secret": "5baa61e4c9b93f3f0682250b6cf8331b7ee68fd8",
        "is_verified": false,
        "line_number": 73,
        "is_secret": false
      }
    ],
    "src/openapi-mcp-server/DEPLOYMENT.md": [
      {
        "type": "Secret Keyword",
        "filename": "src/openapi-mcp-server/DEPLOYMENT.md",
        "hashed_secret": "27b924db06a28cc755fb07c54f0fddc30659fe4d",
        "is_verified": false,
        "line_number": 68,
        "is_secret": false
      },
      {
        "type": "Secret Keyword",
        "filename": "src/openapi-mcp-server/DEPLOYMENT.md",
        "hashed_secret": "594fd1615a341c77829e83ed988f137e1ba96231",
        "is_verified": false,
        "line_number": 69,
        "is_secret": false
      }
    ],
    "src/openapi-mcp-server/README.md": [
      {
        "type": "Secret Keyword",
        "filename": "src/openapi-mcp-server/README.md",
        "hashed_secret": "27b924db06a28cc755fb07c54f0fddc30659fe4d",
        "is_verified": false,
        "line_number": 195,
        "is_secret": false
      },
      {
        "type": "Secret Keyword",
        "filename": "src/openapi-mcp-server/README.md",
        "hashed_secret": "594fd1615a341c77829e83ed988f137e1ba96231",
        "is_verified": false,
        "line_number": 196,
        "is_secret": false
      }
    ],
    "src/openapi-mcp-server/awslabs/openapi_mcp_server/auth/api_key_auth.py": [
      {
        "type": "Secret Keyword",
        "filename": "src/openapi-mcp-server/awslabs/openapi_mcp_server/auth/api_key_auth.py",
        "hashed_secret": "594fd1615a341c77829e83ed988f137e1ba96231",
        "is_verified": false,
        "line_number": 99,
        "is_secret": false
      },
      {
        "type": "Secret Keyword",
        "filename": "src/openapi-mcp-server/awslabs/openapi_mcp_server/auth/api_key_auth.py",
        "hashed_secret": "7cd9148ec5a552dbf68de5a6debcf8e4d974db72",
        "is_verified": false,
        "line_number": 101,
        "is_secret": false
      },
      {
        "type": "Secret Keyword",
        "filename": "src/openapi-mcp-server/awslabs/openapi_mcp_server/auth/api_key_auth.py",
        "hashed_secret": "59c826fc854197cbd4d1083bce8fc00d0761e8b3",
        "is_verified": false,
        "line_number": 103,
        "is_secret": false
      }
    ],
    "src/openapi-mcp-server/tests/api/test_config.py": [
      {
        "type": "Secret Keyword",
        "filename": "src/openapi-mcp-server/tests/api/test_config.py",
        "hashed_secret": "9d4e1e23bd5b727046a9e3b4b7db57bd8d6ee684",
        "is_verified": false,
        "line_number": 42,
        "is_secret": false
      },
      {
        "type": "Secret Keyword",
        "filename": "src/openapi-mcp-server/tests/api/test_config.py",
        "hashed_secret": "d4c3d66fd0c38547a3c7a4c6bdc29c36911bc030",
        "is_verified": false,
        "line_number": 76,
        "is_secret": false
      },
      {
        "type": "Secret Keyword",
        "filename": "src/openapi-mcp-server/tests/api/test_config.py",
        "hashed_secret": "27b924db06a28cc755fb07c54f0fddc30659fe4d",
        "is_verified": false,
        "line_number": 77,
        "is_secret": false
      },
      {
        "type": "Secret Keyword",
        "filename": "src/openapi-mcp-server/tests/api/test_config.py",
        "hashed_secret": "594fd1615a341c77829e83ed988f137e1ba96231",
        "is_verified": false,
        "line_number": 78,
        "is_secret": false
      },
      {
        "type": "Secret Keyword",
        "filename": "src/openapi-mcp-server/tests/api/test_config.py",
        "hashed_secret": "2e7a7ee14caebf378fc32d6cf6f557f347c96773",
        "is_verified": false,
        "line_number": 147,
        "is_secret": false
      },
      {
        "type": "Secret Keyword",
        "filename": "src/openapi-mcp-server/tests/api/test_config.py",
        "hashed_secret": "1729ff40b32856faf1cb1d6dc23a5452eccd272c",
        "is_verified": false,
        "line_number": 148,
        "is_secret": false
      },
      {
        "type": "Secret Keyword",
        "filename": "src/openapi-mcp-server/tests/api/test_config.py",
        "hashed_secret": "da944ba0e0984f05a9bd924db56f8b610335c3b7",
        "is_verified": false,
        "line_number": 178,
        "is_secret": false
      }
    ],
    "src/openapi-mcp-server/tests/auth/test_api_key_auth.py": [
      {
        "type": "Secret Keyword",
        "filename": "src/openapi-mcp-server/tests/auth/test_api_key_auth.py",
        "hashed_secret": "767ef7376d44bb6e52b390ddcd12c1cb1b3902a4",
        "is_verified": false,
        "line_number": 34,
        "is_secret": false
      },
      {
        "type": "Secret Keyword",
        "filename": "src/openapi-mcp-server/tests/auth/test_api_key_auth.py",
        "hashed_secret": "27b924db06a28cc755fb07c54f0fddc30659fe4d",
        "is_verified": false,
        "line_number": 35,
        "is_secret": false
      },
      {
        "type": "Secret Keyword",
        "filename": "src/openapi-mcp-server/tests/auth/test_api_key_auth.py",
        "hashed_secret": "594fd1615a341c77829e83ed988f137e1ba96231",
        "is_verified": false,
        "line_number": 36,
        "is_secret": false
      },
      {
        "type": "Secret Keyword",
        "filename": "src/openapi-mcp-server/tests/auth/test_api_key_auth.py",
        "hashed_secret": "81f344a7686a80b4c5293e8fdc0b0160c82c06a8",
        "is_verified": false,
        "line_number": 74,
        "is_secret": false
      },
      {
        "type": "Secret Keyword",
        "filename": "src/openapi-mcp-server/tests/auth/test_api_key_auth.py",
        "hashed_secret": "665b1e3851eefefa3fb878654292f16597d25155",
        "is_verified": false,
        "line_number": 110,
        "is_secret": false
      },
      {
        "type": "Secret Keyword",
        "filename": "src/openapi-mcp-server/tests/auth/test_api_key_auth.py",
        "hashed_secret": "7cd9148ec5a552dbf68de5a6debcf8e4d974db72",
        "is_verified": false,
        "line_number": 111,
        "is_secret": false
      },
      {
        "type": "Secret Keyword",
        "filename": "src/openapi-mcp-server/tests/auth/test_api_key_auth.py",
        "hashed_secret": "59c826fc854197cbd4d1083bce8fc00d0761e8b3",
        "is_verified": false,
        "line_number": 132,
        "is_secret": false
      }
    ],
    "src/openapi-mcp-server/tests/auth/test_auth_protocol.py": [
      {
        "type": "Secret Keyword",
        "filename": "src/openapi-mcp-server/tests/auth/test_auth_protocol.py",
        "hashed_secret": "c7139c95c9298c5ca457688f5c1d2e11ffbecc91",
        "is_verified": false,
        "line_number": 47,
        "is_secret": false
      }
    ],
    "src/openapi-mcp-server/tests/auth/test_auth_protocol_additional.py": [
      {
        "type": "Secret Keyword",
        "filename": "src/openapi-mcp-server/tests/auth/test_auth_protocol_additional.py",
        "hashed_secret": "a62f2225bf70bfaccbc7f1ef2a397836717377de",
        "is_verified": false,
        "line_number": 25,
        "is_secret": false
      }
    ],
    "src/openapi-mcp-server/tests/auth/test_auth_protocol_extended.py": [
      {
        "type": "Secret Keyword",
        "filename": "src/openapi-mcp-server/tests/auth/test_auth_protocol_extended.py",
        "hashed_secret": "c7139c95c9298c5ca457688f5c1d2e11ffbecc91",
        "is_verified": false,
        "line_number": 49,
        "is_secret": false
      }
    ],
    "src/openapi-mcp-server/tests/auth/test_auth_protocol_improved.py": [
      {
        "type": "Secret Keyword",
        "filename": "src/openapi-mcp-server/tests/auth/test_auth_protocol_improved.py",
        "hashed_secret": "a62f2225bf70bfaccbc7f1ef2a397836717377de",
        "is_verified": false,
        "line_number": 17,
        "is_secret": false
      }
    ],
    "src/openapi-mcp-server/tests/auth/test_basic_auth.py": [
      {
        "type": "Secret Keyword",
        "filename": "src/openapi-mcp-server/tests/auth/test_basic_auth.py",
        "hashed_secret": "9fb7fe1217aed442b04c0f5e43b5d5a7d3287097",
        "is_verified": false,
        "line_number": 40,
        "is_secret": false
      },
      {
        "type": "Secret Keyword",
        "filename": "src/openapi-mcp-server/tests/auth/test_basic_auth.py",
        "hashed_secret": "206c80413b9a96c1312cc346b7d2517b84463edd",
        "is_verified": false,
        "line_number": 48,
        "is_secret": false
      }
    ],
    "src/openapi-mcp-server/tests/auth/test_cognito_auth.py": [
      {
        "type": "Secret Keyword",
        "filename": "src/openapi-mcp-server/tests/auth/test_cognito_auth.py",
        "hashed_secret": "9fb7fe1217aed442b04c0f5e43b5d5a7d3287097",
        "is_verified": false,
        "line_number": 40,
        "is_secret": false
      }
    ],
    "src/openapi-mcp-server/tests/auth/test_cognito_auth_coverage_boost.py": [
      {
        "type": "Secret Keyword",
        "filename": "src/openapi-mcp-server/tests/auth/test_cognito_auth_coverage_boost.py",
        "hashed_secret": "206c80413b9a96c1312cc346b7d2517b84463edd",
        "is_verified": false,
        "line_number": 27,
        "is_secret": false
      }
    ],
    "src/openapi-mcp-server/tests/test_server.py": [
      {
        "type": "Secret Keyword",
        "filename": "src/openapi-mcp-server/tests/test_server.py",
        "hashed_secret": "665b1e3851eefefa3fb878654292f16597d25155",
        "is_verified": false,
        "line_number": 35,
        "is_secret": false
      },
      {
        "type": "Secret Keyword",
        "filename": "src/openapi-mcp-server/tests/test_server.py",
        "hashed_secret": "594fd1615a341c77829e83ed988f137e1ba96231",
        "is_verified": false,
        "line_number": 36,
        "is_secret": false
      }
    ],
    "src/openapi-mcp-server/tests/test_server_extended.py": [
      {
        "type": "Secret Keyword",
        "filename": "src/openapi-mcp-server/tests/test_server_extended.py",
        "hashed_secret": "665b1e3851eefefa3fb878654292f16597d25155",
        "is_verified": false,
        "line_number": 35,
        "is_secret": false
      },
      {
        "type": "Secret Keyword",
        "filename": "src/openapi-mcp-server/tests/test_server_extended.py",
        "hashed_secret": "594fd1615a341c77829e83ed988f137e1ba96231",
        "is_verified": false,
        "line_number": 36,
        "is_secret": false
      }
    ],
    "src/openapi-mcp-server/tests/test_server_httpx_version.py": [
      {
        "type": "Secret Keyword",
        "filename": "src/openapi-mcp-server/tests/test_server_httpx_version.py",
        "hashed_secret": "665b1e3851eefefa3fb878654292f16597d25155",
        "is_verified": false,
        "line_number": 35,
        "is_secret": false
      },
      {
        "type": "Secret Keyword",
        "filename": "src/openapi-mcp-server/tests/test_server_httpx_version.py",
        "hashed_secret": "594fd1615a341c77829e83ed988f137e1ba96231",
        "is_verified": false,
        "line_number": 36,
        "is_secret": false
      }
    ],
    "src/openapi-mcp-server/tests/test_server_part1.py": [
      {
        "type": "Secret Keyword",
        "filename": "src/openapi-mcp-server/tests/test_server_part1.py",
        "hashed_secret": "665b1e3851eefefa3fb878654292f16597d25155",
        "is_verified": false,
        "line_number": 35,
        "is_secret": false
      },
      {
        "type": "Secret Keyword",
        "filename": "src/openapi-mcp-server/tests/test_server_part1.py",
        "hashed_secret": "594fd1615a341c77829e83ed988f137e1ba96231",
        "is_verified": false,
        "line_number": 36,
        "is_secret": false
      }
    ],
    "src/openapi-mcp-server/tests/utils/test_error_handler_extended.py": [
      {
        "type": "JSON Web Token",
        "filename": "src/openapi-mcp-server/tests/utils/test_error_handler_extended.py",
        "hashed_secret": "fd285f3002b7a5e6895e8ba882e9adc4d16f2a8e",
        "is_verified": false,
        "line_number": 35,
        "is_secret": false
      },
      {
        "type": "JSON Web Token",
        "filename": "src/openapi-mcp-server/tests/utils/test_error_handler_extended.py",
        "hashed_secret": "d6b66ddd9ea7dbe760114bfe9a97352a5e139134",
        "is_verified": false,
        "line_number": 36,
        "is_secret": false
      }
    ],
    "src/stepfunctions-tool-mcp-server/README.md": [
      {
        "type": "Base64 High Entropy String",
        "filename": "src/stepfunctions-tool-mcp-server/README.md",
        "hashed_secret": "68b12f52d73521050c76b6e9af1a76711fbe4cc7",
        "is_verified": false,
        "line_number": 85,
        "is_secret": false
      },
      {
        "type": "Base64 High Entropy String",
        "filename": "src/stepfunctions-tool-mcp-server/README.md",
        "hashed_secret": "37e89c196a8099d1961ea54d7d4b7b222bb028a2",
        "is_verified": false,
        "line_number": 91,
        "is_secret": false
      },
      {
        "type": "Base64 High Entropy String",
        "filename": "src/stepfunctions-tool-mcp-server/README.md",
        "hashed_secret": "3d1590d774b9e0a4e792edefac9cf7ec05ba6fb2",
        "is_verified": false,
        "line_number": 93,
        "is_secret": false
      }
    ],
    "src/syntheticdata-mcp-server/tests/test_constants.py": [
      {
        "type": "Secret Keyword",
        "filename": "src/syntheticdata-mcp-server/tests/test_constants.py",
        "hashed_secret": "da5bcedede3c8c32004d394af1c3e14eb05b6a45",
        "is_verified": false,
        "line_number": 13,
        "is_secret": false
      }
    ]
  },
<<<<<<< HEAD
  "generated_at": "2025-06-18T01:31:46Z"
=======
  "generated_at": "2025-06-24T21:48:55Z"
>>>>>>> aa2a63ef
}<|MERGE_RESOLUTION|>--- conflicted
+++ resolved
@@ -732,9 +732,5 @@
       }
     ]
   },
-<<<<<<< HEAD
-  "generated_at": "2025-06-18T01:31:46Z"
-=======
   "generated_at": "2025-06-24T21:48:55Z"
->>>>>>> aa2a63ef
 }