--- conflicted
+++ resolved
@@ -23,7 +23,6 @@
 import signal
 from anyio import create_task_group, open_signal_receiver, run
 from anyio.abc import CancelScope
-from awslabs.aws_msk_mcp_server.resources import documentation
 from awslabs.aws_msk_mcp_server.tools import (
     logs_and_telemetry,
     mutate_cluster,
@@ -93,12 +92,6 @@
     else:
         logger.info('Server running in read-only mode. Write operations are disabled.')
 
-<<<<<<< HEAD
-    # Register prompts
-    documentation.register_module(mcp)
-
-=======
->>>>>>> 5439c1f9
     async with create_task_group() as tg:
         tg.start_soon(signal_handler, tg.cancel_scope)
         await mcp.run_stdio_async()
