# AWS Labs OpenAPI MCP Server

This project is a server that dynamically creates Model Context Protocol (MCP) tools and resources from OpenAPI specifications. It allows Large Language Models (LLMs) to interact with APIs through the Model Context Protocol.

## Introduction

This server acts as a bridge between OpenAPI specifications and LLMs, enabling models to understand and interact with API capabilities without requiring manual tool definitions. The server automatically creates structured MCP tools that LLMs can use to understand your API endpoints, parameters, and response formats.

## Features

- **Dynamic Tool Generation**: Automatically creates MCP tools from OpenAPI endpoints
- **Intelligent Route Mapping**: Maps GET operations with query parameters to TOOLS for better LLM usability
- **Dynamic Prompt Generation**: Creates helpful natural language prompts based on API structure
- **Authentication Support**: Works with multiple authentication methods (Basic, Bearer Token, API Key, OAuth 2.0/Cognito)
- **Transport Options**: Supports stdio transport
- **Flexible Configuration**: Configure via environment variables or command line arguments
- **OpenAPI Support**: Works with OpenAPI 3.x specifications in JSON or YAML format
- **AWS Best Practices**: Implements best practices for caching, resilience, and observability
- **Metrics Collection**: Tracks API calls, tool usage, errors, and performance metrics

## Installation

### From PyPI

```bash
pip install "awslabs.openapi-mcp-server"
```

### Optional Dependencies

The package supports several optional dependencies:

```bash
# For YAML OpenAPI specification support
pip install "awslabs.openapi-mcp-server[yaml]"

# For Prometheus metrics support
pip install "awslabs.openapi-mcp-server[prometheus]"

# For testing
pip install "awslabs.openapi-mcp-server[test]"

# For all optional dependencies
pip install "awslabs.openapi-mcp-server[all]"
```

### From Source

```bash
git clone https://github.com/awslabs/mcp.git
cd mcp/src/openapi-mcp-server
pip install -e .
```

## Basic Usage

```bash
# Start with Petstore API example
awslabs.openapi-mcp-server --api-name petstore --api-url https://petstore3.swagger.io/api/v3 --spec-url https://petstore3.swagger.io/api/v3/openapi.json
```

### Custom API

```bash
# Use a different API
awslabs.openapi-mcp-server --api-name myapi --api-url https://api.example.com --spec-url https://api.example.com/openapi.json
```

### Local OpenAPI Specification

```bash
# Use a local OpenAPI specification file
awslabs.openapi-mcp-server --spec-path ./openapi.json

# Use a YAML OpenAPI specification file (requires pyyaml)
pip install "awslabs.openapi-mcp-server[yaml]"
awslabs.openapi-mcp-server --spec-path ./openapi.yaml
```

<<<<<<< HEAD
## Authentication Configuration
=======
For detailed information about authentication methods, configuration options, and examples, see [AUTHENTICATION.md](https://github.com/awslabs/mcp/blob/main/src/openapi-mcp-server/AUTHENTICATION.md).
>>>>>>> 43dd8317

### Bearer Token Authentication

```bash
# Bearer Token Authentication
awslabs.openapi-mcp-server --api-url https://api.example.com --spec-url https://api.example.com/openapi.json --auth-type bearer --auth-token YOUR_TOKEN
```

### OAuth 2.0/Cognito Authentication

```bash
# Cognito Authentication with OAuth 2.0 Client Credentials Flow
awslabs.openapi-mcp-server --api-url https://api.example.com --spec-url https://api.example.com/openapi.json --auth-type cognito --auth-cognito-client-id YOUR_CLIENT_ID --auth-cognito-client-secret YOUR_CLIENT_SECRET --auth-cognito-domain YOUR_DOMAIN --auth-cognito-region us-east-2 --auth-cognito-scopes "scope1,scope2"
```

For detailed information about all supported authentication methods (Basic Auth, Bearer Token, API Key, and OAuth 2.0/Cognito), configuration options, and examples, see [AUTHENTICATION.md](AUTHENTICATION.md).

## MCP Integration

### Amazon Q CLI Configuration

Add to `~/.aws/amazonq/mcp.json`:

```json
{
  "mcpServers": {
    "petstore-mcp-server": {
      "command": "python",
      "args": ["-m", "awslabs.openapi_mcp_server.server"],
      "env": {
        "API_NAME": "petstore",
        "API_BASE_URL": "https://petstore3.swagger.io/api/v3",
        "API_SPEC_URL": "https://petstore3.swagger.io/api/v3/openapi.json",
        "LOG_LEVEL": "INFO",
        "ENABLE_OPERATION_PROMPTS": "true"
      },
      "disabled": false,
      "autoApprove": []
    }
  }
}
```

### Cline Integration

The server is available in the [Cline Marketplace](https://docs.cline.bot/mcp/mcp-marketplace) as "OpenAPI Dynamic Tools" for easy installation:

1. Go to Cline Extension of your favorite IDE

2. Access the Marketplace
   - Click the "Extensions" button (square icon) in the top toolbar
   - The MCP marketplace will open, showing available servers by category

3. Browse and Select the Server
   - Browse servers by category
   - Find and click on "OpenAPI Dynamic Tools" to see details about its capabilities

4. Install and Configure
   - Click the install button for "OpenAPI Dynamic Tools"
   - Configure your API details in the setup form:
     ```
     API Name: petstore
     API Base URL: https://petstore3.swagger.io/api/v3
     API Spec URL: https://petstore3.swagger.io/api/v3/openapi.json
     ```
   - If your API requires authentication, enter the necessary credentials
   - The server will be added to your MCP settings automatically

5. Verify Installation
   - Cline will show confirmation when installation is complete
   - Check the server status in Cline's MCP settings UI

6. Using Your New API Tools
   - After successful installation, Cline will automatically integrate the API's capabilities
   - You can now interact with the Petstore API by asking Cline to use its endpoints
   - Example: "Find a pet by ID using the Petstore API" or "List available pets in the Petstore"

For information about integrating with other LLM tools, see the main [MCP README](https://github.com/awslabs/mcp/blob/main/README.md).

## Troubleshooting

<<<<<<< HEAD
### SSL Certificate Issues
=======
- [**AUTHENTICATION.md**](https://github.com/awslabs/mcp/blob/main/src/openapi-mcp-server/AUTHENTICATION.md): Detailed information about authentication methods, configuration options, and troubleshooting
- [**DEPLOYMENT.md**](https://github.com/awslabs/mcp/blob/main/src/openapi-mcp-server/DEPLOYMENT.md): Guidelines for deploying the server in various environments, including Docker and AWS
- [**AWS_BEST_PRACTICES.md**](https://github.com/awslabs/mcp/blob/main/src/openapi-mcp-server/AWS_BEST_PRACTICES.md): AWS best practices implemented in the server for resilience, caching, and efficiency
- [**OBSERVABILITY.md**](https://github.com/awslabs/mcp/blob/main/src/openapi-mcp-server/OBSERVABILITY.md): Information about metrics, logging, and monitoring capabilities
- [**tests/README.md**](https://github.com/awslabs/mcp/blob/main/src/openapi-mcp-server/tests/README.md): Overview of the test structure and strategy
>>>>>>> 43dd8317

When running the server with Cognito authentication through desktop clients like Amazon Q CLI, Claude Desktop, or GitHub Copilot in Visual Studio Code on macOS, you might encounter SSL certificate verification issues. This is because these applications may not use the system's certificate store by default.

To resolve certificate issues, add the following environment variables to your MCP configuration:

```json
{
  "mcpServers": {
    "your-api-server": {
      "env": {
        "SSL_CERT_FILE": "/opt/homebrew/etc/openssl@3/cert.pem",
        "REQUESTS_CA_BUNDLE": "/opt/homebrew/etc/openssl@3/cert.pem"
      }
    }
  }
}
```

The path to the certificate file may vary depending on your macOS setup:

<<<<<<< HEAD
- For Homebrew installations: `/opt/homebrew/etc/openssl@3/cert.pem`
- For older Homebrew installations: `/usr/local/etc/openssl@3/cert.pem`
- You can also use: `/etc/ssl/cert.pem`
=======
For detailed information about these features, including implementation details and configuration options, see [AWS_BEST_PRACTICES.md](https://github.com/awslabs/mcp/blob/main/src/openapi-mcp-server/AWS_BEST_PRACTICES.md).
>>>>>>> 43dd8317

## Docker Deployment

The project includes a Dockerfile for containerized deployment:

```bash
# Build the Docker image
docker build -t openapi-mcp-server:latest .

# Run with custom configuration
docker run \
  -e API_NAME=myapi \
  -e API_BASE_URL=https://api.example.com \
  -e API_SPEC_URL=https://api.example.com/openapi.json \
  -e SERVER_TRANSPORT=stdio \
  openapi-mcp-server:latest
```

For detailed information about Docker deployment, AWS service integration, and transport considerations, see the [DEPLOYMENT.md](https://github.com/awslabs/mcp/blob/main/src/openapi-mcp-server/DEPLOYMENT.md) file.

## Detailed Configuration

The server can be configured using environment variables or command line arguments. Here are some commonly used configuration options:

```bash
# Server configuration
export SERVER_NAME="My API Server"
export LOG_LEVEL="INFO"  # Options: DEBUG, INFO, WARNING, ERROR, CRITICAL

# API configuration
export API_NAME="myapi"
export API_BASE_URL="https://api.example.com"
export API_SPEC_URL="https://api.example.com/openapi.json"
```

<<<<<<< HEAD
For a complete reference of all configuration parameters, including mandatory, optional, and conditional parameters for different scenarios, see the [CONFIGURATION.md](CONFIGURATION.md) file.
=======
The test suite covers:

1. **API Configuration**: Tests for API configuration handling and validation
2. **API Discovery**: Tests for API endpoint discovery and tool generation
3. **Caching**: Tests for the caching system and providers
4. **HTTP Client**: Tests for the HTTP client with resilience features
5. **Metrics**: Tests for metrics collection and reporting
6. **OpenAPI Validation**: Tests for OpenAPI specification validation

For more information about the test structure and strategy, see the [tests/README.md](https://github.com/awslabs/mcp/blob/main/src/openapi-mcp-server/tests/README.md) file.

## Instructions

This server acts as a bridge between OpenAPI specifications and LLMs, allowing models to have a better understanding of available API capabilities without requiring manual tool definitions. The server creates structured MCP tools that LLMs can use to understand and interact with your API endpoints, parameters, and response formats.

### Key Features

1. **Dynamic Tool Generation**: Automatically creates MCP tools from your API endpoints
2. **Operation-Specific Prompts**: Generates natural language prompts for each API operation
3. **API Documentation**: Creates comprehensive documentation prompts for the entire API
4. **Authentication Support**: Works with Basic Auth, Bearer Token, API Key, and Cognito authentication
>>>>>>> 43dd8317

## Additional Documentation

The OpenAPI MCP Server includes comprehensive documentation to help you get started and make the most of its features:

- [**AUTHENTICATION.md**](AUTHENTICATION.md): Detailed information about authentication methods and configuration
- [**DEPLOYMENT.md**](DEPLOYMENT.md): Guidelines for deploying the server in various environments
- [**AWS_BEST_PRACTICES.md**](AWS_BEST_PRACTICES.md): AWS best practices implemented in the server
- [**OBSERVABILITY.md**](OBSERVABILITY.md): Information about metrics, logging, and monitoring capabilities
- [**CONFIGURATION.md**](CONFIGURATION.md): Complete reference for all configuration parameters
- [**tests/README.md**](tests/README.md): Overview of the test structure and strategy

## Development and Testing

### Local Development

For local development and testing, you can use Python's module execution:

```bash
# Run the server from the local directory with the Petstore API
python -m awslabs.openapi_mcp_server.server --api-url https://petstore3.swagger.io/api/v3 --spec-url https://petstore3.swagger.io/api/v3/openapi.json --log-level DEBUG
```

### Running Tests

```bash
# Install test dependencies
pip install "awslabs.openapi-mcp-server[test]"

# Run all tests
pytest

# Run tests with coverage
pytest --cov=awslabs
```<|MERGE_RESOLUTION|>--- conflicted
+++ resolved
@@ -2,20 +2,27 @@
 
 This project is a server that dynamically creates Model Context Protocol (MCP) tools and resources from OpenAPI specifications. It allows Large Language Models (LLMs) to interact with APIs through the Model Context Protocol.
 
-## Introduction
-
-This server acts as a bridge between OpenAPI specifications and LLMs, enabling models to understand and interact with API capabilities without requiring manual tool definitions. The server automatically creates structured MCP tools that LLMs can use to understand your API endpoints, parameters, and response formats.
-
 ## Features
 
 - **Dynamic Tool Generation**: Automatically creates MCP tools from OpenAPI endpoints
-- **Intelligent Route Mapping**: Maps GET operations with query parameters to TOOLS for better LLM usability
-- **Dynamic Prompt Generation**: Creates helpful natural language prompts based on API structure
-- **Authentication Support**: Works with multiple authentication methods (Basic, Bearer Token, API Key, OAuth 2.0/Cognito)
+- **Intelligent Route Mapping**: Maps GET operations with query parameters to TOOLS instead of RESOURCES
+  - Makes API operations with query parameters easier for LLMs to understand and use
+  - Improves usability of search and filtering endpoints
+  - Configurable via the route_patch module
+- **Dynamic Prompt Generation**: Creates helpful prompts based on API structure
+  - **Operation-Specific Prompts**: Generates natural language prompts for each API operation
+  - **API Documentation Prompts**: Creates comprehensive API documentation prompts
+  - **Prompt Optimization**: Implements token efficiency strategies to reduce costs and enhance clarity
+    - Follows MCP-compliant structure with name, description, arguments, and metadata
+    - Achieves 70-75% reduction in token usage while maintaining functionality
+    - Uses concise descriptions with essential information for better developer experience
 - **Transport Options**: Supports stdio transport
 - **Flexible Configuration**: Configure via environment variables or command line arguments
 - **OpenAPI Support**: Works with OpenAPI 3.x specifications in JSON or YAML format
-- **AWS Best Practices**: Implements best practices for caching, resilience, and observability
+- **OpenAPI Specification Validation**: Validates specifications without failing startup if issues detected, logging warnings instead to work with specs having minor issues or non-standard extensions
+- **Authentication Support**: Supports multiple authentication methods (Basic, Bearer Token, API Key, Cognito)
+- **AWS Best Practices**: Implements AWS best practices for caching, resilience, and observability
+- **Comprehensive Testing**: Includes extensive unit and integration tests with high code coverage
 - **Metrics Collection**: Tracks API calls, tool usage, errors, and performance metrics
 
 ## Installation
@@ -52,71 +59,25 @@
 pip install -e .
 ```
 
-## Basic Usage
-
-```bash
-# Start with Petstore API example
-awslabs.openapi-mcp-server --api-name petstore --api-url https://petstore3.swagger.io/api/v3 --spec-url https://petstore3.swagger.io/api/v3/openapi.json
-```
-
-### Custom API
-
-```bash
-# Use a different API
-awslabs.openapi-mcp-server --api-name myapi --api-url https://api.example.com --spec-url https://api.example.com/openapi.json
-```
-
-### Local OpenAPI Specification
-
-```bash
-# Use a local OpenAPI specification file
-awslabs.openapi-mcp-server --spec-path ./openapi.json
-
-# Use a YAML OpenAPI specification file (requires pyyaml)
-pip install "awslabs.openapi-mcp-server[yaml]"
-awslabs.openapi-mcp-server --spec-path ./openapi.yaml
-```
-
-<<<<<<< HEAD
-## Authentication Configuration
-=======
-For detailed information about authentication methods, configuration options, and examples, see [AUTHENTICATION.md](https://github.com/awslabs/mcp/blob/main/src/openapi-mcp-server/AUTHENTICATION.md).
->>>>>>> 43dd8317
-
-### Bearer Token Authentication
-
-```bash
-# Bearer Token Authentication
-awslabs.openapi-mcp-server --api-url https://api.example.com --spec-url https://api.example.com/openapi.json --auth-type bearer --auth-token YOUR_TOKEN
-```
-
-### OAuth 2.0/Cognito Authentication
-
-```bash
-# Cognito Authentication with OAuth 2.0 Client Credentials Flow
-awslabs.openapi-mcp-server --api-url https://api.example.com --spec-url https://api.example.com/openapi.json --auth-type cognito --auth-cognito-client-id YOUR_CLIENT_ID --auth-cognito-client-secret YOUR_CLIENT_SECRET --auth-cognito-domain YOUR_DOMAIN --auth-cognito-region us-east-2 --auth-cognito-scopes "scope1,scope2"
-```
-
-For detailed information about all supported authentication methods (Basic Auth, Bearer Token, API Key, and OAuth 2.0/Cognito), configuration options, and examples, see [AUTHENTICATION.md](AUTHENTICATION.md).
-
-## MCP Integration
-
-### Amazon Q CLI Configuration
-
-Add to `~/.aws/amazonq/mcp.json`:
+### Using MCP Configuration
+
+Here are some ways you can work with MCP across AWS (e.g. for Amazon Q Developer CLI MCP, `~/.aws/amazonq/mcp.json`):
 
 ```json
 {
   "mcpServers": {
-    "petstore-mcp-server": {
-      "command": "python",
-      "args": ["-m", "awslabs.openapi_mcp_server.server"],
+    "awslabs.openapi-mcp-server": {
+      "command": "uvx",
+      "args": ["awslabs.openapi-mcp-server@latest"],
       "env": {
-        "API_NAME": "petstore",
-        "API_BASE_URL": "https://petstore3.swagger.io/api/v3",
-        "API_SPEC_URL": "https://petstore3.swagger.io/api/v3/openapi.json",
-        "LOG_LEVEL": "INFO",
-        "ENABLE_OPERATION_PROMPTS": "true"
+        "API_NAME": "your-api-name",
+        "API_BASE_URL": "https://api.example.com",
+          "API_SPEC_URL": "https://api.example.com/openapi.json",
+          "LOG_LEVEL": "ERROR",
+          "ENABLE_PROMETHEUS": "false",
+          "ENABLE_OPERATION_PROMPTS": "true",
+          "UVICORN_TIMEOUT_GRACEFUL_SHUTDOWN": "5.0",
+          "UVICORN_GRACEFUL_SHUTDOWN": "true"
       },
       "disabled": false,
       "autoApprove": []
@@ -125,118 +86,183 @@
 }
 ```
 
-### Cline Integration
-
-The server is available in the [Cline Marketplace](https://docs.cline.bot/mcp/mcp-marketplace) as "OpenAPI Dynamic Tools" for easy installation:
-
-1. Go to Cline Extension of your favorite IDE
-
-2. Access the Marketplace
-   - Click the "Extensions" button (square icon) in the top toolbar
-   - The MCP marketplace will open, showing available servers by category
-
-3. Browse and Select the Server
-   - Browse servers by category
-   - Find and click on "OpenAPI Dynamic Tools" to see details about its capabilities
-
-4. Install and Configure
-   - Click the install button for "OpenAPI Dynamic Tools"
-   - Configure your API details in the setup form:
-     ```
-     API Name: petstore
-     API Base URL: https://petstore3.swagger.io/api/v3
-     API Spec URL: https://petstore3.swagger.io/api/v3/openapi.json
-     ```
-   - If your API requires authentication, enter the necessary credentials
-   - The server will be added to your MCP settings automatically
-
-5. Verify Installation
-   - Cline will show confirmation when installation is complete
-   - Check the server status in Cline's MCP settings UI
-
-6. Using Your New API Tools
-   - After successful installation, Cline will automatically integrate the API's capabilities
-   - You can now interact with the Petstore API by asking Cline to use its endpoints
-   - Example: "Find a pet by ID using the Petstore API" or "List available pets in the Petstore"
-
-For information about integrating with other LLM tools, see the main [MCP README](https://github.com/awslabs/mcp/blob/main/README.md).
-
-## Troubleshooting
-
-<<<<<<< HEAD
-### SSL Certificate Issues
-=======
+## Usage
+
+### Basic Usage
+
+```bash
+# Start with Petstore API example
+awslabs.openapi-mcp-server --api-name petstore --api-url https://petstore3.swagger.io/api/v3 --spec-url https://petstore3.swagger.io/api/v3/openapi.json
+```
+
+### Custom API
+
+```bash
+# Use a different API
+awslabs.openapi-mcp-server --api-name myapi --api-url https://api.example.com --spec-url https://api.example.com/openapi.json
+```
+
+### Authenticated API
+
+```bash
+# Basic Authentication
+awslabs.openapi-mcp-server --api-url https://api.example.com --spec-url https://api.example.com/openapi.json --auth-type basic --auth-username YOUR_USERNAME --auth-password YOUR_PASSWORD # pragma: allowlist secret
+
+# Bearer Token Authentication
+awslabs.openapi-mcp-server --api-url https://api.example.com --spec-url https://api.example.com/openapi.json --auth-type bearer --auth-token YOUR_TOKEN # pragma: allowlist secret
+
+# API Key Authentication (in header)
+awslabs.openapi-mcp-server --api-url https://api.example.com --spec-url https://api.example.com/openapi.json --auth-type api_key --auth-api-key YOUR_API_KEY --auth-api-key-name X-API-Key --auth-api-key-in header # pragma: allowlist secret
+```
+
+For detailed information about authentication methods, configuration options, and examples, see [AUTHENTICATION.md](https://github.com/awslabs/mcp/blob/main/src/openapi-mcp-server/AUTHENTICATION.md).
+
+### Local OpenAPI Specification
+
+```bash
+# Use a local OpenAPI specification file
+awslabs.openapi-mcp-server --spec-path ./openapi.json
+```
+
+### YAML OpenAPI Specification
+
+```bash
+# Use a YAML OpenAPI specification file (requires pyyaml)
+pip install "awslabs.openapi-mcp-server[yaml]"
+awslabs.openapi-mcp-server --spec-path ./openapi.yaml
+```
+
+### Local Development and Testing
+
+For local development and testing, you can use the `uvx` command with the `--refresh` and `--from` options:
+
+```bash
+# Run the server from the local directory with the Petstore API
+uvx --refresh --from . awslabs.openapi-mcp-server --api-url https://petstore3.swagger.io/api/v3 --spec-url https://petstore3.swagger.io/api/v3/openapi.json --log-level DEBUG
+```
+
+**Command Options Explained:**
+
+- `uvx` - The uv package manager's execution tool for running Python packages
+- `--refresh` - Refreshes the package cache to ensure the latest version is used (important during development)
+- `--from .` - Uses the package from the current directory instead of installing from PyPI
+- `awslabs.openapi-mcp-server` - The package name to run
+- `--api-url` - The base URL of the API
+- `--spec-url` - The URL of the OpenAPI specification
+- `--log-level DEBUG` - Sets the logging level to DEBUG for more detailed logs (useful for development)
+**When to Use These Options:**
+
+- Use `--refresh` when you've made changes to your code and want to ensure the latest version is used
+- Use `--log-level DEBUG` when you need detailed logs for troubleshooting or development
+
+**Note:** The Petstore API is a standard OpenAPI schema endpoint that can be used for simple testing without any API authentication configuration. It's perfect for testing your MCP server implementation without setting up your own API.
+
+## Configuration
+
+### Environment Variables
+
+```bash
+# Server configuration
+export SERVER_NAME="My API Server"
+export SERVER_DEBUG=true
+export SERVER_MESSAGE_TIMEOUT=60
+export SERVER_HOST="0.0.0.0"
+export SERVER_PORT=8000
+export SERVER_TRANSPORT="stdio"  # Option: stdio
+export LOG_LEVEL="INFO"  # Options: DEBUG, INFO, WARNING, ERROR, CRITICAL
+
+# Metrics and monitoring configuration
+export ENABLE_PROMETHEUS="false"  # Enable/disable Prometheus metrics (default: false)
+export PROMETHEUS_PORT=9090  # Port for Prometheus metrics server
+export ENABLE_OPERATION_PROMPTS="true"  # Enable/disable operation-specific prompts (default: true)
+
+# Graceful shutdown configuration
+export UVICORN_TIMEOUT_GRACEFUL_SHUTDOWN=5.0  # Timeout for graceful shutdown in seconds
+export UVICORN_GRACEFUL_SHUTDOWN=true  # Enable/disable graceful shutdown
+
+# API configuration
+export API_NAME="myapi"
+export API_BASE_URL="https://api.example.com"
+export API_SPEC_URL="https://api.example.com/openapi.json"
+export API_SPEC_PATH="/path/to/local/openapi.json"  # Optional: local file path
+
+# Authentication configuration
+export AUTH_TYPE="none"  # Options: none, basic, bearer, api_key
+export AUTH_USERNAME="PLACEHOLDER_USERNAME"  # For basic authentication # pragma: allowlist secret
+export AUTH_PASSWORD="PLACEHOLDER_PASSWORD"  # For basic authentication # pragma: allowlist secret
+export AUTH_TOKEN="PLACEHOLDER_TOKEN"  # For bearer token authentication # pragma: allowlist secret
+export AUTH_API_KEY="PLACEHOLDER_API_KEY"  # For API key authentication # pragma: allowlist secret
+export AUTH_API_KEY_NAME="X-API-Key"  # Name of the API key (default: api_key)
+export AUTH_API_KEY_IN="header"  # Where to place the API key (options: header, query, cookie)
+```
+
+## Documentation
+
+The OpenAPI MCP Server includes comprehensive documentation to help you get started and make the most of its features:
+
 - [**AUTHENTICATION.md**](https://github.com/awslabs/mcp/blob/main/src/openapi-mcp-server/AUTHENTICATION.md): Detailed information about authentication methods, configuration options, and troubleshooting
 - [**DEPLOYMENT.md**](https://github.com/awslabs/mcp/blob/main/src/openapi-mcp-server/DEPLOYMENT.md): Guidelines for deploying the server in various environments, including Docker and AWS
 - [**AWS_BEST_PRACTICES.md**](https://github.com/awslabs/mcp/blob/main/src/openapi-mcp-server/AWS_BEST_PRACTICES.md): AWS best practices implemented in the server for resilience, caching, and efficiency
 - [**OBSERVABILITY.md**](https://github.com/awslabs/mcp/blob/main/src/openapi-mcp-server/OBSERVABILITY.md): Information about metrics, logging, and monitoring capabilities
 - [**tests/README.md**](https://github.com/awslabs/mcp/blob/main/src/openapi-mcp-server/tests/README.md): Overview of the test structure and strategy
->>>>>>> 43dd8317
-
-When running the server with Cognito authentication through desktop clients like Amazon Q CLI, Claude Desktop, or GitHub Copilot in Visual Studio Code on macOS, you might encounter SSL certificate verification issues. This is because these applications may not use the system's certificate store by default.
-
-To resolve certificate issues, add the following environment variables to your MCP configuration:
-
-```json
-{
-  "mcpServers": {
-    "your-api-server": {
-      "env": {
-        "SSL_CERT_FILE": "/opt/homebrew/etc/openssl@3/cert.pem",
-        "REQUESTS_CA_BUNDLE": "/opt/homebrew/etc/openssl@3/cert.pem"
-      }
-    }
-  }
-}
-```
-
-The path to the certificate file may vary depending on your macOS setup:
-
-<<<<<<< HEAD
-- For Homebrew installations: `/opt/homebrew/etc/openssl@3/cert.pem`
-- For older Homebrew installations: `/usr/local/etc/openssl@3/cert.pem`
-- You can also use: `/etc/ssl/cert.pem`
-=======
+
+## AWS Best Practices
+
+The OpenAPI MCP Server implements AWS best practices for building resilient, observable, and efficient cloud applications. These include:
+
+- **Caching**: Robust caching system with multiple backend options
+- **Resilience**: Patterns to handle transient failures and ensure high availability
+- **Observability**: Comprehensive monitoring, metrics, and logging features
+
 For detailed information about these features, including implementation details and configuration options, see [AWS_BEST_PRACTICES.md](https://github.com/awslabs/mcp/blob/main/src/openapi-mcp-server/AWS_BEST_PRACTICES.md).
->>>>>>> 43dd8317
 
 ## Docker Deployment
 
-The project includes a Dockerfile for containerized deployment:
+The project includes a Dockerfile for containerized deployment. To build and run:
 
 ```bash
 # Build the Docker image
 docker build -t openapi-mcp-server:latest .
 
+# Run with default settings
+docker run -p 8000:8000 openapi-mcp-server:latest
+
 # Run with custom configuration
-docker run \
+docker run -p 8000:8000 \
   -e API_NAME=myapi \
   -e API_BASE_URL=https://api.example.com \
   -e API_SPEC_URL=https://api.example.com/openapi.json \
   -e SERVER_TRANSPORT=stdio \
+  -e ENABLE_PROMETHEUS=false \
+  -e ENABLE_OPERATION_PROMPTS=true \
+  -e UVICORN_TIMEOUT_GRACEFUL_SHUTDOWN=5.0 \
+  -e UVICORN_GRACEFUL_SHUTDOWN=true \
   openapi-mcp-server:latest
 ```
 
 For detailed information about Docker deployment, AWS service integration, and transport considerations, see the [DEPLOYMENT.md](https://github.com/awslabs/mcp/blob/main/src/openapi-mcp-server/DEPLOYMENT.md) file.
 
-## Detailed Configuration
-
-The server can be configured using environment variables or command line arguments. Here are some commonly used configuration options:
-
-```bash
-# Server configuration
-export SERVER_NAME="My API Server"
-export LOG_LEVEL="INFO"  # Options: DEBUG, INFO, WARNING, ERROR, CRITICAL
-
-# API configuration
-export API_NAME="myapi"
-export API_BASE_URL="https://api.example.com"
-export API_SPEC_URL="https://api.example.com/openapi.json"
-```
-
-<<<<<<< HEAD
-For a complete reference of all configuration parameters, including mandatory, optional, and conditional parameters for different scenarios, see the [CONFIGURATION.md](CONFIGURATION.md) file.
-=======
+## Testing
+
+The project includes a comprehensive test suite covering unit tests, integration tests, and API functionality tests.
+
+### Running Tests
+
+```bash
+# Install test dependencies
+pip install "awslabs.openapi-mcp-server[test]"
+
+# Run all tests
+pytest
+
+# Run tests with coverage
+pytest --cov=awslabs
+
+# Run specific test modules
+pytest tests/api/
+pytest tests/utils/
+```
+
 The test suite covers:
 
 1. **API Configuration**: Tests for API configuration handling and validation
@@ -258,39 +284,76 @@
 2. **Operation-Specific Prompts**: Generates natural language prompts for each API operation
 3. **API Documentation**: Creates comprehensive documentation prompts for the entire API
 4. **Authentication Support**: Works with Basic Auth, Bearer Token, API Key, and Cognito authentication
->>>>>>> 43dd8317
-
-## Additional Documentation
-
-The OpenAPI MCP Server includes comprehensive documentation to help you get started and make the most of its features:
-
-- [**AUTHENTICATION.md**](AUTHENTICATION.md): Detailed information about authentication methods and configuration
-- [**DEPLOYMENT.md**](DEPLOYMENT.md): Guidelines for deploying the server in various environments
-- [**AWS_BEST_PRACTICES.md**](AWS_BEST_PRACTICES.md): AWS best practices implemented in the server
-- [**OBSERVABILITY.md**](OBSERVABILITY.md): Information about metrics, logging, and monitoring capabilities
-- [**CONFIGURATION.md**](CONFIGURATION.md): Complete reference for all configuration parameters
-- [**tests/README.md**](tests/README.md): Overview of the test structure and strategy
-
-## Development and Testing
-
-### Local Development
-
-For local development and testing, you can use Python's module execution:
-
-```bash
-# Run the server from the local directory with the Petstore API
-python -m awslabs.openapi_mcp_server.server --api-url https://petstore3.swagger.io/api/v3 --spec-url https://petstore3.swagger.io/api/v3/openapi.json --log-level DEBUG
-```
-
-### Running Tests
-
-```bash
-# Install test dependencies
-pip install "awslabs.openapi-mcp-server[test]"
-
-# Run all tests
-pytest
-
-# Run tests with coverage
-pytest --cov=awslabs
-```+
+### Getting Started
+
+1. Point the server to your API by providing:
+   - API name
+   - API base URL
+   - OpenAPI specification URL or local file path
+2. Set up appropriate authentication if your API requires it
+3. Configure the stdio transport option
+
+### Monitoring and Metrics
+
+The server includes built-in monitoring capabilities:
+- Prometheus metrics (disabled by default)
+- Detailed logging of API calls and tool usage
+- Performance tracking for API operations
+## Testing with Amazon Q
+
+To test the OpenAPI MCP Server with Amazon Q, you need to configure Amazon Q to use your MCP server. Here's how:
+
+1. **Configure Amazon Q MCP Integration**
+
+   Create or edit the MCP configuration file:
+
+   ```bash
+   mkdir -p ~/.aws/amazonq
+   nano ~/.aws/amazonq/mcp.json
+   ```
+
+   Add the following configuration:
+
+   ```json
+   {
+     "mcpServers": {
+       "awslabs.openapi-mcp-server": {
+         "command": "python",
+         "args": ["-m", "awslabs.openapi_mcp_server"],
+         "cwd": "/path/to/your/openapi-mcp-server",
+         "env": {
+           "API_NAME": "petstore",
+           "API_BASE_URL": "https://petstore3.swagger.io/api/v3",
+           "API_SPEC_URL": "https://petstore3.swagger.io/api/v3/openapi.json",
+           "LOG_LEVEL": "INFO",
+           "ENABLE_PROMETHEUS": "false",
+           "ENABLE_OPERATION_PROMPTS": "true",
+           "UVICORN_TIMEOUT_GRACEFUL_SHUTDOWN": "5.0",
+           "UVICORN_GRACEFUL_SHUTDOWN": "true",
+           "PYTHONPATH": "/path/to/your/openapi-mcp-server"
+         },
+         "disabled": false,
+         "autoApprove": []
+       }
+     }
+   }
+   ```
+
+2. **Start Amazon Q CLI**
+
+   Launch the Amazon Q CLI:
+
+   ```bash
+   q chat
+   ```
+
+3. **Test the Operation Prompts**
+
+   Once connected, you can test the operation prompts by asking Amazon Q to help you with specific API operations:
+
+   ```
+   I need to find a pet by ID using the Petstore API
+   ```
+
+   Amazon Q should respond with guidance using the natural language prompt.