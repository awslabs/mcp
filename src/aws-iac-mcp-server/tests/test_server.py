# Copyright Amazon.com, Inc. or its affiliates. All Rights Reserved.
#
# Licensed under the Apache License, Version 2.0 (the "License");
# you may not use this file except in compliance with the License.
# You may obtain a copy of the License at
#
#     http://www.apache.org/licenses/LICENSE-2.0
#
# Unless required by applicable law or agreed to in writing, software
# distributed under the License is distributed on an "AS IS" BASIS,
# WITHOUT WARRANTIES OR CONDITIONS OF ANY KIND, either express or implied.
# See the License for the specific language governing permissions and
# limitations under the License.

"""Tests for server.py MCP tool definitions."""

import json
import pytest
from awslabs.aws_iac_mcp_server.server import (
<<<<<<< HEAD
    check_cloudformation_template_compliance,
    get_cloudformation_pre_deploy_validation_instructions,
    troubleshoot_cloudformation_deployment,
=======
    cdk_best_practices,
    check_template_compliance,
    troubleshoot_deployment,
>>>>>>> c5b0453e
    validate_cloudformation_template,
)
from unittest.mock import patch


class TestValidateCloudFormationTemplate:
    """Test validate_cloudformation_template tool."""

    @patch('awslabs.aws_iac_mcp_server.server.validate_template')
    @patch('awslabs.aws_iac_mcp_server.server.sanitize_tool_response')
    def test_validate_template_success(self, mock_sanitize, mock_validate):
        """Test successful template validation."""
        mock_validate.return_value = {'validation_results': {'is_valid': True}}
        mock_sanitize.return_value = 'sanitized response'

        template = json.dumps({'Resources': {}})
        result = validate_cloudformation_template(template)

        assert result == 'sanitized response'
        mock_validate.assert_called_once()
        mock_sanitize.assert_called_once()

    @patch('awslabs.aws_iac_mcp_server.server.validate_template')
    @patch('awslabs.aws_iac_mcp_server.server.sanitize_tool_response')
    def test_validate_template_with_regions(self, mock_sanitize, mock_validate):
        """Test validation with specific regions."""
        mock_validate.return_value = {'validation_results': {'is_valid': True}}
        mock_sanitize.return_value = 'sanitized response'

        template = json.dumps({'Resources': {}})
        validate_cloudformation_template(template, regions=['us-west-2', 'us-east-1'])

        mock_validate.assert_called_once_with(
            template_content=template, regions=['us-west-2', 'us-east-1'], ignore_checks=None
        )

    @patch('awslabs.aws_iac_mcp_server.server.validate_template')
    @patch('awslabs.aws_iac_mcp_server.server.sanitize_tool_response')
    def test_validate_template_with_ignore_checks(self, mock_sanitize, mock_validate):
        """Test validation with ignored checks."""
        mock_validate.return_value = {'validation_results': {'is_valid': True}}
        mock_sanitize.return_value = 'sanitized response'

        template = json.dumps({'Resources': {}})
        validate_cloudformation_template(template, ignore_checks=['W1234'])

        mock_validate.assert_called_once_with(
            template_content=template, regions=None, ignore_checks=['W1234']
        )


class TestCheckTemplateCompliance:
    """Test check_cloudformation_template_compliance tool."""

    @patch('awslabs.aws_iac_mcp_server.server.check_compliance')
    @patch('awslabs.aws_iac_mcp_server.server.sanitize_tool_response')
    def test_check_compliance_success(self, mock_sanitize, mock_check):
        """Test successful compliance check."""
        mock_check.return_value = {'compliance_results': {'overall_status': 'PASS'}}
        mock_sanitize.return_value = 'sanitized response'

        template = json.dumps({'Resources': {}})
        result = check_cloudformation_template_compliance(template)

        assert result == 'sanitized response'
        mock_check.assert_called_once()

    @patch('awslabs.aws_iac_mcp_server.server.check_compliance')
    @patch('awslabs.aws_iac_mcp_server.server.sanitize_tool_response')
    def test_check_compliance_with_custom_rules(self, mock_sanitize, mock_check):
        """Test compliance check with custom rules."""
        mock_check.return_value = {'compliance_results': {'overall_status': 'PASS'}}
        mock_sanitize.return_value = 'sanitized response'

        template = json.dumps({'Resources': {}})
        check_cloudformation_template_compliance(template, rules_file_path='/custom/rules.guard')

        mock_check.assert_called_once_with(
            template_content=template, rules_file_path='/custom/rules.guard'
        )


class TestTroubleshootDeployment:
    """Test troubleshoot_cloudformation_deployment tool."""

    @patch('awslabs.aws_iac_mcp_server.server.DeploymentTroubleshooter')
    @patch('awslabs.aws_iac_mcp_server.server.sanitize_tool_response')
    def test_troubleshoot_cloudformation_deployment_success(
        self, mock_sanitize, mock_troubleshooter_class
    ):
        """Test successful deployment troubleshooting."""
        mock_instance = mock_troubleshooter_class.return_value
        mock_instance.troubleshoot_stack_deployment.return_value = {
            'status': 'success',
            'raw_data': {'cloudformation_events': []},
        }
        mock_sanitize.return_value = 'sanitized response'

        result = troubleshoot_cloudformation_deployment('test-stack', 'us-west-2')

        assert result == 'sanitized response'
        mock_troubleshooter_class.assert_called_once_with(region='us-west-2')
        mock_instance.troubleshoot_stack_deployment.assert_called_once_with(
            stack_name='test-stack', include_cloudtrail=True
        )

    @patch('awslabs.aws_iac_mcp_server.server.DeploymentTroubleshooter')
    @patch('awslabs.aws_iac_mcp_server.server.sanitize_tool_response')
    def test_troubleshoot_cloudformation_deployment_without_cloudtrail(
        self, mock_sanitize, mock_troubleshooter_class
    ):
        """Test troubleshooting without CloudTrail."""
        mock_instance = mock_troubleshooter_class.return_value
        mock_instance.troubleshoot_stack_deployment.return_value = {
            'status': 'success',
            'raw_data': {'cloudformation_events': []},
        }
        mock_sanitize.return_value = 'sanitized response'

        troubleshoot_cloudformation_deployment('test-stack', 'us-west-2', include_cloudtrail=False)

        mock_troubleshooter_class.assert_called_once_with(region='us-west-2')
        mock_instance.troubleshoot_stack_deployment.assert_called_once_with(
            stack_name='test-stack', include_cloudtrail=False
        )

    @patch('awslabs.aws_iac_mcp_server.server.DeploymentTroubleshooter')
    @patch('awslabs.aws_iac_mcp_server.server.sanitize_tool_response')
    def test_troubleshoot_cloudformation_deployment_adds_deeplink(
        self, mock_sanitize, mock_troubleshooter_class
    ):
        """Test that deployment troubleshooting adds console deeplink."""
        mock_instance = mock_troubleshooter_class.return_value
        mock_instance.troubleshoot_stack_deployment.return_value = {
            'status': 'success',
            'stack_name': 'test-stack',
            'raw_data': {'cloudformation_events': []},
        }
        mock_sanitize.return_value = 'sanitized response'

        troubleshoot_cloudformation_deployment('test-stack', 'us-west-2')

        # Verify the result was modified to include deeplink
        call_args = mock_sanitize.call_args[0][0]
        assert 'console.aws.amazon.com/cloudformation' in call_args
        assert 'test-stack' in call_args
        assert 'us-west-2' in call_args
        assert '_instruction' in call_args

    @patch('awslabs.aws_iac_mcp_server.server.DeploymentTroubleshooter')
    @patch('awslabs.aws_iac_mcp_server.server.sanitize_tool_response')
    def test_troubleshoot_cloudformation_deployment_non_dict_result(
        self, mock_sanitize, mock_troubleshooter_class
    ):
        """Test troubleshooting when result is not a dict."""
        mock_instance = mock_troubleshooter_class.return_value
        mock_instance.troubleshoot_stack_deployment.return_value = 'error string'
        mock_sanitize.return_value = 'sanitized response'

        result = troubleshoot_cloudformation_deployment('test-stack', 'us-west-2')

        assert result == 'sanitized response'
        # Verify no deeplink was added (result wasn't a dict)
        call_args = mock_sanitize.call_args[0][0]
        assert '_instruction' not in call_args

    """Test search_cdk_documentation tool."""

    @patch('awslabs.aws_iac_mcp_server.server.search_cdk_documentation_tool')
    @patch('awslabs.aws_iac_mcp_server.server.sanitize_tool_response')
    @pytest.mark.asyncio
    async def test_search_cdk_documentation_success(self, mock_sanitize, mock_search):
        """Test successful CDK documentation search."""
        from awslabs.aws_iac_mcp_server.knowledge_models import CDKToolResponse
        from awslabs.aws_iac_mcp_server.server import search_cdk_documentation

        mock_response = CDKToolResponse(
            knowledge_response=[],
            next_step_guidance='To read the full documentation pages for these search results, use the `read_cdk_documentation_page` tool. If you need to find real code examples for constructs referenced in the search results, use the `search_cdk_samples_and_constructs` tool.',
        )
        mock_search.return_value = mock_response
        mock_sanitize.return_value = 'sanitized response'

        result = await search_cdk_documentation('lambda function')

        assert result == 'sanitized response'
        mock_search.assert_called_once_with('lambda function')
        mock_sanitize.assert_called_once()


class TestReadCdkDocumentationPage:
    """Test read_cdk_documentation_page tool."""

    @patch('awslabs.aws_iac_mcp_server.server.read_cdk_documentation_page_tool')
    @patch('awslabs.aws_iac_mcp_server.server.sanitize_tool_response')
    @pytest.mark.asyncio
    async def test_read_cdk_documentation_page_success(self, mock_sanitize, mock_read):
        """Test successful CDK documentation page read."""
        from awslabs.aws_iac_mcp_server.knowledge_models import CDKToolResponse
        from awslabs.aws_iac_mcp_server.server import read_cdk_documentation_page

        mock_response = CDKToolResponse(
            knowledge_response=[],
            next_step_guidance='If you need code examples, use `search_cdk_samples_and_constructs` tool.',
        )
        mock_read.return_value = mock_response
        mock_sanitize.return_value = 'sanitized response'

        result = await read_cdk_documentation_page('https://example.com/doc')

        assert result == 'sanitized response'
        mock_read.assert_called_once_with('https://example.com/doc', 0)
        mock_sanitize.assert_called_once()

    @patch('awslabs.aws_iac_mcp_server.server.read_cdk_documentation_page_tool')
    @patch('awslabs.aws_iac_mcp_server.server.sanitize_tool_response')
    @pytest.mark.asyncio
    async def test_read_cdk_documentation_page_with_starting_index(self, mock_sanitize, mock_read):
        """Test CDK documentation page read with starting index."""
        from awslabs.aws_iac_mcp_server.knowledge_models import CDKToolResponse
        from awslabs.aws_iac_mcp_server.server import read_cdk_documentation_page

        mock_response = CDKToolResponse(
            knowledge_response=[],
            next_step_guidance='If you need code examples, use `search_cdk_samples_and_constructs` tool.',
        )
        mock_read.return_value = mock_response
        mock_sanitize.return_value = 'sanitized response'

        await read_cdk_documentation_page('https://example.com/doc', starting_index=100)

        mock_read.assert_called_once_with('https://example.com/doc', 100)


class TestSearchCloudFormationDocumentation:
    """Test search_cloudformation_documentation tool."""

    @patch('awslabs.aws_iac_mcp_server.server.search_cloudformation_documentation_tool')
    @patch('awslabs.aws_iac_mcp_server.server.sanitize_tool_response')
    @pytest.mark.asyncio
    async def test_search_cloudformation_documentation_success(self, mock_sanitize, mock_search):
        """Test successful CloudFormation documentation search."""
        from awslabs.aws_iac_mcp_server.knowledge_models import CDKToolResponse
        from awslabs.aws_iac_mcp_server.server import search_cloudformation_documentation

        mock_response = CDKToolResponse(knowledge_response=[], next_step_guidance=None)
        mock_search.return_value = mock_response
        mock_sanitize.return_value = 'sanitized response'

        result = await search_cloudformation_documentation('AWS::S3::Bucket')

        assert result == 'sanitized response'
        mock_search.assert_called_once_with('AWS::S3::Bucket')
        mock_sanitize.assert_called_once()


class TestSearchCdkSamplesAndConstructs:
    """Test search_cdk_samples_and_constructs tool."""

    @patch('awslabs.aws_iac_mcp_server.server.search_cdk_samples_and_constructs_tool')
    @patch('awslabs.aws_iac_mcp_server.server.sanitize_tool_response')
    @pytest.mark.asyncio
    async def test_search_cdk_samples_and_constructs_success(self, mock_sanitize, mock_search):
        """Test successful CDK samples and constructs search."""
        from awslabs.aws_iac_mcp_server.knowledge_models import CDKToolResponse
        from awslabs.aws_iac_mcp_server.server import search_cdk_samples_and_constructs

        mock_response = CDKToolResponse(
            knowledge_response=[],
            next_step_guidance='To read the full documentation pages for these search results, use the `read_cdk_documentation_page` tool.',
        )
        mock_search.return_value = mock_response
        mock_sanitize.return_value = 'sanitized response'

        result = await search_cdk_samples_and_constructs('serverless api')

        assert result == 'sanitized response'
        mock_search.assert_called_once_with('serverless api', 'typescript')
        mock_sanitize.assert_called_once()

    @patch('awslabs.aws_iac_mcp_server.server.search_cdk_samples_and_constructs_tool')
    @patch('awslabs.aws_iac_mcp_server.server.sanitize_tool_response')
    @pytest.mark.asyncio
    async def test_search_cdk_samples_and_constructs_with_language(
        self, mock_sanitize, mock_search
    ):
        """Test CDK samples search with specific language."""
        from awslabs.aws_iac_mcp_server.knowledge_models import CDKToolResponse
        from awslabs.aws_iac_mcp_server.server import search_cdk_samples_and_constructs

        mock_response = CDKToolResponse(
            knowledge_response=[],
            next_step_guidance='To read the full documentation pages for these search results, use the `read_cdk_documentation_page` tool.',
        )
        mock_search.return_value = mock_response
        mock_sanitize.return_value = 'sanitized response'

        await search_cdk_samples_and_constructs('lambda function', language='python')

        mock_search.assert_called_once_with('lambda function', 'python')


<<<<<<< HEAD
class TestPreDeployValidation:
    """Test get_cloudformation_pre_deploy_validation_instructions tool."""

    @patch('awslabs.aws_iac_mcp_server.server.cloudformation_pre_deploy_validation')
    @patch('awslabs.aws_iac_mcp_server.server.sanitize_tool_response')
    def test_get_pre_deploy_validation_instructions(self, mock_sanitize, mock_validation):
        """Test pre-deploy validation instructions."""
        mock_validation.return_value = '{"instructions": "test"}'
        mock_sanitize.return_value = 'sanitized response'

        result = get_cloudformation_pre_deploy_validation_instructions()

        assert result == 'sanitized response'
        mock_validation.assert_called_once()
        mock_sanitize.assert_called_once_with('{"instructions": "test"}')
=======
class TestCdkBestPractices:
    """Test cdk_best_practices tool."""

    @patch('awslabs.aws_iac_mcp_server.server.cdk_best_practices_tool')
    @patch('awslabs.aws_iac_mcp_server.server.sanitize_tool_response')
    @pytest.mark.asyncio
    async def test_cdk_best_practices_success(self, mock_sanitize, mock_best_practices):
        """Test successful CDK best practices retrieval."""
        from awslabs.aws_iac_mcp_server.knowledge_models import CDKToolResponse

        mock_response = CDKToolResponse(knowledge_response=[], next_step_guidance=None)
        mock_best_practices.return_value = mock_response
        mock_sanitize.return_value = 'sanitized response'

        result = await cdk_best_practices()

        assert result == 'sanitized response'
        mock_best_practices.assert_called_once_with()
        mock_sanitize.assert_called_once()
>>>>>>> c5b0453e


class TestMain:
    """Test main function."""

    @patch('awslabs.aws_iac_mcp_server.server.mcp')
    def test_main_calls_mcp_run(self, mock_mcp):
        """Test that main() calls mcp.run()."""
        from awslabs.aws_iac_mcp_server.server import main

        main()

        mock_mcp.run.assert_called_once()<|MERGE_RESOLUTION|>--- conflicted
+++ resolved
@@ -17,15 +17,10 @@
 import json
 import pytest
 from awslabs.aws_iac_mcp_server.server import (
-<<<<<<< HEAD
+    cdk_best_practices,
     check_cloudformation_template_compliance,
     get_cloudformation_pre_deploy_validation_instructions,
     troubleshoot_cloudformation_deployment,
-=======
-    cdk_best_practices,
-    check_template_compliance,
-    troubleshoot_deployment,
->>>>>>> c5b0453e
     validate_cloudformation_template,
 )
 from unittest.mock import patch
@@ -328,7 +323,6 @@
         mock_search.assert_called_once_with('lambda function', 'python')
 
 
-<<<<<<< HEAD
 class TestPreDeployValidation:
     """Test get_cloudformation_pre_deploy_validation_instructions tool."""
 
@@ -344,7 +338,8 @@
         assert result == 'sanitized response'
         mock_validation.assert_called_once()
         mock_sanitize.assert_called_once_with('{"instructions": "test"}')
-=======
+
+
 class TestCdkBestPractices:
     """Test cdk_best_practices tool."""
 
@@ -364,7 +359,6 @@
         assert result == 'sanitized response'
         mock_best_practices.assert_called_once_with()
         mock_sanitize.assert_called_once()
->>>>>>> c5b0453e
 
 
 class TestMain:
