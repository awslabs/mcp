--- conflicted
+++ resolved
@@ -347,14 +347,10 @@
     ctx: Context,
     longitude: float = Field(description='Longitude of the center point'),
     latitude: float = Field(description='Latitude of the center point'),
-<<<<<<< HEAD
     max_results: int = Field(
         default=5, description='Maximum number of results to return', ge=1, le=50
     ),
     query: Optional[str] = Field(default=None, description='Optional search query'),
-=======
-    query: str = Field(default=None, description='Optional search query'),
->>>>>>> 566a59b3
     radius: int = Field(default=500, description='Search radius in meters', ge=1, le=50000),
 ) -> Dict:
     """Search for places near a location using AWS Location Service geo-places search_nearby API. If no results, expand the radius up to max_radius. Output is standardized and includes all fields, even if empty or not available."""
