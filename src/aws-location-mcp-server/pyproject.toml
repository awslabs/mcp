[project]
name = "awslabs.aws-location-mcp-server"
version = "2.0.10"
description = "An AWS Labs Model Context Protocol (MCP) server for AWS Location Service"
readme = "README.md"
requires-python = ">=3.10"
dependencies = [
<<<<<<< HEAD
    "boto3[crt]>=1.41.0",
    "mcp[cli]>=1.11.0",
=======
    "boto3>=1.34.0",
    "mcp[cli]>=1.23.0",
>>>>>>> 454148eb
    "pydantic>=2.10.6",
    "loguru>=0.7.0",
]
license = {text = "Apache-2.0"}
license-files = ["LICENSE", "NOTICE" ]

authors = [
    {name = "Amazon Web Services"},
    {name = "AWSLabs MCP", email="203918161+awslabs-mcp@users.noreply.github.com"},
]
classifiers = [
    "License :: OSI Approved :: Apache Software License",
    "Operating System :: OS Independent",
    "Programming Language :: Python",
    "Programming Language :: Python :: 3",
    "Programming Language :: Python :: 3.10",
    "Programming Language :: Python :: 3.11",
    "Programming Language :: Python :: 3.12",
    "Programming Language :: Python :: 3.13",
]

[project.scripts]
"awslabs.aws-location-mcp-server" = "awslabs.aws_location_server.server:main"

[project.urls]
Homepage = "https://awslabs.github.io/mcp/"
Documentation = "https://awslabs.github.io/mcp/servers/aws-location-mcp-server/"
Source = "https://github.com/awslabs/mcp.git"
"Bug Tracker" = "https://github.com/awslabs/mcp/issues"
Changelog = "https://github.com/awslabs/mcp/blob/main/src/aws-location-mcp-server/CHANGELOG.md"

[dependency-groups]
dev = [
    "commitizen>=4.2.2",
    "pre-commit>=4.1.0",
    "ruff>=0.9.7",
    "pyright>=1.1.398",
    "pytest>=7.4.0",
    "pytest-cov>=4.1.0",
    "pytest-mock>=3.11.1",
    "pytest-asyncio>=0.26.0",
]

[build-system]
requires = ["hatchling"]
build-backend = "hatchling.build"

[tool.hatch.metadata]
allow-direct-references = true

[tool.ruff]
line-length = 99
extend-include = ["*.ipynb"]
exclude = [
    ".venv",
    "**/__pycache__",
    "**/node_modules",
    "**/dist",
    "**/build",
    "**/env",
    "**/.ruff_cache",
    "**/.venv",
    "**/.ipynb_checkpoints"
]
force-exclude = true

[tool.ruff.lint]
exclude = ["__init__.py"]
select = ["C", "D", "E", "F", "I", "W"]
ignore = ["C901", "E501", "E741", "F402", "F823", "D100", "D106"]

[tool.ruff.lint.isort]
lines-after-imports = 2
no-sections = true

[tool.ruff.lint.per-file-ignores]
"**/*.ipynb" = ["F704"]

[tool.ruff.lint.pydocstyle]
convention = "google"

[tool.ruff.format]
quote-style = "single"
indent-style = "space"
skip-magic-trailing-comma = false
line-ending = "auto"
docstring-code-format = true

[tool.commitizen]
name = "cz_conventional_commits"
version = "1.0.0"
tag_format = "v$version"
version_files = [
    "pyproject.toml:version",
    "awslabs/aws_location_server/__init__.py:__version__"
]
update_changelog_on_bump = true

[tool.hatch.build.targets.wheel]
packages = ["awslabs"]

[tool.pytest.ini_options]
markers = [
    "live: marks tests that make live API calls (deselect with '-m \"not live\"')",
    "asyncio: marks tests that use asyncio"
]
asyncio_mode = "strict"
asyncio_default_fixture_loop_scope = "function"

[tool.bandit]
exclude_dirs = [".venv", "venv", "tests"]

[tool.coverage.run]
source = ["awslabs"]<|MERGE_RESOLUTION|>--- conflicted
+++ resolved
@@ -5,13 +5,8 @@
 readme = "README.md"
 requires-python = ">=3.10"
 dependencies = [
-<<<<<<< HEAD
-    "boto3[crt]>=1.41.0",
-    "mcp[cli]>=1.11.0",
-=======
-    "boto3>=1.34.0",
+    "boto3[crt]>=1.34.0",
     "mcp[cli]>=1.23.0",
->>>>>>> 454148eb
     "pydantic>=2.10.6",
     "loguru>=0.7.0",
 ]
