# Copyright Amazon.com, Inc. or its affiliates. All Rights Reserved.
#
# Licensed under the Apache License, Version 2.0 (the "License");
# you may not use this file except in compliance with the License.
# You may obtain a copy of the License at
#
#     http://www.apache.org/licenses/LICENSE-2.0
#
# Unless required by applicable law or agreed to in writing, software
# distributed under the License is distributed on an "AS IS" BASIS,
# WITHOUT WARRANTIES OR CONDITIONS OF ANY KIND, either express or implied.
# See the License for the specific language governing permissions and
# limitations under the License.

<<<<<<< HEAD
FROM python:3.10-slim AS uv 
=======
# dependabot should continue to update this to the latest hash.
FROM public.ecr.aws/docker/library/python:3.13.5-alpine3.21@sha256:c9a09c45a4bcc618c7f7128585b8dd0d41d0c31a8a107db4c8255ffe0b69375d AS uv
>>>>>>> 5439c1f9

# Install the project into `/app`
WORKDIR /app

# Enable bytecode compilation
ENV UV_COMPILE_BYTECODE=1

# Copy from the cache instead of linking since it's a mounted volume
ENV UV_LINK_MODE=copy

# Prefer the system python
ENV UV_PYTHON_PREFERENCE=only-system

# Run without updating the uv.lock file like running with `--frozen`
ENV UV_FROZEN=true

<<<<<<< HEAD

# Install the project's dependencies using the lockfile and settings
COPY pyproject.toml uv.lock ./
COPY README.md .
COPY awslabs/ awslabs/

# Install build backend and dependencies in a venv
RUN python -m venv /app/.venv \
 && /app/.venv/bin/pip install --upgrade pip \
 && /app/.venv/bin/pip install --no-cache-dir hatchling \
 && /app/.venv/bin/pip install --no-cache-dir .
=======
# Copy the required files first
COPY pyproject.toml uv.lock uv-requirements.txt ./

# Python optimization and uv configuration
ENV PIP_NO_CACHE_DIR=1 \
    PIP_DISABLE_PIP_VERSION_CHECK=1

# Install system dependencies and Python package manager
RUN apk update && \
    apk add --no-cache --virtual .build-deps \
    build-base \
    gcc \
    musl-dev \
    libffi-dev \
    openssl-dev \
    cargo

# Install the project's dependencies using the lockfile and settings
RUN --mount=type=cache,target=/root/.cache/uv \
    pip install --require-hashes --requirement uv-requirements.txt --no-cache-dir && \
    uv sync --python 3.13 --frozen --no-install-project --no-dev --no-editable

# Then, add the rest of the project source code and install it
# Installing separately from its dependencies allows optimal layer caching
COPY . /app
RUN --mount=type=cache,target=/root/.cache/uv \
    uv sync --python 3.13 --frozen --no-dev --no-editable
>>>>>>> 5439c1f9

# Make the directory just in case it doesn't exist
RUN mkdir -p /root/.local

<<<<<<< HEAD
FROM python:3.10-slim AS builder

# Place executables in the environment at the front of the path and include other binaries
ENV PATH="/app/.venv/bin:$PATH:/usr/sbin"

# Install lsof for the healthcheck
# Install other tools as needed for the MCP server
# Add non-root user and ability to change directory into /root
RUN apt-get update \
  && apt-get install -y --no-install-recommends lsof \
  && rm -rf /var/lib/apt/lists/* \
  && groupadd --system app \
  && useradd --system --gid app --home-dir /app app \
  && mkdir -p /root/.local \
  && chmod o+x /root

# Get the project from the uv layer
COPY --from=uv --chown=app:app /root/.local /root/.local
=======
FROM public.ecr.aws/docker/library/python:3.13.5-alpine3.21@sha256:c9a09c45a4bcc618c7f7128585b8dd0d41d0c31a8a107db4c8255ffe0b69375d

# Place executables in the environment at the front of the path and include other binaries
ENV PATH="/app/.venv/bin:$PATH" \
    PYTHONUNBUFFERED=1

# Install runtime dependencies and create application user
RUN apk update && \
    apk add --no-cache ca-certificates && \
    update-ca-certificates && \
    addgroup -S app && \
    adduser -S app -G app -h /app

# Copy application artifacts from build stage
>>>>>>> 5439c1f9
COPY --from=uv --chown=app:app /app/.venv /app/.venv

# Get healthcheck script
COPY ./docker-healthcheck.sh /usr/local/bin/docker-healthcheck.sh

# Run as non-root
USER app

# When running the container, add --db-path and a bind mount to the host's db file
HEALTHCHECK --interval=60s --timeout=10s --start-period=10s --retries=3 CMD ["docker-healthcheck.sh"]
ENTRYPOINT ["awslabs.cloudwatch-mcp-server"]<|MERGE_RESOLUTION|>--- conflicted
+++ resolved
@@ -12,12 +12,7 @@
 # See the License for the specific language governing permissions and
 # limitations under the License.
 
-<<<<<<< HEAD
 FROM python:3.10-slim AS uv 
-=======
-# dependabot should continue to update this to the latest hash.
-FROM public.ecr.aws/docker/library/python:3.13.5-alpine3.21@sha256:c9a09c45a4bcc618c7f7128585b8dd0d41d0c31a8a107db4c8255ffe0b69375d AS uv
->>>>>>> 5439c1f9
 
 # Install the project into `/app`
 WORKDIR /app
@@ -34,7 +29,6 @@
 # Run without updating the uv.lock file like running with `--frozen`
 ENV UV_FROZEN=true
 
-<<<<<<< HEAD
 
 # Install the project's dependencies using the lockfile and settings
 COPY pyproject.toml uv.lock ./
@@ -46,44 +40,15 @@
  && /app/.venv/bin/pip install --upgrade pip \
  && /app/.venv/bin/pip install --no-cache-dir hatchling \
  && /app/.venv/bin/pip install --no-cache-dir .
-=======
-# Copy the required files first
-COPY pyproject.toml uv.lock uv-requirements.txt ./
-
-# Python optimization and uv configuration
-ENV PIP_NO_CACHE_DIR=1 \
-    PIP_DISABLE_PIP_VERSION_CHECK=1
-
-# Install system dependencies and Python package manager
-RUN apk update && \
-    apk add --no-cache --virtual .build-deps \
-    build-base \
-    gcc \
-    musl-dev \
-    libffi-dev \
-    openssl-dev \
-    cargo
-
-# Install the project's dependencies using the lockfile and settings
-RUN --mount=type=cache,target=/root/.cache/uv \
-    pip install --require-hashes --requirement uv-requirements.txt --no-cache-dir && \
-    uv sync --python 3.13 --frozen --no-install-project --no-dev --no-editable
-
-# Then, add the rest of the project source code and install it
-# Installing separately from its dependencies allows optimal layer caching
-COPY . /app
-RUN --mount=type=cache,target=/root/.cache/uv \
-    uv sync --python 3.13 --frozen --no-dev --no-editable
->>>>>>> 5439c1f9
 
 # Make the directory just in case it doesn't exist
 RUN mkdir -p /root/.local
 
-<<<<<<< HEAD
 FROM python:3.10-slim AS builder
 
 # Place executables in the environment at the front of the path and include other binaries
-ENV PATH="/app/.venv/bin:$PATH:/usr/sbin"
+ENV PATH="/app/.venv/bin:$PATH" \
+    PYTHONUNBUFFERED=1
 
 # Install lsof for the healthcheck
 # Install other tools as needed for the MCP server
@@ -96,24 +61,7 @@
   && mkdir -p /root/.local \
   && chmod o+x /root
 
-# Get the project from the uv layer
-COPY --from=uv --chown=app:app /root/.local /root/.local
-=======
-FROM public.ecr.aws/docker/library/python:3.13.5-alpine3.21@sha256:c9a09c45a4bcc618c7f7128585b8dd0d41d0c31a8a107db4c8255ffe0b69375d
-
-# Place executables in the environment at the front of the path and include other binaries
-ENV PATH="/app/.venv/bin:$PATH" \
-    PYTHONUNBUFFERED=1
-
-# Install runtime dependencies and create application user
-RUN apk update && \
-    apk add --no-cache ca-certificates && \
-    update-ca-certificates && \
-    addgroup -S app && \
-    adduser -S app -G app -h /app
-
 # Copy application artifacts from build stage
->>>>>>> 5439c1f9
 COPY --from=uv --chown=app:app /app/.venv /app/.venv
 
 # Get healthcheck script
