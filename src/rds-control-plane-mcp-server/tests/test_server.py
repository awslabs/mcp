--- conflicted
+++ resolved
@@ -14,21 +14,446 @@
 
 """Tests for the RDS Control Plane MCP Server resources."""
 
-import asyncio
 import json
 import pytest
-<<<<<<< HEAD
 from awslabs.rds_control_plane_mcp_server.models import (
     DBLogFileSummary,
     PerformanceReportSummary,
 )
+from awslabs.rds_control_plane_mcp_server.resources import (
+    get_cluster_detail_resource,
+    get_cluster_list_resource,
+    get_instance_detail_resource,
+    get_instance_list_resource,
+)
 from awslabs.rds_control_plane_mcp_server.server import (
+    get_cluster_resource,
+    get_instance_resource,
+    list_clusters_resource,
     list_db_log_files_resource,
+    list_instances_resource,
     list_performance_reports_resource,
     read_performance_report_resource,
 )
 from datetime import datetime
-from unittest.mock import ANY, AsyncMock, patch
+from unittest.mock import ANY, AsyncMock, MagicMock, patch
+
+
+class TestClusterResources:
+    """Test cases for cluster-related resource endpoints."""
+
+    @pytest.mark.asyncio
+    async def test_get_cluster_list_resource(self, mock_rds_client):
+        """Test retrieving cluster list resource."""
+        with patch(
+            'awslabs.rds_control_plane_mcp_server.resources.asyncio.to_thread'
+        ) as mock_to_thread:
+            mock_to_thread.return_value = {
+                'DBClusters': [
+                    {
+                        'DBClusterIdentifier': 'test-cluster',
+                        'Engine': 'aurora-mysql',
+                        'Status': 'available',
+                        'Endpoint': 'test-cluster.cluster-abc123.us-east-1.rds.amazonaws.com',
+                        'ReaderEndpoint': 'test-cluster.cluster-ro-abc123.us-east-1.rds.amazonaws.com',
+                        'MultiAZ': True,
+                        'BackupRetentionPeriod': 7,
+                        'PreferredBackupWindow': '07:00-09:00',
+                        'PreferredMaintenanceWindow': 'sun:05:00-sun:06:00',
+                        'DBClusterMembers': [
+                            {
+                                'DBInstanceIdentifier': 'test-instance-1',
+                                'IsClusterWriter': True,
+                                'DBClusterParameterGroupStatus': 'in-sync',
+                            }
+                        ],
+                        'VpcSecurityGroups': [
+                            {
+                                'VpcSecurityGroupId': 'sg-12345',
+                                'Status': 'active',
+                            }
+                        ],
+                        'TagList': [
+                            {
+                                'Key': 'Environment',
+                                'Value': 'Test',
+                            }
+                        ],
+                    }
+                ]
+            }
+
+            result = await get_cluster_list_resource(mock_rds_client)
+
+            # Verify result
+            result_json = json.loads(result)
+            assert result_json['count'] == 1, 'Expected one cluster in result'
+            assert result_json['clusters'][0]['cluster_id'] == 'test-cluster', (
+                'Incorrect cluster ID'
+            )
+            assert result_json['clusters'][0]['engine'] == 'aurora-mysql', 'Incorrect engine'
+            assert result_json['resource_uri'] == 'aws-rds://db-cluster', 'Incorrect resource URI'
+
+    @pytest.mark.asyncio
+    async def test_get_cluster_detail_resource(self, mock_rds_client):
+        """Test retrieving cluster detail resource."""
+        with patch(
+            'awslabs.rds_control_plane_mcp_server.resources.asyncio.to_thread'
+        ) as mock_to_thread:
+            mock_to_thread.return_value = {
+                'DBClusters': [
+                    {
+                        'DBClusterIdentifier': 'test-cluster',
+                        'Engine': 'aurora-mysql',
+                        'EngineVersion': '5.7.12',
+                        'Status': 'available',
+                        'Endpoint': 'test-cluster.cluster-abc123.us-east-1.rds.amazonaws.com',
+                        'ReaderEndpoint': 'test-cluster.cluster-ro-abc123.us-east-1.rds.amazonaws.com',
+                        'MultiAZ': True,
+                        'BackupRetentionPeriod': 7,
+                        'PreferredBackupWindow': '07:00-09:00',
+                        'PreferredMaintenanceWindow': 'sun:05:00-sun:06:00',
+                        'DBClusterMembers': [
+                            {
+                                'DBInstanceIdentifier': 'test-instance-1',
+                                'IsClusterWriter': True,
+                                'DBClusterParameterGroupStatus': 'in-sync',
+                            }
+                        ],
+                        'VpcSecurityGroups': [
+                            {
+                                'VpcSecurityGroupId': 'sg-12345',
+                                'Status': 'active',
+                            }
+                        ],
+                        'TagList': [
+                            {
+                                'Key': 'Environment',
+                                'Value': 'Test',
+                            }
+                        ],
+                    }
+                ]
+            }
+
+            result = await get_cluster_detail_resource('test-cluster', mock_rds_client)
+
+            result_json = json.loads(result)
+            assert result_json['cluster_id'] == 'test-cluster', 'Incorrect cluster ID'
+            assert result_json['engine'] == 'aurora-mysql', 'Incorrect engine'
+            assert result_json['engine_version'] == '5.7.12', 'Incorrect engine version'
+            assert result_json['status'] == 'available', 'Incorrect status'
+            assert result_json['members'][0]['instance_id'] == 'test-instance-1', (
+                'Incorrect member instance'
+            )
+            assert result_json['resource_uri'] == 'aws-rds://db-cluster/test-cluster', (
+                'Incorrect resource URI'
+            )
+
+    @pytest.mark.asyncio
+    async def test_list_clusters_resource(self):
+        """Test the list_clusters_resource function."""
+        with (
+            patch('awslabs.rds_control_plane_mcp_server.server._rds_client') as mock_rds_client,
+            patch(
+                'awslabs.rds_control_plane_mcp_server.server.get_cluster_list_resource'
+            ) as mock_get_cluster_list,
+        ):
+            mock_get_cluster_list.return_value = json.dumps(
+                {
+                    'clusters': [{'cluster_id': 'test-cluster'}],
+                    'count': 1,
+                    'resource_uri': 'aws-rds://db-cluster',
+                }
+            )
+
+            result = await list_clusters_resource()
+
+            mock_get_cluster_list.assert_called_once_with(rds_client=mock_rds_client)
+
+            result_json = json.loads(result)
+            assert result_json['count'] == 1, 'Expected one cluster in result'
+            assert result_json['clusters'][0]['cluster_id'] == 'test-cluster', (
+                'Incorrect cluster ID'
+            )
+            assert result_json['resource_uri'] == 'aws-rds://db-cluster', 'Incorrect resource URI'
+
+    @pytest.mark.asyncio
+    async def test_get_cluster_resource(self):
+        """Test the get_cluster_resource function."""
+        with (
+            patch('awslabs.rds_control_plane_mcp_server.server._rds_client') as mock_rds_client,
+            patch(
+                'awslabs.rds_control_plane_mcp_server.server.get_cluster_detail_resource'
+            ) as mock_get_cluster_detail,
+        ):
+            mock_get_cluster_detail.return_value = json.dumps(
+                {
+                    'cluster_id': 'test-cluster',
+                    'engine': 'aurora-mysql',
+                    'status': 'available',
+                    'resource_uri': 'aws-rds://db-cluster/test-cluster',
+                }
+            )
+
+            result = await get_cluster_resource('test-cluster')
+
+            mock_get_cluster_detail.assert_called_once_with(
+                cluster_id='test-cluster', rds_client=mock_rds_client
+            )
+
+            result_json = json.loads(result)
+            assert result_json['cluster_id'] == 'test-cluster', 'Incorrect cluster ID'
+            assert result_json['resource_uri'] == 'aws-rds://db-cluster/test-cluster', (
+                'Incorrect resource URI'
+            )
+
+    @pytest.mark.asyncio
+    async def test_error_handling_in_get_cluster_list_resource(self):
+        """Test error handling in get_cluster_list_resource function."""
+        mock_rds_client = MagicMock()
+        mock_rds_client.describe_db_clusters = MagicMock(side_effect=Exception('Test error'))
+
+        with patch(
+            'awslabs.rds_control_plane_mcp_server.resources.asyncio.to_thread',
+            side_effect=Exception('Test error'),
+        ):
+            result = await get_cluster_list_resource(mock_rds_client)
+
+            result_json = json.loads(result)
+            assert 'error' in result_json, 'Expected error key in response'
+            assert 'Test error' in result_json['error_message'], 'Incorrect error message'
+
+
+class TestInstanceResources:
+    """Test cases for instance-related resource endpoints."""
+
+    @pytest.mark.asyncio
+    async def test_get_instance_list_resource(self, mock_rds_client):
+        """Test retrieving instance list resource."""
+        with patch(
+            'awslabs.rds_control_plane_mcp_server.resources.asyncio.to_thread'
+        ) as mock_to_thread:
+            mock_to_thread.return_value = {
+                'DBInstances': [
+                    {
+                        'DBInstanceIdentifier': 'test-instance-1',
+                        'DBClusterIdentifier': 'test-cluster',
+                        'Engine': 'aurora-mysql',
+                        'EngineVersion': '5.7.12',
+                        'DBInstanceClass': 'db.r5.large',
+                        'DBInstanceStatus': 'available',
+                        'AvailabilityZone': 'us-east-1a',
+                        'MultiAZ': False,
+                        'PubliclyAccessible': False,
+                        'StorageType': 'aurora',
+                        'StorageEncrypted': True,
+                        'Endpoint': {
+                            'Address': 'test-instance-1.abc123.us-east-1.rds.amazonaws.com',
+                            'Port': 3306,
+                            'HostedZoneId': 'Z2R2ITUGPM61AM',
+                        },
+                        'VpcSecurityGroups': [
+                            {
+                                'VpcSecurityGroupId': 'sg-12345',
+                                'Status': 'active',
+                            }
+                        ],
+                        'TagList': [
+                            {
+                                'Key': 'Environment',
+                                'Value': 'Test',
+                            }
+                        ],
+                    },
+                    {
+                        'DBInstanceIdentifier': 'test-instance-2',
+                        'Engine': 'mysql',
+                        'EngineVersion': '8.0.23',
+                        'DBInstanceClass': 'db.t3.medium',
+                        'DBInstanceStatus': 'available',
+                        'AvailabilityZone': 'us-east-1b',
+                        'MultiAZ': False,
+                        'PubliclyAccessible': False,
+                        'StorageType': 'gp2',
+                        'AllocatedStorage': 20,
+                        'StorageEncrypted': False,
+                        'Endpoint': {
+                            'Address': 'test-instance-2.def456.us-east-1.rds.amazonaws.com',
+                            'Port': 3306,
+                            'HostedZoneId': 'Z2R2ITUGPM61AM',
+                        },
+                        'VpcSecurityGroups': [
+                            {
+                                'VpcSecurityGroupId': 'sg-67890',
+                                'Status': 'active',
+                            }
+                        ],
+                        'TagList': [
+                            {
+                                'Key': 'Environment',
+                                'Value': 'Development',
+                            }
+                        ],
+                    },
+                ]
+            }
+
+            result = await get_instance_list_resource(mock_rds_client)
+
+            result_json = json.loads(result)
+            assert result_json['count'] == 2, 'Expected two instances in result'
+            assert result_json['instances'][0]['instance_id'] == 'test-instance-1', (
+                'Incorrect first instance ID'
+            )
+            assert result_json['instances'][1]['instance_id'] == 'test-instance-2', (
+                'Incorrect second instance ID'
+            )
+            assert result_json['instances'][0]['db_cluster'] == 'test-cluster', (
+                'Incorrect cluster association'
+            )
+            assert result_json['instances'][1]['db_cluster'] is None, (
+                'Expected null cluster association'
+            )
+            assert result_json['resource_uri'] == 'aws-rds://db-instance', 'Incorrect resource URI'
+
+    @pytest.mark.asyncio
+    async def test_get_instance_detail_resource(self, mock_rds_client):
+        """Test retrieving instance detail resource."""
+        with patch(
+            'awslabs.rds_control_plane_mcp_server.resources.asyncio.to_thread'
+        ) as mock_to_thread:
+            mock_to_thread.return_value = {
+                'DBInstances': [
+                    {
+                        'DBInstanceIdentifier': 'test-instance-1',
+                        'DBClusterIdentifier': 'test-cluster',
+                        'Engine': 'aurora-mysql',
+                        'EngineVersion': '5.7.12',
+                        'DBInstanceClass': 'db.r5.large',
+                        'DBInstanceStatus': 'available',
+                        'AvailabilityZone': 'us-east-1a',
+                        'MultiAZ': False,
+                        'PubliclyAccessible': False,
+                        'StorageType': 'aurora',
+                        'StorageEncrypted': True,
+                        'Endpoint': {
+                            'Address': 'test-instance-1.abc123.us-east-1.rds.amazonaws.com',
+                            'Port': 3306,
+                            'HostedZoneId': 'Z2R2ITUGPM61AM',
+                        },
+                        'PreferredBackupWindow': '07:00-09:00',
+                        'PreferredMaintenanceWindow': 'sun:05:00-sun:06:00',
+                        'VpcSecurityGroups': [
+                            {
+                                'VpcSecurityGroupId': 'sg-12345',
+                                'Status': 'active',
+                            }
+                        ],
+                        'TagList': [
+                            {
+                                'Key': 'Environment',
+                                'Value': 'Test',
+                            }
+                        ],
+                    }
+                ]
+            }
+
+            result = await get_instance_detail_resource('test-instance-1', mock_rds_client)
+
+            result_json = json.loads(result)
+            assert result_json['instance_id'] == 'test-instance-1', 'Incorrect instance ID'
+            assert result_json['db_cluster'] == 'test-cluster', 'Incorrect cluster association'
+            assert result_json['engine'] == 'aurora-mysql', 'Incorrect engine'
+            assert result_json['storage']['encrypted'] is True, (
+                'Incorrect storage encryption setting'
+            )
+            assert (
+                result_json['endpoint']['address']
+                == 'test-instance-1.abc123.us-east-1.rds.amazonaws.com'
+            ), 'Incorrect endpoint address'
+            assert result_json['endpoint']['port'] == 3306, 'Incorrect endpoint port'
+            assert result_json['resource_uri'] == 'aws-rds://db-instance/test-instance-1', (
+                'Incorrect resource URI'
+            )
+
+    @pytest.mark.asyncio
+    async def test_list_instances_resource(self):
+        """Test the list_instances_resource function."""
+        with (
+            patch('awslabs.rds_control_plane_mcp_server.server._rds_client') as mock_rds_client,
+            patch(
+                'awslabs.rds_control_plane_mcp_server.server.get_instance_list_resource'
+            ) as mock_get_instance_list,
+        ):
+            mock_get_instance_list.return_value = json.dumps(
+                {
+                    'instances': [
+                        {'instance_id': 'test-instance-1'},
+                        {'instance_id': 'test-instance-2'},
+                    ],
+                    'count': 2,
+                    'resource_uri': 'aws-rds://db-instance',
+                }
+            )
+
+            result = await list_instances_resource()
+
+            mock_get_instance_list.assert_called_once_with(rds_client=mock_rds_client)
+
+            result_json = json.loads(result)
+            assert result_json['count'] == 2, 'Expected two instances in result'
+            assert result_json['instances'][0]['instance_id'] == 'test-instance-1', (
+                'Incorrect first instance ID'
+            )
+            assert result_json['instances'][1]['instance_id'] == 'test-instance-2', (
+                'Incorrect second instance ID'
+            )
+            assert result_json['resource_uri'] == 'aws-rds://db-instance', 'Incorrect resource URI'
+
+    @pytest.mark.asyncio
+    async def test_get_instance_resource(self):
+        """Test the get_instance_resource function."""
+        with (
+            patch('awslabs.rds_control_plane_mcp_server.server._rds_client') as mock_rds_client,
+            patch(
+                'awslabs.rds_control_plane_mcp_server.server.get_instance_detail_resource'
+            ) as mock_get_instance_detail,
+        ):
+            mock_get_instance_detail.return_value = json.dumps(
+                {
+                    'instance_id': 'test-instance-1',
+                    'db_cluster': 'test-cluster',
+                    'status': 'available',
+                    'resource_uri': 'aws-rds://db-instance/test-instance-1',
+                }
+            )
+
+            result = await get_instance_resource('test-instance-1')
+
+            mock_get_instance_detail.assert_called_once_with('test-instance-1', mock_rds_client)
+
+            result_json = json.loads(result)
+            assert result_json['instance_id'] == 'test-instance-1', 'Incorrect instance ID'
+            assert result_json['db_cluster'] == 'test-cluster', 'Incorrect cluster association'
+            assert result_json['resource_uri'] == 'aws-rds://db-instance/test-instance-1', (
+                'Incorrect resource URI'
+            )
+
+    @pytest.mark.asyncio
+    async def test_error_handling_in_get_instance_detail_resource(self):
+        """Test error handling in get_instance_detail_resource function for non-existent instance."""
+        with patch(
+            'awslabs.rds_control_plane_mcp_server.resources.asyncio.to_thread'
+        ) as mock_to_thread:
+            mock_to_thread.return_value = {'DBInstances': []}
+
+            result = await get_instance_detail_resource('non-existent-instance', MagicMock())
+
+            result_json = json.loads(result)
+            assert 'error' in result_json, 'Expected error key in response'
+            assert 'non-existent-instance' in result_json['error'], 'Incorrect error message'
 
 
 class TestPerformanceReportsResource:
@@ -64,14 +489,18 @@
 
         mock_list_reports.assert_called_once_with(dbi_resource_identifier, ANY)
 
-        assert len(result) == 2
-        assert isinstance(result[0], PerformanceReportSummary)
-        assert result[0].analysis_report_id == 'report-123'
-        assert result[0].status == 'SUCCEEDED'
-
-        assert isinstance(result[1], PerformanceReportSummary)
-        assert result[1].analysis_report_id == 'report-456'
-        assert result[1].status == 'RUNNING'
+        assert len(result) == 2, 'Expected two performance reports'
+        assert isinstance(result[0], PerformanceReportSummary), (
+            'Expected PerformanceReportSummary instance'
+        )
+        assert result[0].analysis_report_id == 'report-123', 'Incorrect report ID'
+        assert result[0].status == 'SUCCEEDED', 'Incorrect report status'
+
+        assert isinstance(result[1], PerformanceReportSummary), (
+            'Expected PerformanceReportSummary instance'
+        )
+        assert result[1].analysis_report_id == 'report-456', 'Incorrect report ID'
+        assert result[1].status == 'RUNNING', 'Incorrect report status'
 
     @pytest.mark.asyncio
     async def test_list_performance_reports_error(self):
@@ -90,16 +519,22 @@
             result = await list_performance_reports_resource(dbi_resource_identifier)
 
         mock_list_reports.assert_called_once()
-        assert result == error_response
-        assert result.get('error') == 'Failed to list performance reports'
-        assert result.get('details') == 'Access denied'
+        assert result == error_response, 'Expected error response to be returned'
+        assert result.get('error') == 'Failed to list performance reports', (
+            'Incorrect error message'
+        )
+        assert result.get('details') == 'Access denied', 'Incorrect error details'
 
     @pytest.mark.asyncio
     async def test_read_performance_report_success(self):
         """Test successful retrieval of a specific performance report."""
         dbi_resource_identifier = 'db-ABCDEFGHIJKLMNOPQRSTUVWXYZ'
         report_identifier = 'report-123'
-        mock_report_content = {}
+        mock_report_content = {
+            'AnalysisReportId': 'report-123',
+            'Status': 'SUCCEEDED',
+            'AnalysisData': {},
+        }
 
         with patch(
             'awslabs.rds_control_plane_mcp_server.server.read_performance_report',
@@ -116,7 +551,9 @@
             pi_client=ANY,
         )
 
-        assert result == mock_report_content
+        assert result == mock_report_content, 'Expected mock report content to be returned'
+        assert result['AnalysisReportId'] == 'report-123', 'Incorrect analysis report ID'
+        assert result['Status'] == 'SUCCEEDED', 'Incorrect status'
 
     @pytest.mark.asyncio
     async def test_read_performance_report_error(self):
@@ -138,9 +575,11 @@
             )
 
         mock_read_report.assert_called_once()
-        assert result == error_response
-        assert result.get('error') == 'Failed to read performance report'
-        assert result.get('details') == 'Report not found'
+        assert result == error_response, 'Expected error response to be returned'
+        assert result.get('error') == 'Failed to read performance report', (
+            'Incorrect error message'
+        )
+        assert result.get('details') == 'Report not found', 'Incorrect error details'
 
 
 class TestDBLogFilesResource:
@@ -172,16 +611,16 @@
             db_instance_identifier=db_instance_identifier, rds_client=ANY
         )
 
-        assert len(result) == 2
-        assert isinstance(result[0], DBLogFileSummary)
-        assert result[0].log_file_name == 'error.log'
-        assert result[0].size == 1024
-        assert isinstance(result[0].last_written, datetime)
-
-        assert isinstance(result[1], DBLogFileSummary)
-        assert result[1].log_file_name == 'slow-query.log'
-        assert result[1].size == 2048
-        assert isinstance(result[1].last_written, datetime)
+        assert len(result) == 2, 'Expected two log files'
+        assert isinstance(result[0], DBLogFileSummary), 'Expected DBLogFileSummary instance'
+        assert result[0].log_file_name == 'error.log', 'Incorrect log file name'
+        assert result[0].size == 1024, 'Incorrect log file size'
+        assert isinstance(result[0].last_written, datetime), 'Expected datetime instance'
+
+        assert isinstance(result[1], DBLogFileSummary), 'Expected DBLogFileSummary instance'
+        assert result[1].log_file_name == 'slow-query.log', 'Incorrect log file name'
+        assert result[1].size == 2048, 'Incorrect log file size'
+        assert isinstance(result[1].last_written, datetime), 'Expected datetime instance'
 
     @pytest.mark.asyncio
     async def test_list_db_log_files_error(self):
@@ -197,476 +636,6 @@
             result = await list_db_log_files_resource(db_instance_identifier)
 
         mock_list_logs.assert_called_once()
-        assert result == error_response
-        assert result.get('error') == 'Failed to list log files'
-        assert result.get('details') == 'Access denied'
-=======
-import pytest_asyncio
-from unittest.mock import AsyncMock, MagicMock, patch
-import boto3
-
-from awslabs.rds_control_plane_mcp_server.server import (
-    get_cluster_resource,
-    get_instance_resource,
-    list_clusters_resource,
-    list_instances_resource,
-)
-from awslabs.rds_control_plane_mcp_server.resources import (
-    get_cluster_list_resource,
-    get_cluster_detail_resource,
-    get_instance_list_resource,
-    get_instance_detail_resource,
-)
-
-
-@pytest_asyncio.fixture
-async def aws_credentials():
-    """Mocked AWS Credentials for moto."""
-    import os
-    os.environ['AWS_DEFAULT_REGION'] = 'us-east-1'
-
-
-@pytest_asyncio.fixture
-async def rds_client(aws_credentials):
-    """RDS client fixture with mock database setup."""
-    client = MagicMock()
-    
-    client.describe_db_clusters = MagicMock(return_value={
-        'DBClusters': [
-            {
-                'DBClusterIdentifier': 'test-cluster',
-                'Engine': 'aurora-mysql',
-                'Status': 'available',
-                'Endpoint': 'test-cluster.cluster-abc123.us-east-1.rds.amazonaws.com',
-                'ReaderEndpoint': 'test-cluster.cluster-ro-abc123.us-east-1.rds.amazonaws.com',
-                'MultiAZ': True,
-                'BackupRetentionPeriod': 7,
-                'PreferredBackupWindow': '07:00-09:00',
-                'PreferredMaintenanceWindow': 'sun:05:00-sun:06:00',
-                'DBClusterMembers': [
-                    {
-                        'DBInstanceIdentifier': 'test-instance-1',
-                        'IsClusterWriter': True,
-                        'DBClusterParameterGroupStatus': 'in-sync',
-                    }
-                ],
-                'VpcSecurityGroups': [
-                    {
-                        'VpcSecurityGroupId': 'sg-12345',
-                        'Status': 'active',
-                    }
-                ],
-                'TagList': [
-                    {
-                        'Key': 'Environment',
-                        'Value': 'Test',
-                    }
-                ],
-            }
-        ]
-    })
-    
-    client.describe_db_instances = MagicMock(return_value={
-        'DBInstances': [
-            {
-                'DBInstanceIdentifier': 'test-instance-1',
-                'DBClusterIdentifier': 'test-cluster',
-                'Engine': 'aurora-mysql',
-                'EngineVersion': '5.7.12',
-                'DBInstanceClass': 'db.r5.large',
-                'DBInstanceStatus': 'available',
-                'AvailabilityZone': 'us-east-1a',
-                'MultiAZ': False,
-                'PubliclyAccessible': False,
-                'StorageType': 'aurora',
-                'StorageEncrypted': True,
-                'Endpoint': {
-                    'Address': 'test-instance-1.abc123.us-east-1.rds.amazonaws.com',
-                    'Port': 3306,
-                    'HostedZoneId': 'Z2R2ITUGPM61AM',
-                },
-                'TagList': []
-            },
-            {
-                'DBInstanceIdentifier': 'test-instance-2',
-                'Engine': 'mysql',
-                'EngineVersion': '8.0.23',
-                'DBInstanceClass': 'db.t3.medium',
-                'DBInstanceStatus': 'available',
-                'AvailabilityZone': 'us-east-1b',
-                'MultiAZ': False,
-                'PubliclyAccessible': False,
-                'StorageType': 'gp2',
-                'AllocatedStorage': 20,
-                'StorageEncrypted': False,
-                'Endpoint': {
-                    'Address': 'test-instance-2.def456.us-east-1.rds.amazonaws.com',
-                    'Port': 3306,
-                    'HostedZoneId': 'Z2R2ITUGPM61AM',
-                },
-                'TagList': []
-            }
-        ]
-    })
-    
-    yield client
-
-
-@pytest.mark.asyncio
-async def test_get_cluster_list_resource(rds_client):
-    """Test retrieving cluster list resource."""
-    with patch('awslabs.rds_control_plane_mcp_server.resources.asyncio.to_thread') as mock_to_thread:
-        mock_to_thread.return_value = {
-            'DBClusters': [
-                {
-                    'DBClusterIdentifier': 'test-cluster',
-                    'Engine': 'aurora-mysql',
-                    'Status': 'available',
-                    'Endpoint': 'test-cluster.cluster-abc123.us-east-1.rds.amazonaws.com',
-                    'ReaderEndpoint': 'test-cluster.cluster-ro-abc123.us-east-1.rds.amazonaws.com',
-                    'MultiAZ': True,
-                    'BackupRetentionPeriod': 7,
-                    'PreferredBackupWindow': '07:00-09:00',
-                    'PreferredMaintenanceWindow': 'sun:05:00-sun:06:00',
-                    'DBClusterMembers': [
-                        {
-                            'DBInstanceIdentifier': 'test-instance-1',
-                            'IsClusterWriter': True,
-                            'DBClusterParameterGroupStatus': 'in-sync',
-                        }
-                    ],
-                    'VpcSecurityGroups': [
-                        {
-                            'VpcSecurityGroupId': 'sg-12345',
-                            'Status': 'active',
-                        }
-                    ],
-                    'TagList': [
-                        {
-                            'Key': 'Environment',
-                            'Value': 'Test',
-                        }
-                    ],
-                }
-            ]
-        }
-        
-        result = await get_cluster_list_resource(rds_client)
-        
-        # Verify result
-        result_json = json.loads(result)
-        assert result_json['count'] == 1
-        assert result_json['clusters'][0]['cluster_id'] == 'test-cluster'
-        assert result_json['clusters'][0]['engine'] == 'aurora-mysql'
-        assert result_json['resource_uri'] == 'aws-rds://db-cluster'
-
-
-@pytest.mark.asyncio
-async def test_get_cluster_detail_resource(rds_client):
-    """Test retrieving cluster detail resource."""
-    with patch('awslabs.rds_control_plane_mcp_server.resources.asyncio.to_thread') as mock_to_thread:
-        mock_to_thread.return_value = {
-            'DBClusters': [
-                {
-                    'DBClusterIdentifier': 'test-cluster',
-                    'Engine': 'aurora-mysql',
-                    'EngineVersion': '5.7.12',
-                    'Status': 'available',
-                    'Endpoint': 'test-cluster.cluster-abc123.us-east-1.rds.amazonaws.com',
-                    'ReaderEndpoint': 'test-cluster.cluster-ro-abc123.us-east-1.rds.amazonaws.com',
-                    'MultiAZ': True,
-                    'BackupRetentionPeriod': 7,
-                    'PreferredBackupWindow': '07:00-09:00',
-                    'PreferredMaintenanceWindow': 'sun:05:00-sun:06:00',
-                    'DBClusterMembers': [
-                        {
-                            'DBInstanceIdentifier': 'test-instance-1',
-                            'IsClusterWriter': True,
-                            'DBClusterParameterGroupStatus': 'in-sync',
-                        }
-                    ],
-                    'VpcSecurityGroups': [
-                        {
-                            'VpcSecurityGroupId': 'sg-12345',
-                            'Status': 'active',
-                        }
-                    ],
-                    'TagList': [
-                        {
-                            'Key': 'Environment',
-                            'Value': 'Test',
-                        }
-                    ],
-                }
-            ]
-        }
-        
-        result = await get_cluster_detail_resource('test-cluster', rds_client)
-        
-        result_json = json.loads(result)
-        assert result_json['cluster_id'] == 'test-cluster'
-        assert result_json['engine'] == 'aurora-mysql'
-        assert result_json['engine_version'] == '5.7.12'
-        assert result_json['status'] == 'available'
-        assert result_json['members'][0]['instance_id'] == 'test-instance-1'
-        assert result_json['resource_uri'] == 'aws-rds://db-cluster/test-cluster'
-
-
-@pytest.mark.asyncio
-async def test_get_instance_list_resource(rds_client):
-    """Test retrieving instance list resource."""
-    with patch('awslabs.rds_control_plane_mcp_server.resources.asyncio.to_thread') as mock_to_thread:
-        mock_to_thread.return_value = {
-            'DBInstances': [
-                {
-                    'DBInstanceIdentifier': 'test-instance-1',
-                    'DBClusterIdentifier': 'test-cluster',
-                    'Engine': 'aurora-mysql',
-                    'EngineVersion': '5.7.12',
-                    'DBInstanceClass': 'db.r5.large',
-                    'DBInstanceStatus': 'available',
-                    'AvailabilityZone': 'us-east-1a',
-                    'MultiAZ': False,
-                    'PubliclyAccessible': False,
-                    'StorageType': 'aurora',
-                    'StorageEncrypted': True,
-                    'Endpoint': {
-                        'Address': 'test-instance-1.abc123.us-east-1.rds.amazonaws.com',
-                        'Port': 3306,
-                        'HostedZoneId': 'Z2R2ITUGPM61AM',
-                    },
-                    'VpcSecurityGroups': [
-                        {
-                            'VpcSecurityGroupId': 'sg-12345',
-                            'Status': 'active',
-                        }
-                    ],
-                    'TagList': [
-                        {
-                            'Key': 'Environment',
-                            'Value': 'Test',
-                        }
-                    ],
-                },
-                {
-                    'DBInstanceIdentifier': 'test-instance-2',
-                    'Engine': 'mysql',
-                    'EngineVersion': '8.0.23',
-                    'DBInstanceClass': 'db.t3.medium',
-                    'DBInstanceStatus': 'available',
-                    'AvailabilityZone': 'us-east-1b',
-                    'MultiAZ': False,
-                    'PubliclyAccessible': False,
-                    'StorageType': 'gp2',
-                    'AllocatedStorage': 20,
-                    'StorageEncrypted': False,
-                    'Endpoint': {
-                        'Address': 'test-instance-2.def456.us-east-1.rds.amazonaws.com',
-                        'Port': 3306,
-                        'HostedZoneId': 'Z2R2ITUGPM61AM',
-                    },
-                    'VpcSecurityGroups': [
-                        {
-                            'VpcSecurityGroupId': 'sg-67890',
-                            'Status': 'active',
-                        }
-                    ],
-                    'TagList': [
-                        {
-                            'Key': 'Environment',
-                            'Value': 'Development',
-                        }
-                    ],
-                },
-            ]
-        }
-        
-        result = await get_instance_list_resource(rds_client)
-        
-        result_json = json.loads(result)
-        assert result_json['count'] == 2
-        assert result_json['instances'][0]['instance_id'] == 'test-instance-1'
-        assert result_json['instances'][1]['instance_id'] == 'test-instance-2'
-        assert result_json['instances'][0]['db_cluster'] == 'test-cluster'
-        assert result_json['instances'][1]['db_cluster'] is None
-        assert result_json['resource_uri'] == 'aws-rds://db-instance'
-
-
-@pytest.mark.asyncio
-async def test_get_instance_detail_resource(rds_client):
-    """Test retrieving instance detail resource."""
-    with patch('awslabs.rds_control_plane_mcp_server.resources.asyncio.to_thread') as mock_to_thread:
-        mock_to_thread.return_value = {
-            'DBInstances': [
-                {
-                    'DBInstanceIdentifier': 'test-instance-1',
-                    'DBClusterIdentifier': 'test-cluster',
-                    'Engine': 'aurora-mysql',
-                    'EngineVersion': '5.7.12',
-                    'DBInstanceClass': 'db.r5.large',
-                    'DBInstanceStatus': 'available',
-                    'AvailabilityZone': 'us-east-1a',
-                    'MultiAZ': False,
-                    'PubliclyAccessible': False,
-                    'StorageType': 'aurora',
-                    'StorageEncrypted': True,
-                    'Endpoint': {
-                        'Address': 'test-instance-1.abc123.us-east-1.rds.amazonaws.com',
-                        'Port': 3306,
-                        'HostedZoneId': 'Z2R2ITUGPM61AM',
-                    },
-                    'PreferredBackupWindow': '07:00-09:00',
-                    'PreferredMaintenanceWindow': 'sun:05:00-sun:06:00',
-                    'VpcSecurityGroups': [
-                        {
-                            'VpcSecurityGroupId': 'sg-12345',
-                            'Status': 'active',
-                        }
-                    ],
-                    'TagList': [
-                        {
-                            'Key': 'Environment',
-                            'Value': 'Test',
-                        }
-                    ],
-                }
-            ]
-        }
-        
-        result = await get_instance_detail_resource('test-instance-1', rds_client)
-        
-        result_json = json.loads(result)
-        assert result_json['instance_id'] == 'test-instance-1'
-        assert result_json['db_cluster'] == 'test-cluster'
-        assert result_json['engine'] == 'aurora-mysql'
-        assert result_json['storage']['encrypted'] == True
-        assert result_json['endpoint']['address'] == 'test-instance-1.abc123.us-east-1.rds.amazonaws.com'
-        assert result_json['endpoint']['port'] == 3306
-        assert result_json['resource_uri'] == 'aws-rds://db-instance/test-instance-1'
-
-
-@pytest.mark.asyncio
-async def test_list_clusters_resource():
-    """Test the list_clusters_resource function."""
-    with patch('awslabs.rds_control_plane_mcp_server.server.get_rds_client') as mock_get_rds_client, \
-         patch('awslabs.rds_control_plane_mcp_server.server.get_cluster_list_resource') as mock_get_cluster_list:
-        mock_rds_client = MagicMock()
-        mock_get_rds_client.return_value = mock_rds_client
-        mock_get_cluster_list.return_value = json.dumps({
-            'clusters': [{'cluster_id': 'test-cluster'}],
-            'count': 1,
-            'resource_uri': 'aws-rds://db-cluster'
-        })
-        
-        result = await list_clusters_resource()
-        
-        mock_get_rds_client.assert_called_once()
-        mock_get_cluster_list.assert_called_once_with(mock_rds_client)
-        
-        result_json = json.loads(result)
-        assert result_json['count'] == 1
-        assert result_json['clusters'][0]['cluster_id'] == 'test-cluster'
-
-
-@pytest.mark.asyncio
-async def test_get_cluster_resource():
-    """Test the get_cluster_resource function."""
-    with patch('awslabs.rds_control_plane_mcp_server.server.get_rds_client') as mock_get_rds_client, \
-         patch('awslabs.rds_control_plane_mcp_server.server.get_cluster_detail_resource') as mock_get_cluster_detail:
-        mock_rds_client = MagicMock()
-        mock_get_rds_client.return_value = mock_rds_client
-        mock_get_cluster_detail.return_value = json.dumps({
-            'cluster_id': 'test-cluster',
-            'engine': 'aurora-mysql',
-            'status': 'available',
-            'resource_uri': 'aws-rds://db-cluster/test-cluster'
-        })
-        
-        result = await get_cluster_resource('test-cluster')
-        
-        mock_get_rds_client.assert_called_once()
-        mock_get_cluster_detail.assert_called_once_with('test-cluster', mock_rds_client)
-        
-        result_json = json.loads(result)
-        assert result_json['cluster_id'] == 'test-cluster'
-        assert result_json['resource_uri'] == 'aws-rds://db-cluster/test-cluster'
-
-
-@pytest.mark.asyncio
-async def test_list_instances_resource():
-    """Test the list_instances_resource function."""
-    with patch('awslabs.rds_control_plane_mcp_server.server.get_rds_client') as mock_get_rds_client, \
-         patch('awslabs.rds_control_plane_mcp_server.server.get_instance_list_resource') as mock_get_instance_list:
-        mock_rds_client = MagicMock()
-        mock_get_rds_client.return_value = mock_rds_client
-        mock_get_instance_list.return_value = json.dumps({
-            'instances': [
-                {'instance_id': 'test-instance-1'},
-                {'instance_id': 'test-instance-2'}
-            ],
-            'count': 2,
-            'resource_uri': 'aws-rds://db-instance'
-        })
-        
-        result = await list_instances_resource()
-        
-        mock_get_rds_client.assert_called_once()
-        mock_get_instance_list.assert_called_once_with(mock_rds_client)
-        
-        result_json = json.loads(result)
-        assert result_json['count'] == 2
-        assert result_json['instances'][0]['instance_id'] == 'test-instance-1'
-        assert result_json['instances'][1]['instance_id'] == 'test-instance-2'
-
-
-@pytest.mark.asyncio
-async def test_get_instance_resource():
-    """Test the get_instance_resource function."""
-    with patch('awslabs.rds_control_plane_mcp_server.server.get_rds_client') as mock_get_rds_client, \
-         patch('awslabs.rds_control_plane_mcp_server.server.get_instance_detail_resource') as mock_get_instance_detail:
-        mock_rds_client = MagicMock()
-        mock_get_rds_client.return_value = mock_rds_client
-        mock_get_instance_detail.return_value = json.dumps({
-            'instance_id': 'test-instance-1',
-            'db_cluster': 'test-cluster',
-            'status': 'available',
-            'resource_uri': 'aws-rds://db-instance/test-instance-1'
-        })
-        
-        result = await get_instance_resource('test-instance-1')
-        
-        mock_get_rds_client.assert_called_once()
-        mock_get_instance_detail.assert_called_once_with('test-instance-1', mock_rds_client)
-        
-        result_json = json.loads(result)
-        assert result_json['instance_id'] == 'test-instance-1'
-        assert result_json['db_cluster'] == 'test-cluster'
-        assert result_json['resource_uri'] == 'aws-rds://db-instance/test-instance-1'
-
-
-@pytest.mark.asyncio
-async def test_error_handling_in_get_cluster_list_resource():
-    """Test error handling in get_cluster_list_resource function."""
-    mock_rds_client = MagicMock()
-    mock_rds_client.describe_db_clusters = MagicMock(side_effect=Exception("Test error"))
-    
-    with patch('awslabs.rds_control_plane_mcp_server.resources.asyncio.to_thread', side_effect=Exception("Test error")):
-        result = await get_cluster_list_resource(mock_rds_client)
-        
-        result_json = json.loads(result)
-        assert 'error' in result_json
-        assert 'Test error' in result_json['error_message']
-
-
-@pytest.mark.asyncio
-async def test_error_handling_in_get_instance_detail_resource():
-    """Test error handling in get_instance_detail_resource function for non-existent instance."""
-    with patch('awslabs.rds_control_plane_mcp_server.resources.asyncio.to_thread') as mock_to_thread:
-        mock_to_thread.return_value = {'DBInstances': []}
-        
-        result = await get_instance_detail_resource('non-existent-instance', MagicMock())
-        
-        result_json = json.loads(result)
-        assert 'error' in result_json
-        assert 'non-existent-instance' in result_json['error']
->>>>>>> 0905d9cc
+        assert result == error_response, 'Expected error response to be returned'
+        assert result.get('error') == 'Failed to list log files', 'Incorrect error message'
+        assert result.get('details') == 'Access denied', 'Incorrect error details'