[project]
name = "awslabs.iam-mcp-server"
version = "1.0.9"
description = "An AWS Labs Model Context Protocol (MCP) server for managing AWS IAM resources including users, roles, policies, and permissions"
readme = "README.md"
requires-python = ">=3.10"
dependencies = [
    "loguru>=0.7.0",
    "pydantic>=2.10.6",
<<<<<<< HEAD
    "mcp[cli]>=1.11.0",
    "boto3[crt]>=1.41.0",
    "botocore[crt]>=1.41.0",
=======
    "mcp[cli]>=1.23.0",
    "boto3>=1.34.0",
    "botocore>=1.34.0",
>>>>>>> 454148eb
]
license = {text = "Apache-2.0"}
license-files = ["LICENSE", "NOTICE" ]
authors = [
    {name = "Amazon Web Services"},
    {name = "AWSLabs MCP", email="203918161+awslabs-mcp@users.noreply.github.com"},
]
classifiers = [
    "License :: OSI Approved :: Apache Software License",
    "Operating System :: OS Independent",
    "Programming Language :: Python",
    "Programming Language :: Python :: 3",
    "Programming Language :: Python :: 3.10",
    "Programming Language :: Python :: 3.11",
    "Programming Language :: Python :: 3.12",
    "Programming Language :: Python :: 3.13",
]

[project.urls]
homepage = "https://awslabs.github.io/mcp/"
docs = "https://awslabs.github.io/mcp/servers/iam-mcp-server/"
documentation = "https://awslabs.github.io/mcp/servers/iam-mcp-server/"
repository = "https://github.com/awslabs/mcp.git"
changelog = "https://github.com/awslabs/mcp/blob/main/src/iam-mcp-server/CHANGELOG.md"

[project.scripts]
"awslabs.iam-mcp-server" = "awslabs.iam_mcp_server.server:main"

[dependency-groups]
dev = [
    "commitizen>=4.2.2",
    "pre-commit>=4.1.0",
    "ruff>=0.9.7",
    "pyright>=1.1.398",
    "pytest>=8.0.0",
    "pytest-asyncio>=0.26.0",
    "pytest-cov>=4.1.0",
    "pytest-mock>=3.12.0",
]

[build-system]
requires = ["hatchling"]
build-backend = "hatchling.build"

[tool.hatch.metadata]
allow-direct-references = true

[tool.ruff]
line-length = 99
extend-include = ["*.ipynb"]
exclude = [
    ".venv",
    "**/__pycache__",
    "**/node_modules",
    "**/dist",
    "**/build",
    "**/env",
    "**/.ruff_cache",
    "**/.venv",
    "**/.ipynb_checkpoints"
]
force-exclude = true

[tool.ruff.lint]
exclude = ["__init__.py"]
select = ["C", "D", "E", "F", "I", "W"]
ignore = ["C901", "E501", "E741", "F402", "F823", "D100", "D106"]

[tool.ruff.lint.isort]
lines-after-imports = 2
no-sections = true

[tool.ruff.lint.per-file-ignores]
"**/*.ipynb" = ["F704"]

[tool.ruff.lint.pydocstyle]
convention = "google"

[tool.ruff.format]
quote-style = "single"
indent-style = "space"
skip-magic-trailing-comma = false
line-ending = "auto"
docstring-code-format = true

[tool.pyright]
include = ["awslabs", "tests"]
exclude = ["**/__pycache__", "**/.venv", "**/node_modules", "**/dist", "**/build"]

[tool.commitizen]
name = "cz_conventional_commits"
version = "0.0.0"
tag_format = "v$version"
version_files = [
    "pyproject.toml:version",
    "awslabs/iam_mcp_server/__init__.py:__version__"
]
update_changelog_on_bump = true

[tool.hatch.build.targets.wheel]
packages = ["awslabs"]

[tool.bandit]
exclude_dirs = ["venv", ".venv", "tests"]

[tool.pytest.ini_options]
python_files = "test_*.py"
python_classes = "Test*"
python_functions = "test_*"
testpaths = [ "tests"]
asyncio_mode = "auto"
markers = [
    "live: marks tests that make live API calls (deselect with '-m \"not live\"')",
    "asyncio: marks tests that use asyncio"
]

[tool.coverage.report]
exclude_also = [
    'pragma: no cover',
    'if __name__ == .__main__.:\n    main()',
]

[tool.coverage.run]
source = ["awslabs"]<|MERGE_RESOLUTION|>--- conflicted
+++ resolved
@@ -7,15 +7,9 @@
 dependencies = [
     "loguru>=0.7.0",
     "pydantic>=2.10.6",
-<<<<<<< HEAD
-    "mcp[cli]>=1.11.0",
+    "mcp[cli]>=1.23.0",
     "boto3[crt]>=1.41.0",
     "botocore[crt]>=1.41.0",
-=======
-    "mcp[cli]>=1.23.0",
-    "boto3>=1.34.0",
-    "botocore>=1.34.0",
->>>>>>> 454148eb
 ]
 license = {text = "Apache-2.0"}
 license-files = ["LICENSE", "NOTICE" ]
