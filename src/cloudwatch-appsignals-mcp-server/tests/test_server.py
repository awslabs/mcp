"""Tests for CloudWatch Application Signals MCP Server."""

import json
import pytest
from awslabs.cloudwatch_appsignals_mcp_server.server import _filter_operation_targets, main
from awslabs.cloudwatch_appsignals_mcp_server.service_tools import (
    get_service_detail,
    list_monitored_services,
    query_service_metrics,
)
from awslabs.cloudwatch_appsignals_mcp_server.slo_tools import get_slo
from awslabs.cloudwatch_appsignals_mcp_server.trace_tools import (
    check_transaction_search_enabled,
    get_trace_summaries_paginated,
    list_slis,
    query_sampled_traces,
    search_transaction_spans,
)
from awslabs.cloudwatch_appsignals_mcp_server.utils import remove_null_values
from botocore.exceptions import ClientError
from datetime import datetime, timedelta, timezone
from unittest.mock import AsyncMock, MagicMock, patch


@pytest.fixture(autouse=True)
def mock_aws_clients():
    """Mock all AWS clients to prevent real API calls during tests."""
    # Create mock clients
    mock_logs_client = MagicMock()
    mock_appsignals_client = MagicMock()
    mock_cloudwatch_client = MagicMock()
    mock_xray_client = MagicMock()
    mock_synthetics_client = MagicMock()
    mock_s3_client = MagicMock()

    # Patch the clients in all modules where they're imported
    patches = [
        # Original aws_clients module
        patch(
            'awslabs.cloudwatch_appsignals_mcp_server.aws_clients.logs_client', mock_logs_client
        ),
        patch(
            'awslabs.cloudwatch_appsignals_mcp_server.aws_clients.appsignals_client',
            mock_appsignals_client,
        ),
        patch(
            'awslabs.cloudwatch_appsignals_mcp_server.aws_clients.cloudwatch_client',
            mock_cloudwatch_client,
        ),
        patch(
            'awslabs.cloudwatch_appsignals_mcp_server.aws_clients.xray_client', mock_xray_client
        ),
        patch(
            'awslabs.cloudwatch_appsignals_mcp_server.aws_clients.synthetics_client',
            mock_synthetics_client,
        ),
        patch('awslabs.cloudwatch_appsignals_mcp_server.aws_clients.s3_client', mock_s3_client),
        # Service tools module (check what's actually imported)
        patch(
            'awslabs.cloudwatch_appsignals_mcp_server.service_tools.appsignals_client',
            mock_appsignals_client,
        ),
        patch(
            'awslabs.cloudwatch_appsignals_mcp_server.service_tools.cloudwatch_client',
            mock_cloudwatch_client,
        ),
        # SLO tools module (check what's actually imported)
        patch(
            'awslabs.cloudwatch_appsignals_mcp_server.slo_tools.appsignals_client',
            mock_appsignals_client,
        ),
        # Trace tools module (logs_client, xray_client, and appsignals_client are imported)
        patch(
            'awslabs.cloudwatch_appsignals_mcp_server.trace_tools.logs_client', mock_logs_client
        ),
        patch(
            'awslabs.cloudwatch_appsignals_mcp_server.trace_tools.xray_client', mock_xray_client
        ),
        patch(
            'awslabs.cloudwatch_appsignals_mcp_server.trace_tools.appsignals_client',
            mock_appsignals_client,
        ),
        # SLI report client module (appsignals_client and cloudwatch_client are imported)
        patch(
            'awslabs.cloudwatch_appsignals_mcp_server.sli_report_client.appsignals_client',
            mock_appsignals_client,
        ),
        patch(
            'awslabs.cloudwatch_appsignals_mcp_server.sli_report_client.cloudwatch_client',
            mock_cloudwatch_client,
        ),
        patch(
            'awslabs.cloudwatch_appsignals_mcp_server.server.synthetics_client',
            mock_synthetics_client,
        ),
        patch('awslabs.cloudwatch_appsignals_mcp_server.server.s3_client', mock_s3_client),
        patch('awslabs.cloudwatch_appsignals_mcp_server.server.iam_client', MagicMock()),
    ]

    # Start all patches
    for p in patches:
        p.start()

    try:
        yield {
            'logs_client': mock_logs_client,
            'appsignals_client': mock_appsignals_client,
            'cloudwatch_client': mock_cloudwatch_client,
            'xray_client': mock_xray_client,
            'synthetics_client': mock_synthetics_client,
            's3_client': mock_s3_client,
        }
    finally:
        # Stop all patches
        for p in patches:
            p.stop()


@pytest.fixture
def mock_mcp():
    """Mock the FastMCP instance."""
    with patch('awslabs.cloudwatch_appsignals_mcp_server.server.mcp') as mock:
        yield mock


@pytest.mark.asyncio
async def test_list_monitored_services_success(mock_aws_clients):
    """Test successful listing of monitored services."""
    mock_response = {
        'ServiceSummaries': [
            {
                'KeyAttributes': {
                    'Name': 'test-service',
                    'Type': 'AWS::ECS::Service',
                    'Environment': 'production',
                }
            }
        ]
    }

    mock_aws_clients['appsignals_client'].list_services.return_value = mock_response

    result = await list_monitored_services()

    assert 'Application Signals Services (1 total)' in result
    assert 'test-service' in result
    assert 'AWS::ECS::Service' in result


@pytest.mark.asyncio
async def test_list_monitored_services_empty(mock_aws_clients):
    """Test when no services are found."""
    mock_response = {'ServiceSummaries': []}

    mock_aws_clients['appsignals_client'].list_services.return_value = mock_response

    result = await list_monitored_services()

    assert result == 'No services found in Application Signals.'


@pytest.mark.asyncio
async def test_get_service_detail_success(mock_aws_clients):
    """Test successful retrieval of service details."""
    mock_list_response = {
        'ServiceSummaries': [
            {'KeyAttributes': {'Name': 'test-service', 'Type': 'AWS::ECS::Service'}}
        ]
    }

    mock_get_response = {
        'Service': {
            'KeyAttributes': {'Name': 'test-service', 'Type': 'AWS::ECS::Service'},
            'AttributeMaps': [{'Platform': 'ECS', 'Application': 'test-app'}],
            'MetricReferences': [
                {
                    'Namespace': 'AWS/ApplicationSignals',
                    'MetricName': 'Latency',
                    'MetricType': 'GAUGE',
                    'Dimensions': [{'Name': 'Service', 'Value': 'test-service'}],
                }
            ],
            'LogGroupReferences': [{'Identifier': '/aws/ecs/test-service'}],
        }
    }

    mock_aws_clients['appsignals_client'].list_services.return_value = mock_list_response
    mock_aws_clients['appsignals_client'].get_service.return_value = mock_get_response

    result = await get_service_detail('test-service')

    assert 'Service Details: test-service' in result
    assert 'AWS::ECS::Service' in result
    assert 'Platform: ECS' in result
    assert 'AWS/ApplicationSignals/Latency' in result
    assert '/aws/ecs/test-service' in result


@pytest.mark.asyncio
async def test_get_service_detail_not_found(mock_aws_clients):
    """Test when service is not found."""
    mock_response = {'ServiceSummaries': []}

    mock_aws_clients['appsignals_client'].list_services.return_value = mock_response

    result = await get_service_detail('nonexistent-service')

    assert "Service 'nonexistent-service' not found" in result


@pytest.mark.asyncio
async def test_query_service_metrics_success(mock_aws_clients):
    """Test successful query of service metrics."""
    mock_list_response = {
        'ServiceSummaries': [
            {'KeyAttributes': {'Name': 'test-service', 'Type': 'AWS::ECS::Service'}}
        ]
    }

    mock_get_response = {
        'Service': {
            'MetricReferences': [
                {
                    'Namespace': 'AWS/ApplicationSignals',
                    'MetricName': 'Latency',
                    'Dimensions': [{'Name': 'Service', 'Value': 'test-service'}],
                }
            ]
        }
    }

    mock_metric_response = {
        'Datapoints': [
            {
                'Timestamp': datetime.now(timezone.utc),
                'Average': 100.5,
                'p99': 150.2,
                'Unit': 'Milliseconds',
            }
        ]
    }

    mock_aws_clients['appsignals_client'].list_services.return_value = mock_list_response
    mock_aws_clients['appsignals_client'].get_service.return_value = mock_get_response
    mock_aws_clients['cloudwatch_client'].get_metric_statistics.return_value = mock_metric_response

    result = await query_service_metrics(
        service_name='test-service',
        metric_name='Latency',
        statistic='Average',
        extended_statistic='p99',
        hours=1,
    )

    assert 'Metrics for test-service - Latency' in result
    assert 'Average Statistics:' in result
    assert 'p99 Statistics:' in result


@pytest.mark.asyncio
async def test_query_service_metrics_list_available(mock_aws_clients):
    """Test listing available metrics when no specific metric is requested."""
    mock_list_response = {
        'ServiceSummaries': [
            {'KeyAttributes': {'Name': 'test-service', 'Type': 'AWS::ECS::Service'}}
        ]
    }

    mock_get_response = {
        'Service': {
            'MetricReferences': [
                {
                    'MetricName': 'Latency',
                    'Namespace': 'AWS/ApplicationSignals',
                    'MetricType': 'GAUGE',
                },
                {
                    'MetricName': 'Error',
                    'Namespace': 'AWS/ApplicationSignals',
                    'MetricType': 'COUNT',
                },
            ]
        }
    }

    mock_aws_clients['appsignals_client'].list_services.return_value = mock_list_response
    mock_aws_clients['appsignals_client'].get_service.return_value = mock_get_response

    result = await query_service_metrics(
        service_name='test-service',
        metric_name='',  # Empty to list available metrics
        statistic='Average',
        extended_statistic='p99',
        hours=1,
    )

    assert "Available metrics for service 'test-service'" in result
    assert 'Latency' in result
    assert 'Error' in result


@pytest.mark.asyncio
async def test_get_slo_success(mock_aws_clients):
    """Test successful retrieval of SLO details."""
    mock_slo_response = {
        'Slo': {
            'Name': 'test-slo',
            'Arn': 'arn:aws:application-signals:us-east-1:123456789012:slo/test-slo',
            'Description': 'Test SLO for latency',
            'EvaluationType': 'REQUEST_BASED',
            'CreatedTime': '2024-01-01T00:00:00Z',
            'LastUpdatedTime': '2024-01-02T00:00:00Z',
            'Goal': {
                'AttainmentGoal': 99.9,
                'WarningThreshold': 99.0,
                'Interval': {'RollingInterval': {'Duration': 7, 'DurationUnit': 'DAYS'}},
            },
            'RequestBasedSli': {
                'RequestBasedSliMetric': {
                    'KeyAttributes': {'Name': 'test-service', 'Type': 'AWS::ECS::Service'},
                    'OperationName': 'GET /api/test',
                    'MetricType': 'LATENCY',
                    'MetricDataQueries': [
                        {
                            'Id': 'query1',
                            'MetricStat': {
                                'Metric': {
                                    'Namespace': 'AWS/ApplicationSignals',
                                    'MetricName': 'Latency',
                                    'Dimensions': [{'Name': 'Service', 'Value': 'test-service'}],
                                },
                                'Period': 60,
                                'Stat': 'Average',
                            },
                        }
                    ],
                },
                'MetricThreshold': 1000,
                'ComparisonOperator': 'GreaterThan',
            },
        }
    }

    mock_aws_clients[
        'appsignals_client'
    ].get_service_level_objective.return_value = mock_slo_response

    result = await get_slo('test-slo-id')

    assert 'Service Level Objective Details' in result
    assert 'test-slo' in result
    assert 'REQUEST_BASED' in result
    assert '99.9%' in result
    assert 'GET /api/test' in result
    assert 'annotation[aws.local.operation]="GET /api/test"' in result


@pytest.mark.asyncio
async def test_get_slo_not_found(mock_aws_clients):
    """Test when SLO is not found."""
    mock_aws_clients['appsignals_client'].get_service_level_objective.return_value = {'Slo': None}

    result = await get_slo('nonexistent-slo')

    assert 'No SLO found with ID: nonexistent-slo' in result


@pytest.mark.asyncio
async def test_search_transaction_spans_success(mock_aws_clients):
    """Test successful transaction search."""
    mock_query_response = {
        'queryId': 'test-query-id',
        'status': 'Complete',
        'statistics': {'recordsMatched': 10},
        'results': [
            [
                {'field': 'spanId', 'value': 'span1'},
                {'field': 'timestamp', 'value': '2024-01-01T00:00:00Z'},
            ]
        ],
    }

    with patch(
        'awslabs.cloudwatch_appsignals_mcp_server.trace_tools.check_transaction_search_enabled'
    ) as mock_check:
        mock_check.return_value = (True, 'CloudWatchLogs', 'ACTIVE')
        mock_aws_clients['logs_client'].start_query.return_value = {'queryId': 'test-query-id'}
        mock_aws_clients['logs_client'].get_query_results.return_value = mock_query_response

        result = await search_transaction_spans(
            log_group_name='aws/spans',
            start_time='2024-01-01T00:00:00+00:00',  # Fixed ISO format
            end_time='2024-01-01T01:00:00+00:00',
            query_string='fields @timestamp, spanId',
            limit=100,
            max_timeout=30,
        )

        assert result['status'] == 'Complete'
        assert result['queryId'] == 'test-query-id'
        assert len(result['results']) == 1
        assert result['results'][0]['spanId'] == 'span1'


@pytest.mark.asyncio
async def test_search_transaction_spans_not_enabled(mock_aws_clients):
    """Test when transaction search is not enabled."""
    with patch(
        'awslabs.cloudwatch_appsignals_mcp_server.trace_tools.check_transaction_search_enabled'
    ) as mock_check:
        mock_check.return_value = (False, 'XRay', 'INACTIVE')

        result = await search_transaction_spans(
            log_group_name='',
            start_time='2024-01-01T00:00:00+00:00',
            end_time='2024-01-01T01:00:00+00:00',
            query_string='fields @timestamp',
            limit=None,
            max_timeout=30,
        )

        assert result['status'] == 'Transaction Search Not Available'
        assert not result['transaction_search_status']['enabled']


@pytest.mark.asyncio
async def test_list_slis_success(mock_aws_clients):
    """Test successful listing of SLI status."""
    mock_services_response = {
        'ServiceSummaries': [
            {
                'KeyAttributes': {
                    'Name': 'test-service',
                    'Type': 'AWS::ECS::Service',
                    'Environment': 'production',
                }
            }
        ]
    }

    # Mock boto3.client calls in SLIReportClient
    with patch('boto3.client') as mock_boto3_client:
        with patch(
            'awslabs.cloudwatch_appsignals_mcp_server.trace_tools.check_transaction_search_enabled'
        ) as mock_check:
            # Configure boto3.client to return our mocked clients
            def boto3_client_side_effect(service_name, **kwargs):
                if service_name == 'application-signals':
                    return mock_aws_clients['appsignals_client']
                elif service_name == 'cloudwatch':
                    return mock_aws_clients['cloudwatch_client']
                else:
                    return MagicMock()

            mock_boto3_client.side_effect = boto3_client_side_effect

            mock_aws_clients[
                'appsignals_client'
            ].list_services.return_value = mock_services_response
            mock_check.return_value = (True, 'CloudWatchLogs', 'ACTIVE')

            # Mock SLO summaries response for SLIReportClient
            mock_slo_response = {
                'SloSummaries': [
                    {
                        'Name': 'test-slo',
                        'Arn': 'arn:aws:application-signals:us-east-1:123456789012:slo/test-slo',
                        'KeyAttributes': {'Name': 'test-service'},
                        'OperationName': 'GET /api',
                        'CreatedTime': datetime.now(timezone.utc),
                    }
                ]
            }
            mock_aws_clients[
                'appsignals_client'
            ].list_service_level_objectives.return_value = mock_slo_response

            # Mock metric data response showing breach
            mock_metric_response = {
                'MetricDataResults': [
                    {
                        'Id': 'slo0',
                        'Timestamps': [datetime.now(timezone.utc)],
                        'Values': [1.0],  # Breach count > 0 indicates breach
                    }
                ]
            }
            mock_aws_clients[
                'cloudwatch_client'
            ].get_metric_data.return_value = mock_metric_response

            result = await list_slis(hours=24)

            assert 'SLI Status Report - Last 24 hours' in result
            assert 'Transaction Search: ENABLED' in result
            assert 'BREACHED SERVICES:' in result
            assert 'test-service' in result


@pytest.mark.asyncio
async def test_query_sampled_traces_success(mock_aws_clients):
    """Test successful query of sampled traces."""
    mock_traces = [
        {
            'Id': 'trace1',
            'Duration': 0.5,
            'ResponseTime': 500,
            'HasError': False,
            'HasFault': True,
            'HasThrottle': False,
            'Http': {'HttpStatus': 500},
            'FaultRootCauses': [
                {
                    'Services': [
                        {
                            'Name': 'test-service',
                            'Exceptions': [{'Message': 'Internal server error'}],
                        }
                    ]
                }
            ],
        }
    ]

    with patch(
        'awslabs.cloudwatch_appsignals_mcp_server.trace_tools.get_trace_summaries_paginated'
    ) as mock_get_traces:
        with patch(
            'awslabs.cloudwatch_appsignals_mcp_server.trace_tools.check_transaction_search_enabled'
        ) as mock_check:
            mock_get_traces.return_value = mock_traces
            mock_check.return_value = (False, 'XRay', 'INACTIVE')

            result_json = await query_sampled_traces(
                start_time='2024-01-01T00:00:00Z',
                end_time='2024-01-01T01:00:00Z',
                filter_expression='service("test-service"){fault = true}',
            )

            result = json.loads(result_json)
            assert result['TraceCount'] == 1
            assert result['TraceSummaries'][0]['Id'] == 'trace1'
            assert result['TraceSummaries'][0]['HasFault'] is True


@pytest.mark.asyncio
async def test_query_sampled_traces_time_window_too_large(mock_aws_clients):
    """Test when time window is too large."""
    result_json = await query_sampled_traces(
        start_time='2024-01-01T00:00:00Z',
        end_time='2024-01-02T00:00:00Z',  # 24 hours > 6 hours max
        filter_expression='service("test-service")',
    )

    result = json.loads(result_json)
    assert 'error' in result
    assert 'Time window too large' in result['error']


def test_get_trace_summaries_paginated():
    """Test paginated trace retrieval."""
    mock_client = MagicMock()
    mock_responses = [
        {'TraceSummaries': [{'Id': 'trace1'}, {'Id': 'trace2'}], 'NextToken': 'token1'},
        {'TraceSummaries': [{'Id': 'trace3'}]},
    ]
    mock_client.get_trace_summaries.side_effect = mock_responses

    start_time = datetime.now(timezone.utc) - timedelta(hours=1)
    end_time = datetime.now(timezone.utc)

    traces = get_trace_summaries_paginated(
        mock_client, start_time, end_time, 'service("test")', max_traces=10
    )

    assert len(traces) == 3
    assert traces[0]['Id'] == 'trace1'
    assert traces[2]['Id'] == 'trace3'


def test_get_trace_summaries_paginated_with_error():
    """Test paginated trace retrieval with error."""
    mock_client = MagicMock()
    mock_client.get_trace_summaries.side_effect = Exception('API Error')

    start_time = datetime.now(timezone.utc) - timedelta(hours=1)
    end_time = datetime.now(timezone.utc)

    traces = get_trace_summaries_paginated(
        mock_client, start_time, end_time, 'service("test")', max_traces=10
    )

    assert len(traces) == 0  # Should return empty list on error


def test_check_transaction_search_enabled(mock_aws_clients):
    """Test checking transaction search status."""
    mock_aws_clients['xray_client'].get_trace_segment_destination.return_value = {
        'Destination': 'CloudWatchLogs',
        'Status': 'ACTIVE',
    }

    is_enabled, destination, status = check_transaction_search_enabled()

    assert is_enabled is True
    assert destination == 'CloudWatchLogs'
    assert status == 'ACTIVE'


def test_check_transaction_search_enabled_not_active(mock_aws_clients):
    """Test checking transaction search when not active."""
    mock_aws_clients['xray_client'].get_trace_segment_destination.return_value = {
        'Destination': 'XRay',
        'Status': 'INACTIVE',
    }

    is_enabled, destination, status = check_transaction_search_enabled()

    assert is_enabled is False
    assert destination == 'XRay'
    assert status == 'INACTIVE'


def test_check_transaction_search_enabled_error(mock_aws_clients):
    """Test checking transaction search with error."""
    mock_aws_clients['xray_client'].get_trace_segment_destination.side_effect = Exception(
        'API Error'
    )

    is_enabled, destination, status = check_transaction_search_enabled()

    assert is_enabled is False
    assert destination == 'Unknown'
    assert status == 'Error'


def test_remove_null_values():
    """Test remove_null_values function."""
    # Test with mix of None and non-None values
    input_dict = {
        'key1': 'value1',
        'key2': None,
        'key3': 'value3',
        'key4': None,
        'key5': 0,  # Should not be removed
        'key6': '',  # Should not be removed
        'key7': False,  # Should not be removed
    }

    result = remove_null_values(input_dict)

    assert result == {
        'key1': 'value1',
        'key3': 'value3',
        'key5': 0,
        'key6': '',
        'key7': False,
    }
    assert 'key2' not in result
    assert 'key4' not in result


@pytest.mark.asyncio
async def test_list_monitored_services_client_error(mock_aws_clients):
    """Test ClientError handling in list_monitored_services."""
    mock_aws_clients['appsignals_client'].list_services.side_effect = ClientError(
        error_response={
            'Error': {
                'Code': 'AccessDeniedException',
                'Message': 'User is not authorized to perform this action',
            }
        },
        operation_name='ListServices',
    )

    result = await list_monitored_services()

    assert 'AWS Error: User is not authorized to perform this action' in result


@pytest.mark.asyncio
async def test_list_monitored_services_general_exception(mock_aws_clients):
    """Test general exception handling in list_monitored_services."""
    mock_aws_clients['appsignals_client'].list_services.side_effect = Exception(
        'Unexpected error occurred'
    )

    result = await list_monitored_services()

    assert 'Error: Unexpected error occurred' in result


@pytest.mark.asyncio
async def test_get_service_detail_client_error(mock_aws_clients):
    """Test ClientError handling in get_service_detail."""
    mock_list_response = {
        'ServiceSummaries': [
            {'KeyAttributes': {'Name': 'test-service', 'Type': 'AWS::ECS::Service'}}
        ]
    }

    mock_aws_clients['appsignals_client'].list_services.return_value = mock_list_response
    mock_aws_clients['appsignals_client'].get_service.side_effect = ClientError(
        error_response={
            'Error': {
                'Code': 'ResourceNotFoundException',
                'Message': 'Service not found in Application Signals',
            }
        },
        operation_name='GetService',
    )

    result = await get_service_detail('test-service')

    assert 'AWS Error: Service not found in Application Signals' in result


@pytest.mark.asyncio
async def test_get_service_detail_general_exception(mock_aws_clients):
    """Test general exception handling in get_service_detail."""
    mock_list_response = {
        'ServiceSummaries': [
            {'KeyAttributes': {'Name': 'test-service', 'Type': 'AWS::ECS::Service'}}
        ]
    }

    mock_aws_clients['appsignals_client'].list_services.return_value = mock_list_response
    mock_aws_clients['appsignals_client'].get_service.side_effect = Exception(
        'Unexpected error in get_service'
    )

    result = await get_service_detail('test-service')

    assert 'Error: Unexpected error in get_service' in result


@pytest.mark.asyncio
async def test_query_service_metrics_no_datapoints(mock_aws_clients):
    """Test query service metrics when no datapoints are returned."""
    mock_list_response = {
        'ServiceSummaries': [
            {'KeyAttributes': {'Name': 'test-service', 'Type': 'AWS::ECS::Service'}}
        ]
    }

    mock_get_response = {
        'Service': {
            'MetricReferences': [
                {
                    'Namespace': 'AWS/ApplicationSignals',
                    'MetricName': 'Latency',
                    'Dimensions': [{'Name': 'Service', 'Value': 'test-service'}],
                }
            ]
        }
    }

    mock_metric_response = {'Datapoints': []}

    mock_aws_clients['appsignals_client'].list_services.return_value = mock_list_response
    mock_aws_clients['appsignals_client'].get_service.return_value = mock_get_response
    mock_aws_clients['cloudwatch_client'].get_metric_statistics.return_value = mock_metric_response

    result = await query_service_metrics(
        service_name='test-service',
        metric_name='Latency',
        statistic='Average',
        extended_statistic='p99',
        hours=1,
    )

    assert 'No data points found' in result


@pytest.mark.asyncio
async def test_search_transaction_spans_timeout(mock_aws_clients):
    """Test search transaction spans with timeout."""
    with patch(
        'awslabs.cloudwatch_appsignals_mcp_server.trace_tools.check_transaction_search_enabled'
    ) as mock_check:
        with patch('awslabs.cloudwatch_appsignals_mcp_server.trace_tools.timer') as mock_timer:
            # Mock asyncio.sleep to prevent actual waiting
            with patch('asyncio.sleep', new_callable=AsyncMock):
                mock_check.return_value = (True, 'CloudWatchLogs', 'ACTIVE')
                mock_aws_clients['logs_client'].start_query.return_value = {
                    'queryId': 'test-query-id'
                }
                mock_aws_clients['logs_client'].get_query_results.return_value = {
                    'status': 'Running'
                }

                # Simulate timeout by making timer exceed max_timeout
                mock_timer.side_effect = [
                    0,
                    0,
                    0,
                    31,
                    31,
                ]  # start_time_perf, poll_start, poll check 1, poll check 2

                result = await search_transaction_spans(
                    log_group_name='',
                    start_time='2024-01-01T00:00:00+00:00',
                    end_time='2024-01-01T01:00:00+00:00',
                    query_string='fields @timestamp',
                    limit=None,
                    max_timeout=30,
                )

                assert result['status'] == 'Polling Timeout'
                assert 'did not complete within 30 seconds' in result['message']


def test_main_normal_execution(mock_mcp):
    """Test normal execution of main function."""
    main()
    mock_mcp.run.assert_called_once_with(transport='stdio')


def test_main_keyboard_interrupt(mock_mcp):
    """Test KeyboardInterrupt handling in main function."""
    mock_mcp.run.side_effect = KeyboardInterrupt()
    # Should not raise an exception
    main()
    mock_mcp.run.assert_called_once_with(transport='stdio')


def test_main_general_exception(mock_mcp):
    """Test general exception handling in main function."""
    mock_mcp.run.side_effect = Exception('Server error')
    with pytest.raises(Exception, match='Server error'):
        main()
    mock_mcp.run.assert_called_once_with(transport='stdio')


@pytest.mark.asyncio
async def test_get_slo_period_based(mock_aws_clients):
    """Test get_slo with period-based SLI configuration."""
    mock_slo_response = {
        'Slo': {
            'Name': 'test-slo-period',
            'Arn': 'arn:aws:application-signals:us-east-1:123456789012:slo/test-slo',
            'EvaluationType': 'PERIOD_BASED',
            'Sli': {
                'SliMetric': {
                    'KeyAttributes': {'Name': 'test-service', 'Type': 'AWS::Lambda::Function'},
                    'OperationName': 'ProcessOrder',
                    'MetricType': 'AVAILABILITY',
                    'DependencyConfig': {
                        'DependencyKeyAttributes': {'Name': 'payment-service'},
                        'DependencyOperationName': 'ProcessPayment',
                    },
                },
                'MetricThreshold': 0.99,
                'ComparisonOperator': 'LessThan',
            },
            'BurnRateConfigurations': [
                {'LookBackWindowMinutes': 5},
                {'LookBackWindowMinutes': 60},
            ],
        }
    }

    mock_aws_clients[
        'appsignals_client'
    ].get_service_level_objective.return_value = mock_slo_response

    result = await get_slo('test-slo-period')

    assert 'PERIOD_BASED' in result
    assert 'ProcessOrder' in result
    assert 'annotation[aws.remote.operation]="ProcessPayment"' in result
    assert 'Burn Rate Configurations' in result


@pytest.mark.asyncio
async def test_list_slis_with_error_in_sli_client(mock_aws_clients):
    """Test list_slis when SLIReportClient throws error for some services."""
    mock_services_response = {
        'ServiceSummaries': [
            {
                'KeyAttributes': {
                    'Name': 'test-service-1',
                    'Type': 'AWS::ECS::Service',
                    'Environment': 'production',
                }
            },
            {
                'KeyAttributes': {
                    'Name': 'test-service-2',
                    'Type': 'AWS::Lambda::Function',
                    'Environment': 'staging',
                }
            },
        ]
    }

    with patch(
        'awslabs.cloudwatch_appsignals_mcp_server.trace_tools.SLIReportClient'
    ) as mock_sli_client:
        with patch(
            'awslabs.cloudwatch_appsignals_mcp_server.trace_tools.check_transaction_search_enabled'
        ) as mock_check:
            mock_aws_clients[
                'appsignals_client'
            ].list_services.return_value = mock_services_response
            mock_check.return_value = (False, 'XRay', 'INACTIVE')

            # First service succeeds, second fails
            mock_report = MagicMock()
            mock_report.breached_slo_count = 0
            mock_report.ok_slo_count = 3
            mock_report.total_slo_count = 3
            mock_report.sli_status = 'OK'
            mock_report.start_time = datetime.now(timezone.utc) - timedelta(hours=24)
            mock_report.end_time = datetime.now(timezone.utc)

            mock_sli_client.return_value.generate_sli_report.side_effect = [
                mock_report,
                Exception('Failed to get SLI report'),
            ]

            result = await list_slis(hours=24)

            assert 'Transaction Search: NOT ENABLED' in result
            assert 'HEALTHY SERVICES:' in result
            assert 'INSUFFICIENT DATA:' in result
            assert 'test-service-1' in result
            assert 'test-service-2' in result


@pytest.mark.asyncio
async def test_query_service_metrics_service_not_found(mock_aws_clients):
    """Test query service metrics when service is not found."""
    mock_list_response = {'ServiceSummaries': []}

    mock_aws_clients['appsignals_client'].list_services.return_value = mock_list_response

    result = await query_service_metrics(
        service_name='nonexistent-service',
        metric_name='Latency',
        statistic='Average',
        extended_statistic='p99',
        hours=1,
    )

    assert "Service 'nonexistent-service' not found" in result


@pytest.mark.asyncio
async def test_query_service_metrics_no_metrics(mock_aws_clients):
    """Test query service metrics when service has no metrics."""
    mock_list_response = {
        'ServiceSummaries': [
            {'KeyAttributes': {'Name': 'test-service', 'Type': 'AWS::ECS::Service'}}
        ]
    }

    mock_get_response = {'Service': {'MetricReferences': []}}

    mock_aws_clients['appsignals_client'].list_services.return_value = mock_list_response
    mock_aws_clients['appsignals_client'].get_service.return_value = mock_get_response

    result = await query_service_metrics(
        service_name='test-service',
        metric_name='Latency',
        statistic='Average',
        extended_statistic='p99',
        hours=1,
    )

    assert "No metrics found for service 'test-service'" in result


@pytest.mark.asyncio
async def test_query_service_metrics_metric_not_found(mock_aws_clients):
    """Test query service metrics when specific metric is not found."""
    mock_list_response = {
        'ServiceSummaries': [
            {'KeyAttributes': {'Name': 'test-service', 'Type': 'AWS::ECS::Service'}}
        ]
    }

    mock_get_response = {
        'Service': {
            'MetricReferences': [
                {
                    'Namespace': 'AWS/ApplicationSignals',
                    'MetricName': 'Error',
                    'Dimensions': [{'Name': 'Service', 'Value': 'test-service'}],
                }
            ]
        }
    }

    mock_aws_clients['appsignals_client'].list_services.return_value = mock_list_response
    mock_aws_clients['appsignals_client'].get_service.return_value = mock_get_response

    result = await query_service_metrics(
        service_name='test-service',
        metric_name='Latency',  # Looking for Latency but only Error exists
        statistic='Average',
        extended_statistic='p99',
        hours=1,
    )

    assert "Metric 'Latency' not found" in result
    assert 'Available: Error' in result


@pytest.mark.asyncio
async def test_query_service_metrics_client_error(mock_aws_clients):
    """Test query service metrics with client error."""
    mock_aws_clients['appsignals_client'].list_services.side_effect = ClientError(
        error_response={
            'Error': {
                'Code': 'AccessDeniedException',
                'Message': 'User is not authorized',
            }
        },
        operation_name='ListServices',
    )

    result = await query_service_metrics(
        service_name='test-service',
        metric_name='Latency',
        statistic='Average',
        extended_statistic='p99',
        hours=1,
    )

    assert 'AWS Error: User is not authorized' in result


@pytest.mark.asyncio
async def test_search_transaction_spans_failed_query(mock_aws_clients):
    """Test search transaction spans when query fails."""
    with patch(
        'awslabs.cloudwatch_appsignals_mcp_server.trace_tools.check_transaction_search_enabled'
    ) as mock_check:
        mock_check.return_value = (True, 'CloudWatchLogs', 'ACTIVE')
        mock_aws_clients['logs_client'].start_query.return_value = {'queryId': 'test-query-id'}
        mock_aws_clients['logs_client'].get_query_results.return_value = {
            'queryId': 'test-query-id',
            'status': 'Failed',
            'statistics': {'error': 'Query syntax error'},
        }

        result = await search_transaction_spans(
            log_group_name='',
            start_time='2024-01-01T00:00:00+00:00',
            end_time='2024-01-01T01:00:00+00:00',
            query_string='invalid query',
            limit=None,
            max_timeout=30,
        )

        assert result['status'] == 'Failed'


@pytest.mark.asyncio
async def test_get_slo_client_error(mock_aws_clients):
    """Test get_slo with client error."""
    mock_aws_clients['appsignals_client'].get_service_level_objective.side_effect = ClientError(
        error_response={
            'Error': {
                'Code': 'ResourceNotFoundException',
                'Message': 'SLO not found',
            }
        },
        operation_name='GetServiceLevelObjective',
    )

    result = await get_slo('test-slo-id')

    assert 'AWS Error: SLO not found' in result


@pytest.mark.asyncio
async def test_search_transaction_spans_empty_log_group(mock_aws_clients):
    """Test search transaction spans with empty log group defaults to aws/spans."""
    with patch(
        'awslabs.cloudwatch_appsignals_mcp_server.trace_tools.check_transaction_search_enabled'
    ) as mock_check:
        mock_check.return_value = (True, 'CloudWatchLogs', 'ACTIVE')
        mock_aws_clients['logs_client'].start_query.return_value = {'queryId': 'test-query-id'}
        mock_aws_clients['logs_client'].get_query_results.return_value = {
            'queryId': 'test-query-id',
            'status': 'Complete',
            'results': [],
        }

        await search_transaction_spans(
            log_group_name='',  # Empty string should default to 'aws/spans'
            start_time='2024-01-01T00:00:00+00:00',
            end_time='2024-01-01T01:00:00+00:00',
            query_string='fields @timestamp',
            limit=None,
            max_timeout=30,
        )

        # Verify start_query was called with default 'aws/spans'
        mock_aws_clients['logs_client'].start_query.assert_called()
        call_args = mock_aws_clients['logs_client'].start_query.call_args[1]
        assert 'aws/spans' in call_args['logGroupNames']


@pytest.mark.asyncio
async def test_list_slis_no_services(mock_aws_clients):
    """Test list_slis when no services exist."""
    mock_aws_clients['appsignals_client'].list_services.return_value = {'ServiceSummaries': []}

    result = await list_slis(hours=24)

    assert 'No services found in Application Signals.' in result


@pytest.mark.asyncio
async def test_get_slo_with_calendar_interval(mock_aws_clients):
    """Test get_slo with calendar interval in goal."""
    mock_slo_response = {
        'Slo': {
            'Name': 'test-slo-calendar',
            'Goal': {
                'AttainmentGoal': 99.5,
                'Interval': {
                    'CalendarInterval': {
                        'Duration': 1,
                        'DurationUnit': 'MONTH',
                        'StartTime': '2024-01-01T00:00:00Z',
                    }
                },
            },
        }
    }

    mock_aws_clients[
        'appsignals_client'
    ].get_service_level_objective.return_value = mock_slo_response

    result = await get_slo('test-slo-calendar')

    assert 'Calendar 1 MONTH starting 2024-01-01T00:00:00Z' in result


@pytest.mark.asyncio
async def test_query_service_metrics_different_periods(mock_aws_clients):
    """Test query service metrics with different time periods."""
    # Test data for different hour ranges
    test_cases = [
        (2, 60),  # 2 hours -> 1 minute period
        (12, 300),  # 12 hours -> 5 minute period
        (48, 3600),  # 48 hours -> 1 hour period
    ]

    for hours, expected_period in test_cases:
        mock_list_response = {
            'ServiceSummaries': [
                {'KeyAttributes': {'Name': 'test-service', 'Type': 'AWS::ECS::Service'}}
            ]
        }

        mock_get_response = {
            'Service': {
                'MetricReferences': [
                    {
                        'Namespace': 'AWS/ApplicationSignals',
                        'MetricName': 'Latency',
                        'Dimensions': [],
                    }
                ]
            }
        }

        mock_metric_response = {
            'Datapoints': [{'Timestamp': datetime.now(timezone.utc), 'Average': 100.0}]
        }

        mock_aws_clients['appsignals_client'].list_services.return_value = mock_list_response
        mock_aws_clients['appsignals_client'].get_service.return_value = mock_get_response
        mock_aws_clients[
            'cloudwatch_client'
        ].get_metric_statistics.return_value = mock_metric_response

        await query_service_metrics(
            service_name='test-service',
            metric_name='Latency',
            statistic='Average',
            extended_statistic='p99',
            hours=hours,
        )

        # Verify the period was set correctly
        call_args = mock_aws_clients['cloudwatch_client'].get_metric_statistics.call_args[1]
        assert call_args['Period'] == expected_period


@pytest.mark.asyncio
async def test_query_service_metrics_general_exception(mock_aws_clients):
    """Test query service metrics with unexpected exception."""
    mock_aws_clients['appsignals_client'].list_services.side_effect = Exception('Unexpected error')

    result = await query_service_metrics(
        service_name='test-service',
        metric_name='Latency',
        statistic='Average',
        extended_statistic='p99',
        hours=1,
    )

    assert 'Error: Unexpected error' in result


@pytest.mark.asyncio
async def test_search_transaction_spans_general_exception(mock_aws_clients):
    """Test search transaction spans with general exception."""
    with patch(
        'awslabs.cloudwatch_appsignals_mcp_server.trace_tools.check_transaction_search_enabled'
    ) as mock_check:
        mock_check.return_value = (True, 'CloudWatchLogs', 'ACTIVE')
        mock_aws_clients['logs_client'].start_query.side_effect = Exception('Query failed')

        with pytest.raises(Exception) as exc_info:
            await search_transaction_spans(
                log_group_name='aws/spans',
                start_time='2024-01-01T00:00:00+00:00',
                end_time='2024-01-01T01:00:00+00:00',
                query_string='fields @timestamp',
                limit=100,
                max_timeout=30,
            )

        assert 'Query failed' in str(exc_info.value)


@pytest.mark.asyncio
async def test_list_monitored_services_with_attributes_branch(mock_aws_clients):
    """Test list_monitored_services with key attributes that trigger the branch."""
    mock_response = {
        'ServiceSummaries': [
            {
                'KeyAttributes': {}  # Empty attributes to test the branch
            }
        ]
    }

    mock_aws_clients['appsignals_client'].list_services.return_value = mock_response

    result = await list_monitored_services()

    assert 'Application Signals Services (1 total)' in result
    assert 'Key Attributes:' not in result  # Should not show when empty


@pytest.mark.asyncio
async def test_get_trace_summaries_paginated_with_limit(mock_aws_clients):
    """Test get_trace_summaries_paginated when it hits the max_traces limit."""
    # Mock responses with more traces than the limit
    mock_response_1 = {
        'TraceSummaries': [{'Id': f'trace-{i}', 'Duration': 100} for i in range(10)],
        'NextToken': 'token1',
    }
    mock_response_2 = {
        'TraceSummaries': [{'Id': f'trace-{i}', 'Duration': 100} for i in range(10, 15)]
    }

    mock_aws_clients['xray_client'].get_trace_summaries.side_effect = [
        mock_response_1,
        mock_response_2,
    ]

    # Test with max_traces=12
    traces = get_trace_summaries_paginated(
        mock_aws_clients['xray_client'],
        datetime.now(timezone.utc),
        datetime.now(timezone.utc),
        'service("test")',
        max_traces=12,
    )

    # The function continues until it gets all traces from the current page
    # before checking the limit, so we might get more than max_traces
    assert len(traces) >= 12  # Should have at least the limit


@pytest.mark.asyncio
async def test_get_slo_with_period_based_sli_full_details(mock_aws_clients):
    """Test get_slo with comprehensive period-based SLI configuration."""
    mock_response = {
        'Slo': {
            'Name': 'test-slo',
            'Arn': 'arn:aws:slo:test',
            'Description': 'Test SLO',
            'EvaluationType': 'PERIOD_BASED',
            'CreatedTime': datetime.now(timezone.utc),
            'LastUpdatedTime': datetime.now(timezone.utc),
            'Goal': {
                'AttainmentGoal': 99.9,
                'WarningThreshold': 95,
                'Interval': {
                    'CalendarInterval': {
                        'Duration': 1,
                        'DurationUnit': 'MONTH',
                        'StartTime': datetime.now(timezone.utc),
                    }
                },
            },
            'Sli': {
                'SliMetric': {
                    'KeyAttributes': {'Service': 'test-service', 'Environment': 'prod'},
                    'OperationName': 'GetItem',
                    'MetricType': 'LATENCY',
                    'MetricDataQueries': [
                        {
                            'Id': 'query1',
                            'MetricStat': {
                                'Metric': {
                                    'Namespace': 'AWS/ApplicationSignals',
                                    'MetricName': 'Latency',
                                    'Dimensions': [
                                        {'Name': 'Service', 'Value': 'test-service'},
                                        {'Name': 'Operation', 'Value': 'GetItem'},
                                    ],
                                },
                                'Period': 300,
                                'Stat': 'p99',
                                'Unit': 'Milliseconds',
                            },
                            'ReturnData': True,
                        },
                        {'Id': 'query2', 'Expression': 'query1 * 2', 'ReturnData': False},
                    ],
                    'DependencyConfig': {
                        'DependencyKeyAttributes': {
                            'RemoteService': 'downstream-service',
                            'RemoteEnvironment': 'prod',
                        },
                        'DependencyOperationName': 'ProcessRequest',
                    },
                },
                'MetricThreshold': 1000,
                'ComparisonOperator': 'LessThan',
            },
            'BurnRateConfigurations': [
                {'LookBackWindowMinutes': 5},
                {'LookBackWindowMinutes': 60},
            ],
        }
    }

    mock_aws_clients['appsignals_client'].get_service_level_objective.return_value = mock_response

    result = await get_slo('test-slo-id')

    # Verify all sections are present
    assert 'Service Level Objective Details' in result
    assert 'Goal Configuration' in result
    assert 'Calendar 1 MONTH' in result
    assert 'Period-Based SLI Configuration' in result
    assert 'Key Attributes:' in result
    assert 'Service: test-service' in result
    assert 'Operation Name: GetItem' in result
    assert 'Metric Data Queries:' in result
    assert 'Query ID: query1' in result
    assert 'Namespace: AWS/ApplicationSignals' in result
    assert 'Dimensions:' in result
    assert 'Expression: query1 * 2' in result
    assert 'ReturnData: False' in result
    assert 'Dependency Configuration:' in result
    assert 'RemoteService: downstream-service' in result
    assert 'Dependency Operation: ProcessRequest' in result
    assert 'Burn Rate Configurations:' in result


@pytest.mark.asyncio
async def test_get_slo_with_request_based_sli_full_details(mock_aws_clients):
    """Test get_slo with comprehensive request-based SLI configuration."""
    mock_response = {
        'Slo': {
            'Name': 'test-slo-rbs',
            'Arn': 'arn:aws:slo:test-rbs',
            'Goal': {
                'AttainmentGoal': 99.5,
                'Interval': {'RollingInterval': {'Duration': 7, 'DurationUnit': 'DAY'}},
            },
            'RequestBasedSli': {
                'RequestBasedSliMetric': {
                    'KeyAttributes': {'Service': 'api-service', 'Type': 'AWS::Lambda::Function'},
                    'OperationName': 'ProcessOrder',
                    'MetricType': 'AVAILABILITY',
                    'MetricDataQueries': [
                        {
                            'Id': 'success',
                            'MetricStat': {
                                'Metric': {
                                    'Namespace': 'AWS/Lambda',
                                    'MetricName': 'Success',
                                    'Dimensions': [
                                        {'Name': 'FunctionName', 'Value': 'process-order'}
                                    ],
                                },
                                'Period': 60,
                                'Stat': 'Sum',
                            },
                        },
                        {
                            'Id': 'errors',
                            'MetricStat': {
                                'Metric': {
                                    'Namespace': 'AWS/Lambda',
                                    'MetricName': 'Errors',
                                    'Dimensions': [
                                        {'Name': 'FunctionName', 'Value': 'process-order'}
                                    ],
                                },
                                'Period': 60,
                                'Stat': 'Sum',
                                'Unit': 'Count',
                            },
                        },
                        {'Id': 'availability', 'Expression': 'success / (success + errors) * 100'},
                    ],
                    'DependencyConfig': {
                        'DependencyKeyAttributes': {'Database': 'orders-db'},
                        'DependencyOperationName': 'Query',
                    },
                },
                'MetricThreshold': 99.0,
                'ComparisonOperator': 'GreaterThan',
            },
        }
    }

    mock_aws_clients['appsignals_client'].get_service_level_objective.return_value = mock_response

    result = await get_slo('test-slo-rbs-id')

    # Verify request-based sections
    assert 'Request-Based SLI Configuration:' in result
    assert 'api-service' in result
    assert 'ProcessOrder' in result
    assert 'AVAILABILITY' in result
    assert 'Expression: success / (success + errors) * 100' in result
    assert 'Dependency Configuration:' in result
    assert 'Database: orders-db' in result
    assert 'Unit: Count' in result


@pytest.mark.asyncio
async def test_get_slo_general_exception(mock_aws_clients):
    """Test get_slo with general exception."""
    mock_aws_clients['appsignals_client'].get_service_level_objective.side_effect = Exception(
        'Unexpected error'
    )

    result = await get_slo('test-slo-id')

    assert 'Error: Unexpected error' in result


@pytest.mark.asyncio
async def test_search_transaction_spans_with_none_log_group(mock_aws_clients):
    """Test search_transaction_spans when log_group_name is None."""
    with patch(
        'awslabs.cloudwatch_appsignals_mcp_server.trace_tools.check_transaction_search_enabled'
    ) as mock_check:
        mock_check.return_value = (True, 'CloudWatchLogs', 'ACTIVE')
        mock_aws_clients['logs_client'].start_query.return_value = {'queryId': 'test-query-id'}
        mock_aws_clients['logs_client'].get_query_results.return_value = {
            'queryId': 'test-query-id',
            'status': 'Complete',
            'results': [],
        }

        # Pass None for log_group_name to test the default handling
        await search_transaction_spans(
            log_group_name=None,  # type: ignore
            start_time='2024-01-01T00:00:00+00:00',
            end_time='2024-01-01T01:00:00+00:00',
            query_string='fields @timestamp',
            limit=100,
            max_timeout=30,
        )

        # Verify it used the default log group
        call_args = mock_aws_clients['logs_client'].start_query.call_args[1]
        assert 'aws/spans' in call_args['logGroupNames']


@pytest.mark.asyncio
async def test_search_transaction_spans_complete_with_statistics(mock_aws_clients):
    """Test search_transaction_spans when query completes with detailed statistics."""
    with patch(
        'awslabs.cloudwatch_appsignals_mcp_server.trace_tools.check_transaction_search_enabled'
    ) as mock_check:
        mock_check.return_value = (True, 'CloudWatchLogs', 'ACTIVE')
        mock_aws_clients['logs_client'].start_query.return_value = {'queryId': 'test-query-id'}

        # First return Running, then Complete
        mock_aws_clients['logs_client'].get_query_results.side_effect = [
            {'queryId': 'test-query-id', 'status': 'Running'},
            {
                'queryId': 'test-query-id',
                'status': 'Complete',
                'statistics': {
                    'recordsMatched': 100,
                    'recordsScanned': 1000,
                    'bytesScanned': 50000,
                },
                'results': [
                    [
                        {'field': 'spanId', 'value': 'span1'},
                        {'field': '@timestamp', 'value': '2024-01-01 00:00:00'},
                    ]
                ],
            },
        ]

        result = await search_transaction_spans(
            log_group_name='aws/spans',
            start_time='2024-01-01T00:00:00+00:00',
            end_time='2024-01-01T01:00:00+00:00',
            query_string='fields @timestamp, spanId',
            limit=100,
            max_timeout=30,
        )

        assert result['status'] == 'Complete'
        assert result['statistics']['recordsMatched'] == 100
        assert len(result['results']) == 1


@pytest.mark.asyncio
async def test_list_slis_general_exception(mock_aws_clients):
    """Test list_slis with general exception."""
    mock_aws_clients['appsignals_client'].list_services.side_effect = Exception(
        'Service unavailable'
    )

    result = await list_slis(hours=24)

    assert 'Error getting SLI status: Service unavailable' in result


@pytest.mark.asyncio
async def test_query_sampled_traces_with_defaults(mock_aws_clients):
    """Test query_sampled_traces with default start_time and end_time."""
    mock_trace_response = {
        'TraceSummaries': [
            {
                'Id': 'trace1',
                'Duration': 100,
                'HasError': True,
                'ErrorRootCauses': [
                    {
                        'Services': [
                            {
                                'Name': 'test-service',
                                'Names': ['test-service'],
                                'Type': 'AWS::ECS::Service',
                                'AccountId': '123456789012',
                                'EntityPath': [
                                    {'Name': 'test-service', 'Coverage': 1.0, 'Remote': False}
                                ],
                                'Inferred': False,
                            }
                        ],
                        'ClientImpacting': True,
                    }
                ],
            }
        ]
    }

    with patch(
        'awslabs.cloudwatch_appsignals_mcp_server.trace_tools.get_trace_summaries_paginated'
    ) as mock_paginated:
        mock_paginated.return_value = mock_trace_response['TraceSummaries']

        # Call without start_time and end_time to test defaults
        result_json = await query_sampled_traces(
            filter_expression='service("test-service")',
            start_time=None,
            end_time=None,
            region='us-east-1',
        )

        result = json.loads(result_json)
        assert result['TraceCount'] == 1
        assert result['TraceSummaries'][0]['HasError'] is True

        # Verify the time window was set to 3 hours
        call_args = mock_paginated.call_args[0]
        time_diff = call_args[2] - call_args[1]  # end_time - start_time
        assert 2.9 < time_diff.total_seconds() / 3600 < 3.1  # Approximately 3 hours


@pytest.mark.asyncio
async def test_query_sampled_traces_with_annotations(mock_aws_clients):
    """Test query_sampled_traces with annotations filtering."""
    mock_trace = {
        'Id': 'trace1',
        'Duration': 100,
        'Annotations': {
            'aws.local.operation': 'GetItem',
            'aws.remote.operation': 'Query',
            'custom.field': 'should-be-filtered',
            'another.field': 'also-filtered',
        },
        'Users': [
            {'UserName': 'user1', 'ServiceIds': []},
            {'UserName': 'user2', 'ServiceIds': []},
            {'UserName': 'user3', 'ServiceIds': []},  # Should be limited to 2
        ],
    }

    with patch(
        'awslabs.cloudwatch_appsignals_mcp_server.trace_tools.get_trace_summaries_paginated'
    ) as mock_paginated:
        mock_paginated.return_value = [mock_trace]

        result_json = await query_sampled_traces(
            start_time='2024-01-01T00:00:00Z',
            end_time='2024-01-01T01:00:00Z',
            filter_expression='service("test")',
        )

        result = json.loads(result_json)
        trace_summary = result['TraceSummaries'][0]

        # Check annotations were filtered
        assert 'Annotations' in trace_summary
        assert 'aws.local.operation' in trace_summary['Annotations']
        assert 'aws.remote.operation' in trace_summary['Annotations']
        assert 'custom.field' not in trace_summary['Annotations']

        # Check users were limited
        assert len(trace_summary['Users']) == 2


@pytest.mark.asyncio
async def test_query_sampled_traces_with_fault_causes(mock_aws_clients):
    """Test query_sampled_traces with fault root causes."""
    mock_trace = {
        'Id': 'trace1',
        'Duration': 100,
        'HasFault': True,
        'FaultRootCauses': [
            {'Services': [{'Name': 'service1', 'Exceptions': [{'Message': 'Test fault error'}]}]},
            {'Services': [{'Name': 'service2'}]},
            {'Services': [{'Name': 'service3'}]},
            {'Services': [{'Name': 'service4'}]},  # Should be limited to 3
        ],
        'ResponseTimeRootCauses': [{'Services': [{'Name': 'slow-service'}]}],
    }

    with patch(
        'awslabs.cloudwatch_appsignals_mcp_server.trace_tools.get_trace_summaries_paginated'
    ) as mock_paginated:
        mock_paginated.return_value = [mock_trace]

        result_json = await query_sampled_traces(
            start_time='2024-01-01T00:00:00Z', end_time='2024-01-01T01:00:00Z'
        )

        result = json.loads(result_json)
        trace_summary = result['TraceSummaries'][0]

        # Check root causes were limited to 3
        assert len(trace_summary['FaultRootCauses']) == 3
        assert 'ResponseTimeRootCauses' in trace_summary


@pytest.mark.asyncio
async def test_query_sampled_traces_general_exception(mock_aws_clients):
    """Test query_sampled_traces with general exception."""
    with patch(
        'awslabs.cloudwatch_appsignals_mcp_server.trace_tools.get_trace_summaries_paginated'
    ) as mock_paginated:
        mock_paginated.side_effect = Exception('Trace query failed')

        result_json = await query_sampled_traces(
            start_time='2024-01-01T00:00:00Z', end_time='2024-01-01T01:00:00Z'
        )

        result = json.loads(result_json)
        assert 'error' in result
        assert 'Trace query failed' in result['error']


@pytest.mark.asyncio
async def test_query_sampled_traces_datetime_conversion(mock_aws_clients):
    """Test query_sampled_traces with datetime objects that need conversion."""
    # The convert_datetime function in server.py only processes top-level fields,
    # not nested datetime objects. Let's test with a datetime at the top level.
    mock_trace = {
        'Id': 'trace1',
        'Duration': 100,
        'Http': {'HttpStatus': 200, 'HttpMethod': 'GET'},
        'StartTime': datetime.now(timezone.utc),  # This will be processed by convert_datetime
        'EndTime': datetime.now(timezone.utc) + timedelta(minutes=1),
    }

    with patch(
        'awslabs.cloudwatch_appsignals_mcp_server.trace_tools.get_trace_summaries_paginated'
    ) as mock_paginated:
        mock_paginated.return_value = [mock_trace]

        result_json = await query_sampled_traces(
            start_time='2024-01-01T00:00:00Z', end_time='2024-01-01T01:00:00Z'
        )

        # Should not raise JSON serialization error
        result = json.loads(result_json)
        assert result['TraceCount'] == 1
        # The datetime fields should have been converted during processing
        trace_summary = result['TraceSummaries'][0]
        assert (
            'StartTime' not in trace_summary
        )  # These fields are not included in the simplified output
        assert 'EndTime' not in trace_summary


@pytest.mark.asyncio
async def test_query_sampled_traces_deduplication(mock_aws_clients):
    """Test query_sampled_traces deduplicates traces with same fault message.

    Note: Only FaultRootCauses are deduplicated, not ErrorRootCauses.
    This is because the primary use case is investigating server faults (5xx errors),
    not client errors (4xx).
    """
    # Create 5 traces with the same fault message
    mock_traces = [
        {
            'Id': f'trace{i}',
            'Duration': 100 + i * 10,
            'ResponseTime': 95 + i * 10,
            'HasFault': True,
            'FaultRootCauses': [
                {
                    'Services': [
                        {
                            'Name': 'test-service',
                            'Exceptions': [{'Message': 'Database connection timeout'}],
                        }
                    ]
                }
            ],
        }
        for i in range(1, 6)
    ]

    # Add 2 traces with ErrorRootCauses (these should NOT be deduplicated)
    mock_traces.extend(
        [
            {
                'Id': 'trace6',
                'Duration': 200,
                'HasError': True,
                'ErrorRootCauses': [
                    {
                        'Services': [
                            {
                                'Name': 'api-service',
                                'Exceptions': [{'Message': 'Invalid API key'}],
                            }
                        ]
                    }
                ],
            },
            {
                'Id': 'trace7',
                'Duration': 210,
                'HasError': True,
                'ErrorRootCauses': [
                    {
                        'Services': [
                            {
                                'Name': 'api-service',
                                'Exceptions': [{'Message': 'Invalid API key'}],
                            }
                        ]
                    }
                ],
            },
        ]
    )

    # Add 2 healthy traces
    mock_traces.extend(
        [
            {
                'Id': 'trace8',
                'Duration': 50,
                'ResponseTime': 45,
                'HasError': False,
                'HasFault': False,
            },
            {
                'Id': 'trace9',
                'Duration': 55,
                'ResponseTime': 50,
                'HasError': False,
                'HasFault': False,
            },
        ]
    )

    with patch(
        'awslabs.cloudwatch_appsignals_mcp_server.trace_tools.get_trace_summaries_paginated'
    ) as mock_paginated:
        mock_paginated.return_value = mock_traces

        result_json = await query_sampled_traces(
            start_time='2024-01-01T00:00:00Z', end_time='2024-01-01T01:00:00Z'
        )

        result = json.loads(result_json)

        # Verify deduplication worked - should only have 5 traces
        # 1 for database timeout fault (deduplicated from 5)
        # 2 for API key errors (NOT deduplicated - only faults are deduped)
        # 2 healthy traces (not deduplicated)
        assert result['TraceCount'] == 5
        assert len(result['TraceSummaries']) == 5

        # Verify deduplication stats
        assert 'DeduplicationStats' in result
        assert result['DeduplicationStats']['OriginalTraceCount'] == 9
        assert result['DeduplicationStats']['DuplicatesRemoved'] == 4  # 9 - 5 = 4
        assert (
            result['DeduplicationStats']['UniqueFaultMessages'] == 1
        )  # Only counting FaultRootCauses

        # Find the trace with fault
        db_trace = next(
            (
                t
                for t in result['TraceSummaries']
                if t.get('FaultRootCauses')
                and any(
                    'Database connection timeout' in str(s.get('Exceptions', []))
                    for cause in t['FaultRootCauses']
                    for s in cause.get('Services', [])
                )
            ),
            None,
        )
        assert db_trace is not None
        assert db_trace['HasFault'] is True

        # Verify both error traces are present (not deduplicated)
        error_traces = [
            t
            for t in result['TraceSummaries']
            if t.get('ErrorRootCauses')
            and any(
                'Invalid API key' in str(s.get('Exceptions', []))
                for cause in t['ErrorRootCauses']
                for s in cause.get('Services', [])
            )
        ]
        assert len(error_traces) == 2  # Both error traces should be kept
        assert all(t['HasError'] is True for t in error_traces)

        # Verify healthy traces are included
        healthy_count = sum(
            1
            for t in result['TraceSummaries']
            if not t.get('HasError') and not t.get('HasFault') and not t.get('HasThrottle')
        )
        assert healthy_count == 2


def test_main_success(mock_aws_clients):
    """Test main function normal execution."""
    with patch('awslabs.cloudwatch_appsignals_mcp_server.server.mcp') as mock_mcp:
        main()
        mock_mcp.run.assert_called_once_with(transport='stdio')


def test_main_exception(mock_aws_clients):
    """Test main function with general exception."""
    with patch('awslabs.cloudwatch_appsignals_mcp_server.server.mcp') as mock_mcp:
        mock_mcp.run.side_effect = Exception('Server error')

        with pytest.raises(Exception) as exc_info:
            main()

        assert 'Server error' in str(exc_info.value)


def test_main_entry_point(mock_aws_clients):
    """Test the if __name__ == '__main__' entry point."""
    # The __main__ block is simple and just calls main()
    # We can't easily test it without executing the module
    # So we'll just ensure the main() function works
    # The actual line 1346 will be covered when the module is imported
    # during normal test execution

    # Instead, let's just verify the main function exists and is callable
    from awslabs.cloudwatch_appsignals_mcp_server.server import main

    assert callable(main)

    # And verify that running main with mocked mcp doesn't raise
    with patch('awslabs.cloudwatch_appsignals_mcp_server.server.mcp') as mock_mcp:
        mock_mcp.run.side_effect = KeyboardInterrupt()
        # Should handle KeyboardInterrupt gracefully
        main()


<<<<<<< HEAD
@pytest.mark.asyncio
async def test_analyze_canary_failures_no_runs(mock_aws_clients):
    """Test analyze_canary_failures when no runs are found."""
    from awslabs.cloudwatch_appsignals_mcp_server.server import analyze_canary_failures

    mock_aws_clients['synthetics_client'].get_canary_runs.return_value = {'CanaryRuns': []}
    mock_aws_clients['synthetics_client'].get_canary.return_value = {
        'Canary': {'Name': 'test-canary'}
    }

    result = await analyze_canary_failures('test-canary', 'us-east-1')

    assert 'No run history found for test-canary' in result


@pytest.mark.asyncio
async def test_analyze_canary_failures_healthy_canary(mock_aws_clients):
    """Test analyze_canary_failures with healthy canary."""
    from awslabs.cloudwatch_appsignals_mcp_server.server import analyze_canary_failures

    mock_runs = [
        {
            'Id': 'run1',
            'Status': {'State': 'PASSED'},
            'Timeline': {'Started': '2024-01-01T00:00:00Z'},
        }
    ]

    mock_aws_clients['synthetics_client'].get_canary_runs.return_value = {'CanaryRuns': mock_runs}
    mock_aws_clients['synthetics_client'].get_canary.return_value = {
        'Canary': {'Name': 'test-canary'}
    }

    with patch(
        'awslabs.cloudwatch_appsignals_mcp_server.server.get_canary_metrics_and_service_insights'
    ) as mock_insights:
        mock_insights.return_value = 'Telemetry insights available'

        result = await analyze_canary_failures('test-canary', 'us-east-1')

        assert 'Canary is healthy - no failures since last success' in result
        assert '🔍 Comprehensive Failure Analysis for test-canary' in result


@pytest.mark.asyncio
async def test_analyze_canary_failures_telemetry_unavailable(mock_aws_clients):
    """Test analyze_canary_failures when telemetry is unavailable."""
    from awslabs.cloudwatch_appsignals_mcp_server.server import analyze_canary_failures

    mock_runs = [
        {
            'Id': 'run1',
            'Status': {'State': 'PASSED'},
            'Timeline': {'Started': '2024-01-01T00:00:00Z'},
        }
    ]

    mock_aws_clients['synthetics_client'].get_canary_runs.return_value = {'CanaryRuns': mock_runs}
    mock_aws_clients['synthetics_client'].get_canary.return_value = {
        'Canary': {'Name': 'test-canary'}
    }

    with patch(
        'awslabs.cloudwatch_appsignals_mcp_server.server.get_canary_metrics_and_service_insights'
    ) as mock_insights:
        mock_insights.side_effect = Exception('Telemetry API error')

        result = await analyze_canary_failures('test-canary', 'us-east-1')

        assert 'Telemetry API unavailable: Telemetry API error' in result


@pytest.mark.asyncio
async def test_analyze_canary_failures_with_failures(mock_aws_clients):
    """Test analyze_canary_failures with actual failures."""
    from awslabs.cloudwatch_appsignals_mcp_server.server import analyze_canary_failures

    mock_runs = [
        {
            'Id': 'failed-run-1',
            'Status': {'State': 'FAILED', 'StateReason': 'Navigation timeout'},
            'Timeline': {'Started': '2024-01-01T01:00:00Z'},
        },
        {
            'Id': 'failed-run-2',
            'Status': {'State': 'FAILED', 'StateReason': 'Navigation timeout'},
            'Timeline': {'Started': '2024-01-01T00:30:00Z'},
        },
        {
            'Id': 'success-run',
            'Status': {'State': 'PASSED'},
            'Timeline': {'Started': '2024-01-01T00:00:00Z'},
        },
    ]

    mock_canary = {
        'Name': 'test-canary',
        'ArtifactS3Location': 's3://test-bucket/canary/us-east-1/test-canary',
    }

    mock_aws_clients['synthetics_client'].get_canary_runs.return_value = {'CanaryRuns': mock_runs}
    mock_aws_clients['synthetics_client'].get_canary.return_value = {'Canary': mock_canary}

    # Mock S3 artifacts
    mock_aws_clients['s3_client'].list_objects_v2.return_value = {
        'Contents': [
            {'Key': 'canary/us-east-1/test-canary/2024/01/01/test.har'},
            {'Key': 'canary/us-east-1/test-canary/2024/01/01/screenshot.png'},
            {'Key': 'canary/us-east-1/test-canary/2024/01/01/logs.txt'},
        ]
    }

    with patch(
        'awslabs.cloudwatch_appsignals_mcp_server.server.get_canary_metrics_and_service_insights'
    ) as mock_insights:
        with patch('awslabs.cloudwatch_appsignals_mcp_server.server.analyze_har_file') as mock_har:
            with patch(
                'awslabs.cloudwatch_appsignals_mcp_server.server.analyze_screenshots'
            ) as mock_screenshots:
                with patch(
                    'awslabs.cloudwatch_appsignals_mcp_server.server.analyze_log_files'
                ) as mock_logs:
                    mock_insights.return_value = 'Telemetry insights'
                    mock_har.return_value = {
                        'failed_requests': 2,
                        'total_requests': 10,
                        'request_details': [
                            {'url': 'https://example.com', 'status': 500, 'time': 1000}
                        ],
                    }
                    mock_screenshots.return_value = {'insights': ['Screenshot analysis']}
                    mock_logs.return_value = {'insights': ['Log analysis']}

                    result = await analyze_canary_failures('test-canary', 'us-east-1')

                    assert 'Found 2 consecutive failures since last success' in result
                    assert 'All failures have same cause: Navigation timeout' in result


@pytest.mark.asyncio
async def test_analyze_canary_failures_iam_analysis(mock_aws_clients):
    """Test analyze_canary_failures with IAM-related failures."""
    from awslabs.cloudwatch_appsignals_mcp_server.server import analyze_canary_failures

    mock_runs = [
        {
            'Id': 'failed-run',
            'Status': {'State': 'FAILED', 'StateReason': 'Access denied'},
            'Timeline': {'Started': '2024-01-01T00:00:00Z'},
        }
    ]

    mock_canary = {'Name': 'test-canary', 'ArtifactS3Location': ''}

    mock_aws_clients['synthetics_client'].get_canary_runs.return_value = {'CanaryRuns': mock_runs}
    mock_aws_clients['synthetics_client'].get_canary.return_value = {'Canary': mock_canary}

    with patch(
        'awslabs.cloudwatch_appsignals_mcp_server.server.get_canary_metrics_and_service_insights'
    ) as mock_insights:
        with patch(
            'awslabs.cloudwatch_appsignals_mcp_server.server.analyze_iam_role_and_policies'
        ) as mock_iam:
            with patch(
                'awslabs.cloudwatch_appsignals_mcp_server.server.check_resource_arns_correct'
            ) as mock_arn:
                mock_insights.return_value = 'Telemetry insights'
                mock_iam.return_value = {
                    'status': 'issues_found',
                    'checks': {'role_exists': 'PASS', 'policies_attached': 'FAIL'},
                    'issues_found': ['Missing S3 permissions'],
                    'recommendations': ['Add S3 read permissions'],
                }
                mock_arn.return_value = {
                    'correct': False,
                    'error': 'Invalid bucket ARN',
                    'issues': ['Bucket name mismatch'],
                }

                result = await analyze_canary_failures('test-canary', 'us-east-1')

                assert 'RUNNING COMPREHENSIVE IAM ANALYSIS' in result
                assert 'IAM Role Analysis Status: issues_found' in result
                assert 'ALL IAM ISSUES FOUND (2 total):' in result
                assert 'IAM Policy: Missing S3 permissions' in result
                assert 'Resource ARN: Bucket name mismatch' in result


@pytest.mark.asyncio
async def test_analyze_canary_failures_enospc_error(mock_aws_clients):
    """Test analyze_canary_failures with ENOSPC error."""
    from awslabs.cloudwatch_appsignals_mcp_server.server import analyze_canary_failures

    mock_runs = [
        {
            'Id': 'failed-run',
            'Status': {'State': 'FAILED', 'StateReason': 'ENOSPC: no space left on device'},
            'Timeline': {'Started': '2024-01-01T00:00:00Z'},
        }
    ]

    mock_canary = {'Name': 'test-canary', 'ArtifactS3Location': ''}

    mock_aws_clients['synthetics_client'].get_canary_runs.return_value = {'CanaryRuns': mock_runs}
    mock_aws_clients['synthetics_client'].get_canary.return_value = {'Canary': mock_canary}

    with patch(
        'awslabs.cloudwatch_appsignals_mcp_server.server.get_canary_metrics_and_service_insights'
    ) as mock_insights:
        with patch(
            'awslabs.cloudwatch_appsignals_mcp_server.server.extract_disk_memory_usage_metrics'
        ) as mock_metrics:
            mock_insights.return_value = 'Telemetry insights'
            mock_metrics.return_value = {
                'maxEphemeralStorageUsageInMb': 512.5,
                'maxEphemeralStorageUsagePercent': 95.2,
            }

            result = await analyze_canary_failures('test-canary', 'us-east-1')

            assert 'DISK USAGE ROOT CAUSE ANALYSIS:' in result
            assert 'Storage: 512.5 MB peak' in result
            assert 'Usage: 95.2% peak' in result


@pytest.mark.asyncio
async def test_analyze_canary_failures_protocol_error(mock_aws_clients):
    """Test analyze_canary_failures with protocol error."""
    from awslabs.cloudwatch_appsignals_mcp_server.server import analyze_canary_failures

    mock_runs = [
        {
            'Id': 'failed-run',
            'Status': {
                'State': 'FAILED',
                'StateReason': 'Protocol error (Target.activateTarget): Session closed',
            },
            'Timeline': {'Started': '2024-01-01T00:00:00Z'},
        }
    ]

    mock_canary = {'Name': 'test-canary', 'ArtifactS3Location': ''}

    mock_aws_clients['synthetics_client'].get_canary_runs.return_value = {'CanaryRuns': mock_runs}
    mock_aws_clients['synthetics_client'].get_canary.return_value = {'Canary': mock_canary}

    with patch(
        'awslabs.cloudwatch_appsignals_mcp_server.server.get_canary_metrics_and_service_insights'
    ) as mock_insights:
        with patch(
            'awslabs.cloudwatch_appsignals_mcp_server.server.extract_disk_memory_usage_metrics'
        ) as mock_metrics:
            mock_insights.return_value = 'Telemetry insights'
            mock_metrics.return_value = {'maxSyntheticsMemoryUsageInMB': 256.8}

            result = await analyze_canary_failures('test-canary', 'us-east-1')

            assert 'MEMORY USAGE ROOT CAUSE ANALYSIS:' in result
            assert 'Memory: 256.8 MB peak' in result


@pytest.mark.asyncio
async def test_analyze_canary_failures_navigation_timeout_with_har(mock_aws_clients):
    """Test analyze_canary_failures with navigation timeout and HAR analysis."""
    from awslabs.cloudwatch_appsignals_mcp_server.server import analyze_canary_failures

    mock_runs = [
        {
            'Id': 'failed-run',
            'Status': {'State': 'FAILED', 'StateReason': 'Navigation timed out after 30000ms'},
            'Timeline': {'Started': '2024-01-01T00:00:00Z'},
        }
    ]

    mock_canary = {
        'Name': 'test-canary',
        'ArtifactS3Location': 's3://test-bucket/canary/us-east-1/test-canary',
    }

    mock_aws_clients['synthetics_client'].get_canary_runs.return_value = {'CanaryRuns': mock_runs}
    mock_aws_clients['synthetics_client'].get_canary.return_value = {'Canary': mock_canary}

    # Mock S3 to return HAR files
    mock_aws_clients['s3_client'].list_objects_v2.return_value = {
        'Contents': [
            {'Key': 'canary/us-east-1/test-canary/2024/01/01/test.har'},
        ]
    }

    with patch(
        'awslabs.cloudwatch_appsignals_mcp_server.server.get_canary_metrics_and_service_insights'
    ) as mock_insights:
        with patch('awslabs.cloudwatch_appsignals_mcp_server.server.analyze_har_file') as mock_har:
            mock_insights.return_value = 'Telemetry insights'
            mock_har.return_value = {
                'failed_requests': 5,
                'total_requests': 10,
                'request_details': [
                    {'url': 'https://example.com/slow', 'status': 200, 'time': 5000}
                ],
                'insights': [
                    'Slow DNS resolution detected',
                    'High server response time',
                    'Network connectivity issues',
                    'Resource loading delays',
                    'JavaScript execution timeout'
                ]
            }

            result = await analyze_canary_failures('test-canary', 'us-east-1')

            assert '🔍 Comprehensive Failure Analysis for test-canary' in result
            assert 'Slow DNS resolution detected' in result


@pytest.mark.asyncio
async def test_analyze_canary_failures_s3_exception(mock_aws_clients):
    """Test analyze_canary_failures when S3 operations fail."""
    from awslabs.cloudwatch_appsignals_mcp_server.server import analyze_canary_failures

    mock_runs = [
        {
            'Id': 'failed-run',
            'Status': {'State': 'FAILED', 'StateReason': 'Test failure'},
            'Timeline': {'Started': '2024-01-01T00:00:00Z'},
        }
    ]

    mock_canary = {
        'Name': 'test-canary',
        'ArtifactS3Location': 's3://test-bucket/canary/us-east-1/test-canary',
    }

    mock_aws_clients['synthetics_client'].get_canary_runs.return_value = {'CanaryRuns': mock_runs}
    mock_aws_clients['synthetics_client'].get_canary.return_value = {'Canary': mock_canary}

    mock_aws_clients['s3_client'].list_objects_v2.side_effect = Exception('S3 access denied')

    with patch(
        'awslabs.cloudwatch_appsignals_mcp_server.server.get_canary_metrics_and_service_insights'
    ) as mock_insights:
        with patch(
            'awslabs.cloudwatch_appsignals_mcp_server.server.analyze_canary_logs_with_time_window'
        ) as mock_logs:
            mock_insights.return_value = 'Telemetry insights'
            mock_logs.return_value = {
                'status': 'success',
                'time_window': '2024-01-01 00:00:00 - 2024-01-01 00:05:00',
                'total_events': 5,
                'error_events': [
                    {'timestamp': datetime.now(timezone.utc), 'message': 'Test error message'}
                ],
            }

            result = await analyze_canary_failures('test-canary', 'us-east-1')

            # Should fall back to CloudWatch Logs analysis when S3 fails
            assert '⚠️ Artifacts not available - Checking CloudWatch Logs for root cause' in result
            assert 'CLOUDWATCH LOGS ANALYSIS' in result


@pytest.mark.asyncio
async def test_analyze_canary_failures_visual_variation(mock_aws_clients):
    """Test analyze_canary_failures with visual variation error."""
    from awslabs.cloudwatch_appsignals_mcp_server.server import analyze_canary_failures

    mock_runs = [
        {
            'Id': 'failed-run',
            'Status': {'State': 'FAILED', 'StateReason': 'Visual variation detected'},
            'Timeline': {'Started': '2024-01-01T00:00:00Z'},
        }
    ]

    mock_canary = {'Name': 'test-canary', 'ArtifactS3Location': ''}

    mock_aws_clients['synthetics_client'].get_canary_runs.return_value = {'CanaryRuns': mock_runs}
    mock_aws_clients['synthetics_client'].get_canary.return_value = {'Canary': mock_canary}

    with patch(
        'awslabs.cloudwatch_appsignals_mcp_server.server.get_canary_metrics_and_service_insights'
    ) as mock_insights:
        with patch('awslabs.cloudwatch_appsignals_mcp_server.server.get_canary_code') as mock_code:
            mock_insights.return_value = 'Telemetry insights'
            mock_code.return_value = {'code_content': 'const synthetics = require("Synthetics");'}

            result = await analyze_canary_failures('test-canary', 'us-east-1')

            assert 'VISUAL MONITORING ISSUE DETECTED' in result
            assert 'Website UI changed - not a technical failure' in result
            assert 'canary code:' in result


@pytest.mark.asyncio
async def test_analyze_canary_failures_get_canary_code_exception(mock_aws_clients):
    """Test analyze_canary_failures when get_canary_code fails."""
    from awslabs.cloudwatch_appsignals_mcp_server.server import analyze_canary_failures

    mock_runs = [
        {
            'Id': 'failed-run',
            'Status': {'State': 'FAILED', 'StateReason': 'Test failure'},
            'Timeline': {'Started': '2024-01-01T00:00:00Z'},
        }
    ]

    mock_canary = {'Name': 'test-canary', 'ArtifactS3Location': ''}

    mock_aws_clients['synthetics_client'].get_canary_runs.return_value = {'CanaryRuns': mock_runs}
    mock_aws_clients['synthetics_client'].get_canary.return_value = {'Canary': mock_canary}

    with patch(
        'awslabs.cloudwatch_appsignals_mcp_server.server.get_canary_metrics_and_service_insights'
    ) as mock_insights:
        with patch('awslabs.cloudwatch_appsignals_mcp_server.server.get_canary_code') as mock_code:
            mock_insights.return_value = 'Telemetry insights'
            # Make get_canary_code raise an exception
            mock_code.side_effect = Exception('Code retrieval failed')

            result = await analyze_canary_failures('test-canary', 'us-east-1')

            assert 'Note: Could not retrieve canary code: Code retrieval failed' in result


@pytest.mark.asyncio
async def test_analyze_canary_failures_iam_analysis_exception(mock_aws_clients):
    """Test analyze_canary_failures when IAM analysis fails."""
    from awslabs.cloudwatch_appsignals_mcp_server.server import analyze_canary_failures

    mock_runs = [
        {
            'Id': 'failed-run',
            'Status': {'State': 'FAILED', 'StateReason': 'Access denied'},
            'Timeline': {'Started': '2024-01-01T00:00:00Z'},
        }
    ]

    mock_canary = {'Name': 'test-canary', 'ArtifactS3Location': ''}

    mock_aws_clients['synthetics_client'].get_canary_runs.return_value = {'CanaryRuns': mock_runs}
    mock_aws_clients['synthetics_client'].get_canary.return_value = {'Canary': mock_canary}

    with patch(
        'awslabs.cloudwatch_appsignals_mcp_server.server.get_canary_metrics_and_service_insights'
    ) as mock_insights:
        with patch(
            'awslabs.cloudwatch_appsignals_mcp_server.server.analyze_iam_role_and_policies'
        ) as mock_iam:
            mock_insights.return_value = 'Telemetry insights'
            # Make IAM analysis raise an exception
            mock_iam.side_effect = Exception('IAM analysis failed')

            result = await analyze_canary_failures('test-canary', 'us-east-1')

            assert '⚠️ IAM analysis failed: IAM analysis failed' in result


@pytest.mark.asyncio
async def test_analyze_canary_failures_disk_usage_exception(mock_aws_clients):
    """Test analyze_canary_failures when disk usage analysis fails."""
    from awslabs.cloudwatch_appsignals_mcp_server.server import analyze_canary_failures

    mock_runs = [
        {
            'Id': 'failed-run',
            'Status': {'State': 'FAILED', 'StateReason': 'ENOSPC: no space left on device'},
            'Timeline': {'Started': '2024-01-01T00:00:00Z'},
        }
    ]

    mock_canary = {'Name': 'test-canary', 'ArtifactS3Location': ''}

    mock_aws_clients['synthetics_client'].get_canary_runs.return_value = {'CanaryRuns': mock_runs}
    mock_aws_clients['synthetics_client'].get_canary.return_value = {'Canary': mock_canary}

    with patch(
        'awslabs.cloudwatch_appsignals_mcp_server.server.get_canary_metrics_and_service_insights'
    ) as mock_insights:
        with patch(
            'awslabs.cloudwatch_appsignals_mcp_server.server.extract_disk_memory_usage_metrics'
        ) as mock_metrics:
            mock_insights.return_value = 'Telemetry insights'
            # Make disk usage analysis raise an exception
            mock_metrics.side_effect = Exception('Disk usage analysis failed')

            result = await analyze_canary_failures('test-canary', 'us-east-1')

            assert (
                '⚠️ Could not generate disk usage debugging code: Disk usage analysis failed'
                in result
            )


@pytest.mark.asyncio
async def test_analyze_canary_failures_memory_usage_exception(mock_aws_clients):
    """Test analyze_canary_failures when memory usage analysis fails."""
    from awslabs.cloudwatch_appsignals_mcp_server.server import analyze_canary_failures

    mock_runs = [
        {
            'Id': 'failed-run',
            'Status': {
                'State': 'FAILED',
                'StateReason': 'Protocol error (Target.activateTarget): Session closed',
            },
            'Timeline': {'Started': '2024-01-01T00:00:00Z'},
        }
    ]

    mock_canary = {'Name': 'test-canary', 'ArtifactS3Location': ''}

    mock_aws_clients['synthetics_client'].get_canary_runs.return_value = {'CanaryRuns': mock_runs}
    mock_aws_clients['synthetics_client'].get_canary.return_value = {'Canary': mock_canary}

    with patch(
        'awslabs.cloudwatch_appsignals_mcp_server.server.get_canary_metrics_and_service_insights'
    ) as mock_insights:
        with patch(
            'awslabs.cloudwatch_appsignals_mcp_server.server.extract_disk_memory_usage_metrics'
        ) as mock_metrics:
            mock_insights.return_value = 'Telemetry insights'
            # Make memory usage analysis raise an exception
            mock_metrics.side_effect = Exception('Memory usage analysis failed')

            result = await analyze_canary_failures('test-canary', 'us-east-1')

            assert (
                '⚠️ Could not collect memory usage metrics: Memory usage analysis failed' in result
            )


@pytest.mark.asyncio
async def test_analyze_canary_failures_har_timeout_exception(mock_aws_clients):
    """Test analyze_canary_failures when HAR timeout analysis fails."""
    from awslabs.cloudwatch_appsignals_mcp_server.server import analyze_canary_failures

    mock_runs = [
        {
            'Id': 'failed-run',
            'Status': {'State': 'FAILED', 'StateReason': 'Navigation timed out after 30000ms'},
            'Timeline': {'Started': '2024-01-01T00:00:00Z'},
        }
    ]

    mock_canary = {
        'Name': 'test-canary',
        'ArtifactS3Location': 's3://test-bucket/canary/us-east-1/test-canary',
    }

    mock_aws_clients['synthetics_client'].get_canary_runs.return_value = {'CanaryRuns': mock_runs}
    mock_aws_clients['synthetics_client'].get_canary.return_value = {'Canary': mock_canary}

    # Mock S3 to return HAR files
    mock_aws_clients['s3_client'].list_objects_v2.return_value = {
        'Contents': [
            {'Key': 'canary/us-east-1/test-canary/2024/01/01/test.har'},
        ]
    }

    with patch(
        'awslabs.cloudwatch_appsignals_mcp_server.server.get_canary_metrics_and_service_insights'
    ) as mock_insights:
        with patch('awslabs.cloudwatch_appsignals_mcp_server.server.analyze_har_file') as mock_har:
            mock_insights.return_value = 'Telemetry insights'
            # Make HAR analysis raise an exception
            mock_har.side_effect = Exception('HAR analysis failed')

            result = await analyze_canary_failures('test-canary', 'us-east-1')

            assert '⚠️ HAR analysis failed: HAR analysis failed' in result


@pytest.mark.asyncio
async def test_analyze_canary_failures_success_artifacts_exception(mock_aws_clients):
    """Test analyze_canary_failures when success artifacts retrieval fails."""
    from awslabs.cloudwatch_appsignals_mcp_server.server import analyze_canary_failures

    mock_runs = [
        {
            'Id': 'failed-run',
            'Status': {'State': 'FAILED', 'StateReason': 'Test failure'},
            'Timeline': {'Started': '2024-01-01T00:00:00Z'},
        },
        {
            'Id': 'success-run',
            'Status': {'State': 'PASSED'},
            'Timeline': {'Started': '2024-01-01T00:00:00Z'},
        },
    ]

    mock_canary = {
        'Name': 'test-canary',
        'ArtifactS3Location': 's3://test-bucket/canary/us-east-1/test-canary',
    }

    mock_aws_clients['synthetics_client'].get_canary_runs.return_value = {'CanaryRuns': mock_runs}
    mock_aws_clients['synthetics_client'].get_canary.return_value = {'Canary': mock_canary}

    # Mock S3 to return failure artifacts but fail on success artifacts
    def s3_side_effect(*args, **kwargs):
        prefix = kwargs.get('Prefix', '')
        if 'success' in prefix or len(prefix.split('/')) > 5:  # Simulate success path failure
            raise Exception('Success artifacts access failed')
        return {
            'Contents': [
                {'Key': 'canary/us-east-1/test-canary/2024/01/01/test.har'},
            ]
        }

    mock_aws_clients['s3_client'].list_objects_v2.side_effect = s3_side_effect

    with patch(
        'awslabs.cloudwatch_appsignals_mcp_server.server.get_canary_metrics_and_service_insights'
    ) as mock_insights:
        with patch('awslabs.cloudwatch_appsignals_mcp_server.server.analyze_har_file') as mock_har:
            mock_insights.return_value = 'Telemetry insights'
            mock_har.return_value = {
                'failed_requests': 2,
                'total_requests': 10,
                'request_details': [],
            }

            result = await analyze_canary_failures('test-canary', 'us-east-1')

            # Should still process failure artifacts even if success artifacts fail
            assert '🔍 Comprehensive Failure Analysis for test-canary' in result


@pytest.mark.asyncio
async def test_analyze_canary_failures_no_failure_timestamp(mock_aws_clients):
    """Test analyze_canary_failures when failure has no timestamp."""
    from awslabs.cloudwatch_appsignals_mcp_server.server import analyze_canary_failures

    mock_runs = [
        {
            'Id': 'failed-run',
            'Status': {'State': 'FAILED', 'StateReason': 'Test failure'},
            'Timeline': {},  # No Started timestamp
        }
    ]

    mock_canary = {'Name': 'test-canary', 'ArtifactS3Location': ''}

    mock_aws_clients['synthetics_client'].get_canary_runs.return_value = {'CanaryRuns': mock_runs}
    mock_aws_clients['synthetics_client'].get_canary.return_value = {'Canary': mock_canary}

    with patch(
        'awslabs.cloudwatch_appsignals_mcp_server.server.get_canary_metrics_and_service_insights'
    ) as mock_insights:
        mock_insights.return_value = 'Telemetry insights'

        result = await analyze_canary_failures('test-canary', 'us-east-1')

        assert '📋 No failure timestamp available for targeted log analysis' in result


@pytest.mark.asyncio
async def test_analyze_canary_failures_log_analysis_failure(mock_aws_clients):
    """Test analyze_canary_failures when log analysis fails."""
    from awslabs.cloudwatch_appsignals_mcp_server.server import analyze_canary_failures

    mock_runs = [
        {
            'Id': 'failed-run',
            'Status': {'State': 'FAILED', 'StateReason': 'Test failure'},
            'Timeline': {'Started': '2024-01-01T00:00:00Z'},
        }
    ]

    mock_canary = {'Name': 'test-canary', 'ArtifactS3Location': ''}

    mock_aws_clients['synthetics_client'].get_canary_runs.return_value = {'CanaryRuns': mock_runs}
    mock_aws_clients['synthetics_client'].get_canary.return_value = {'Canary': mock_canary}

    with patch(
        'awslabs.cloudwatch_appsignals_mcp_server.server.get_canary_metrics_and_service_insights'
    ) as mock_insights:
        with patch(
            'awslabs.cloudwatch_appsignals_mcp_server.server.analyze_canary_logs_with_time_window'
        ) as mock_logs:
            mock_insights.return_value = 'Telemetry insights'
            mock_logs.return_value = {
                'status': 'failed',
                'insights': ['Log analysis failed due to missing log group'],
            }

            result = await analyze_canary_failures('test-canary', 'us-east-1')

            assert '📋 Log analysis failed due to missing log group' in result


@pytest.mark.asyncio
async def test_analyze_canary_failures_main_exception(mock_aws_clients):
    """Test analyze_canary_failures when main function fails."""
    from awslabs.cloudwatch_appsignals_mcp_server.server import analyze_canary_failures

    # Make get_canary_runs raise an exception
    mock_aws_clients['synthetics_client'].get_canary_runs.side_effect = Exception('API error')

    result = await analyze_canary_failures('test-canary', 'us-east-1')

    assert '❌ Error in comprehensive failure analysis: API error' in result


@pytest.mark.asyncio
async def test_analyze_canary_failures_no_har_files_navigation_timeout(mock_aws_clients):
    """Test analyze_canary_failures navigation timeout without HAR files."""
    from awslabs.cloudwatch_appsignals_mcp_server.server import analyze_canary_failures

    mock_runs = [
        {
            'Id': 'failed-run',
            'Status': {'State': 'FAILED', 'StateReason': 'Navigation timed out after 30000ms'},
            'Timeline': {'Started': '2024-01-01T00:00:00Z'},
        }
    ]

    mock_canary = {'Name': 'test-canary', 'ArtifactS3Location': ''}

    mock_aws_clients['synthetics_client'].get_canary_runs.return_value = {'CanaryRuns': mock_runs}
    mock_aws_clients['synthetics_client'].get_canary.return_value = {'Canary': mock_canary}

    with patch(
        'awslabs.cloudwatch_appsignals_mcp_server.server.get_canary_metrics_and_service_insights'
    ) as mock_insights:
        mock_insights.return_value = 'Telemetry insights'

        result = await analyze_canary_failures('test-canary', 'us-east-1')

        assert 'NAVIGATION TIMEOUT DETECTED:' in result
        assert 'No HAR files available for detailed analysis' in result


@pytest.mark.asyncio
async def test_analyze_canary_failures_artifact_location_without_s3_prefix(mock_aws_clients):
    """Test analyze_canary_failures with artifact location without s3:// prefix."""
    from awslabs.cloudwatch_appsignals_mcp_server.server import analyze_canary_failures

    mock_runs = [
        {
            'Id': 'failed-run',
            'Status': {'State': 'FAILED', 'StateReason': 'Test failure'},
            'Timeline': {'Started': '2024-01-01T00:00:00Z'},
        }
    ]

    mock_canary = {
        'Name': 'test-canary',
        'ArtifactS3Location': 'test-bucket/canary/us-east-1/test-canary',  # No s3:// prefix
    }

    mock_aws_clients['synthetics_client'].get_canary_runs.return_value = {'CanaryRuns': mock_runs}
    mock_aws_clients['synthetics_client'].get_canary.return_value = {'Canary': mock_canary}

    # Mock S3 to return artifacts
    mock_aws_clients['s3_client'].list_objects_v2.return_value = {
        'Contents': [
            {'Key': 'canary/us-east-1/test-canary/2024/01/01/test.har'},
        ]
    }

    with patch(
        'awslabs.cloudwatch_appsignals_mcp_server.server.get_canary_metrics_and_service_insights'
    ) as mock_insights:
        with patch('awslabs.cloudwatch_appsignals_mcp_server.server.analyze_har_file') as mock_har:
            mock_insights.return_value = 'Telemetry insights'
            mock_har.return_value = {
                'failed_requests': 1,
                'total_requests': 5,
                'request_details': [],
            }

            result = await analyze_canary_failures('test-canary', 'us-east-1')

            # Should still process artifacts even without s3:// prefix
            assert 'FAILURE ANALYSIS' in result


@pytest.mark.asyncio
async def test_analyze_canary_failures_empty_base_path(mock_aws_clients):
    """Test analyze_canary_failures with empty base path."""
    from awslabs.cloudwatch_appsignals_mcp_server.server import analyze_canary_failures

    mock_runs = [
        {
            'Id': 'failed-run',
            'Status': {'State': 'FAILED', 'StateReason': 'Test failure'},
            'Timeline': {'Started': '2024-01-01T00:00:00Z'},
        }
    ]

    mock_canary = {
        'Name': 'test-canary',
        'ArtifactS3Location': 's3://test-bucket',  # Only bucket, no path
    }

    mock_aws_clients['synthetics_client'].get_canary_runs.return_value = {'CanaryRuns': mock_runs}
    mock_aws_clients['synthetics_client'].get_canary.return_value = {'Canary': mock_canary}

    # Mock S3 to return artifacts
    mock_aws_clients['s3_client'].list_objects_v2.return_value = {
        'Contents': [
            {'Key': 'canary/us-east-1/test-canary/2024/01/01/test.har'},
        ]
    }

    with patch(
        'awslabs.cloudwatch_appsignals_mcp_server.server.get_canary_metrics_and_service_insights'
    ) as mock_insights:
        with patch('awslabs.cloudwatch_appsignals_mcp_server.server.analyze_har_file') as mock_har:
            mock_insights.return_value = 'Telemetry insights'
            mock_har.return_value = {
                'failed_requests': 1,
                'total_requests': 5,
                'request_details': [],
            }

            result = await analyze_canary_failures('test-canary', 'us-east-1')

            # Should construct default canary path when base_path is empty
            assert 'FAILURE ANALYSIS' in result


@pytest.mark.asyncio
async def test_analyze_canary_failures_multiple_failure_causes(mock_aws_clients):
    """Test analyze_canary_failures with multiple different failure causes."""
    from awslabs.cloudwatch_appsignals_mcp_server.server import analyze_canary_failures

    mock_runs = [
        {
            'Id': 'failed-run-1',
            'Status': {'State': 'FAILED', 'StateReason': 'Navigation timeout'},
            'Timeline': {'Started': '2024-01-01T00:00:00Z'},
        },
        {
            'Id': 'failed-run-2', 
            'Status': {'State': 'FAILED', 'StateReason': 'Access denied'},
            'Timeline': {'Started': '2024-01-01T00:01:00Z'},
        },
        {
            'Id': 'success-run',
            'Status': {'State': 'PASSED'},
            'Timeline': {'Started': '2023-12-31T23:59:00Z'},
        }
    ]

    mock_canary = {'Name': 'test-canary', 'ArtifactS3Location': ''}

    mock_aws_clients['synthetics_client'].get_canary_runs.return_value = {'CanaryRuns': mock_runs}
    mock_aws_clients['synthetics_client'].get_canary.return_value = {'Canary': mock_canary}

    with patch(
        'awslabs.cloudwatch_appsignals_mcp_server.server.get_canary_metrics_and_service_insights'
    ) as mock_insights:
        mock_insights.return_value = 'Telemetry insights'

        result = await analyze_canary_failures('test-canary', 'us-east-1')

        assert 'Multiple failure causes (2 different issues):' in result
        assert '1. **Navigation timeout** (1 occurrences)' in result
        assert '2. **Access denied** (1 occurrences)' in result


@pytest.mark.asyncio
async def test_analyze_canary_failures_no_failure_time_fallback(mock_aws_clients):
    """Test analyze_canary_failures fallback when no failure time."""
    from awslabs.cloudwatch_appsignals_mcp_server.server import analyze_canary_failures

    mock_runs = [
        {
            'Id': 'failed-run',
            'Status': {'State': 'FAILED', 'StateReason': 'Test failure'},
            'Timeline': {},  # No Started time
        }
    ]

    mock_canary = {
        'Name': 'test-canary',
        'ArtifactS3Location': 's3://test-bucket/canary/us-east-1/test-canary',
    }

    mock_aws_clients['synthetics_client'].get_canary_runs.return_value = {'CanaryRuns': mock_runs}
    mock_aws_clients['synthetics_client'].get_canary.return_value = {'Canary': mock_canary}

    # Mock S3 to return artifacts
    mock_aws_clients['s3_client'].list_objects_v2.return_value = {
        'Contents': [
            {'Key': 'canary/us-east-1/test-canary/2024/01/01/test.har'},
        ]
    }

    with patch(
        'awslabs.cloudwatch_appsignals_mcp_server.server.get_canary_metrics_and_service_insights'
    ) as mock_insights:
        with patch('awslabs.cloudwatch_appsignals_mcp_server.server.analyze_har_file') as mock_har:
            mock_insights.return_value = 'Telemetry insights'
            mock_har.return_value = {
                'failed_requests': 1,
                'total_requests': 5,
                'request_details': [],
            }

            result = await analyze_canary_failures('test-canary', 'us-east-1')

            # Should use current time when no failure time available
            assert 'FAILURE ANALYSIS' in result
=======
def test_filter_operation_targets_fault_to_availability():
    """Test _filter_operation_targets converts Fault to Availability."""
    provided = [
        {
            'Type': 'service_operation',
            'Data': {
                'ServiceOperation': {
                    'Service': {'Type': 'Service', 'Name': 'test-service'},
                    'Operation': 'GET /api',
                    'MetricType': 'Fault',
                }
            },
        }
    ]

    operation_targets, has_wildcards = _filter_operation_targets(provided)

    # Verify the MetricType was changed from Fault to Availability
    assert len(operation_targets) == 1
    assert operation_targets[0]['Data']['ServiceOperation']['MetricType'] == 'Availability'
    assert has_wildcards is False


def test_filter_operation_targets_non_fault_unchanged():
    """Test _filter_operation_targets leaves non-Fault MetricTypes unchanged."""
    provided = [
        {
            'Type': 'service_operation',
            'Data': {
                'ServiceOperation': {
                    'Service': {'Type': 'Service', 'Name': 'test-service'},
                    'Operation': 'GET /api',
                    'MetricType': 'Latency',
                }
            },
        },
        {
            'Type': 'service_operation',
            'Data': {
                'ServiceOperation': {
                    'Service': {'Type': 'Service', 'Name': 'test-service-2'},
                    'Operation': 'POST /api',
                    'MetricType': 'Error',
                }
            },
        },
    ]

    operation_targets, has_wildcards = _filter_operation_targets(provided)

    # Verify non-Fault MetricTypes are unchanged
    assert len(operation_targets) == 2
    assert operation_targets[0]['Data']['ServiceOperation']['MetricType'] == 'Latency'
    assert operation_targets[1]['Data']['ServiceOperation']['MetricType'] == 'Error'
    assert has_wildcards is False


def test_filter_operation_targets_multiple_fault_conversions():
    """Test _filter_operation_targets converts multiple Fault entries to Availability."""
    provided = [
        {
            'Type': 'service_operation',
            'Data': {
                'ServiceOperation': {
                    'Service': {'Type': 'Service', 'Name': 'service-1'},
                    'Operation': 'GET /api',
                    'MetricType': 'Fault',
                }
            },
        },
        {
            'Type': 'service_operation',
            'Data': {
                'ServiceOperation': {
                    'Service': {'Type': 'Service', 'Name': 'service-2'},
                    'Operation': 'POST /api',
                    'MetricType': 'Latency',
                }
            },
        },
        {
            'Type': 'service_operation',
            'Data': {
                'ServiceOperation': {
                    'Service': {'Type': 'Service', 'Name': 'service-3'},
                    'Operation': 'PUT /api',
                    'MetricType': 'Fault',
                }
            },
        },
    ]

    operation_targets, has_wildcards = _filter_operation_targets(provided)

    # Verify multiple Fault entries are converted
    assert len(operation_targets) == 3
    assert operation_targets[0]['Data']['ServiceOperation']['MetricType'] == 'Availability'
    assert operation_targets[1]['Data']['ServiceOperation']['MetricType'] == 'Latency'
    assert operation_targets[2]['Data']['ServiceOperation']['MetricType'] == 'Availability'
    assert has_wildcards is False


def test_filter_operation_targets_with_wildcards():
    """Test _filter_operation_targets detects wildcards and converts Fault to Availability."""
    provided = [
        {
            'Type': 'service_operation',
            'Data': {
                'ServiceOperation': {
                    'Service': {'Type': 'Service', 'Name': '*payment*'},
                    'Operation': '*GET*',
                    'MetricType': 'Fault',
                }
            },
        }
    ]

    operation_targets, has_wildcards = _filter_operation_targets(provided)

    # Verify wildcard detection and Fault conversion
    assert len(operation_targets) == 1
    assert operation_targets[0]['Data']['ServiceOperation']['MetricType'] == 'Availability'
    assert has_wildcards is True


def test_filter_operation_targets_ignores_non_service_operation():
    """Test _filter_operation_targets ignores non-service_operation targets."""
    provided = [
        {
            'Type': 'service',
            'Data': {'Service': {'Type': 'Service', 'Name': 'test-service'}},
        },
        {
            'Type': 'service_operation',
            'Data': {
                'ServiceOperation': {
                    'Service': {'Type': 'Service', 'Name': 'test-service'},
                    'Operation': 'GET /api',
                    'MetricType': 'Fault',
                }
            },
        },
    ]

    operation_targets, has_wildcards = _filter_operation_targets(provided)

    # Verify only service_operation targets are included
    assert len(operation_targets) == 1
    assert operation_targets[0]['Type'] == 'service_operation'
    assert operation_targets[0]['Data']['ServiceOperation']['MetricType'] == 'Availability'
    assert has_wildcards is False


def test_filter_operation_targets_empty_metric_type():
    """Test _filter_operation_targets handles empty MetricType gracefully."""
    provided = [
        {
            'Type': 'service_operation',
            'Data': {
                'ServiceOperation': {
                    'Service': {'Type': 'Service', 'Name': 'test-service'},
                    'Operation': 'GET /api',
                    'MetricType': '',
                }
            },
        }
    ]

    operation_targets, has_wildcards = _filter_operation_targets(provided)

    # Verify empty MetricType is unchanged
    assert len(operation_targets) == 1
    assert operation_targets[0]['Data']['ServiceOperation']['MetricType'] == ''
    assert has_wildcards is False


def test_filter_operation_targets_missing_metric_type():
    """Test _filter_operation_targets handles missing MetricType gracefully."""
    provided = [
        {
            'Type': 'service_operation',
            'Data': {
                'ServiceOperation': {
                    'Service': {'Type': 'Service', 'Name': 'test-service'},
                    'Operation': 'GET /api',
                    # MetricType is missing
                }
            },
        }
    ]

    operation_targets, has_wildcards = _filter_operation_targets(provided)

    # Verify missing MetricType doesn't cause errors
    assert len(operation_targets) == 1
    # MetricType should remain missing (empty string from .get())
    assert operation_targets[0]['Data']['ServiceOperation'].get('MetricType', '') == ''
    assert has_wildcards is False


def test_filter_operation_targets_case_sensitive():
    """Test _filter_operation_targets is case-sensitive for Fault conversion."""
    provided = [
        {
            'Type': 'service_operation',
            'Data': {
                'ServiceOperation': {
                    'Service': {'Type': 'Service', 'Name': 'test-service'},
                    'Operation': 'GET /api',
                    'MetricType': 'fault',  # lowercase
                }
            },
        },
        {
            'Type': 'service_operation',
            'Data': {
                'ServiceOperation': {
                    'Service': {'Type': 'Service', 'Name': 'test-service-2'},
                    'Operation': 'POST /api',
                    'MetricType': 'FAULT',  # uppercase
                }
            },
        },
    ]

    operation_targets, has_wildcards = _filter_operation_targets(provided)

    # Verify only exact case "Fault" is converted
    assert len(operation_targets) == 2
    assert operation_targets[0]['Data']['ServiceOperation']['MetricType'] == 'fault'  # unchanged
    assert operation_targets[1]['Data']['ServiceOperation']['MetricType'] == 'FAULT'  # unchanged
    assert has_wildcards is False
>>>>>>> db0f7e24
<|MERGE_RESOLUTION|>--- conflicted
+++ resolved
@@ -1910,7 +1910,6 @@
         main()
 
 
-<<<<<<< HEAD
 @pytest.mark.asyncio
 async def test_analyze_canary_failures_no_runs(mock_aws_clients):
     """Test analyze_canary_failures when no runs are found."""
@@ -2817,7 +2816,6 @@
 
             # Should use current time when no failure time available
             assert 'FAILURE ANALYSIS' in result
-=======
 def test_filter_operation_targets_fault_to_availability():
     """Test _filter_operation_targets converts Fault to Availability."""
     provided = [
@@ -3049,5 +3047,4 @@
     assert len(operation_targets) == 2
     assert operation_targets[0]['Data']['ServiceOperation']['MetricType'] == 'fault'  # unchanged
     assert operation_targets[1]['Data']['ServiceOperation']['MetricType'] == 'FAULT'  # unchanged
-    assert has_wildcards is False
->>>>>>> db0f7e24
+    assert has_wildcards is False