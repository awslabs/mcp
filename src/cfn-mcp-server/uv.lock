--- conflicted
+++ resolved
@@ -37,11 +37,7 @@
 
 [[package]]
 name = "awslabs-cfn-mcp-server"
-<<<<<<< HEAD
-version = "0.0.1"
-=======
 version = "1.0.0"
->>>>>>> f7b37afd
 source = { editable = "." }
 dependencies = [
     { name = "boto3" },
