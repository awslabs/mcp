--- conflicted
+++ resolved
@@ -103,47 +103,6 @@
 
 ## Tools
 
-<<<<<<< HEAD
-### create_resource
-
-Creates an AWS resource using the AWS Cloud Control API with a declarative approach.
-**Example**: Create an S3 bucket with versioning and encryption enabled.
-
-### get_resource
-
-Gets details of a specific AWS resource using the AWS Cloud Control API.
-**Example**: Get the configuration of an EC2 instance.
-
-### update_resource
-
-Updates an AWS resource using the AWS Cloud Control API with a declarative approach.
-**Example**: Update an RDS instance's storage capacity.
-
-### delete_resource
-
-Deletes an AWS resource using the AWS Cloud Control API.
-**Example**: Remove an unused NAT gateway.
-
-### list_resources
-
-Lists AWS resources of a specified type using AWS Cloud Control API.
-**Example**: List all EC2 instances in a region.
-
-### get_resource_schema_information
-
-Get schema information for an AWS CloudFormation resource.
-**Example**: Get the schema for AWS::S3::Bucket to understand all available properties.
-
-### get_request_status
-
-Get the status of a mutation that was initiated by create/update/delete resource.
-**Example**: Give me the status of the last request I made.
-
-### create_template
-
-Create a Cloudformation template from created or listed resources.
-**Example**: Create a YAML template for those resources.
-=======
 ### Resource Management Tools
 
 #### get_resource_schema_information
@@ -201,7 +160,6 @@
 #### start_resource_scan
 Initiate resource scans for specific resource types or the entire AWS account.
 **Example**: Scan my AWS account.
->>>>>>> 86780f5f
 
 ## Basic Usage
 
