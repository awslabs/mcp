# Copyright Amazon.com, Inc. or its affiliates. All Rights Reserved.
#
# Licensed under the Apache License, Version 2.0 (the "License");
# you may not use this file except in compliance with the License.
# You may obtain a copy of the License at
#
#     http://www.apache.org/licenses/LICENSE-2.0
#
# Unless required by applicable law or agreed to in writing, software
# distributed under the License is distributed on an "AS IS" BASIS,
# WITHOUT WARRANTIES OR CONDITIONS OF ANY KIND, either express or implied.
# See the License for the specific language governing permissions and
# limitations under the License.

"""
API for ECS resource management operations.

This module provides functions for executing ECS API operations
using a consistent interface.
"""

import logging
import re
from typing import Any, Dict

from awslabs.ecs_mcp_server.utils.aws import get_aws_client

logger = logging.getLogger(__name__)

# List of supported ECS API operations
SUPPORTED_ECS_OPERATIONS = [
    "CreateCapacityProvider",
    "CreateCluster",
    "CreateService",
    "CreateTaskSet",
    "DeleteAccountSetting",
    "DeleteAttributes",
    "DeleteCapacityProvider",
    "DeleteCluster",
    "DeleteService",
    "DeleteTaskDefinitions",
    "DeleteTaskSet",
    "DeregisterContainerInstance",
    "DeregisterTaskDefinition",
    "DescribeCapacityProviders",
    "DescribeClusters",
    "DescribeContainerInstances",
    "DescribeServiceDeployments",
    "DescribeServiceRevisions",
    "DescribeServices",
    "DescribeTaskDefinition",
    "DescribeTasks",
    "DescribeTaskSets",
    "DiscoverPollEndpoint",
    "ExecuteCommand",
    "GetTaskProtection",
    "ListAccountSettings",
    "ListAttributes",
    "ListClusters",
    "ListContainerInstances",
    "ListServiceDeployments",
    "ListServices",
    "ListServicesByNamespace",
    "ListTagsForResource",
    "ListTaskDefinitionFamilies",
    "ListTaskDefinitions",
    "ListTasks",
    "PutAccountSetting",
    "PutAccountSettingDefault",
    "PutAttributes",
    "PutClusterCapacityProviders",
    "RegisterContainerInstance",
    "RegisterTaskDefinition",
    "RunTask",
    "StartTask",
    "StopServiceDeployment",
    "StopTask",
    "SubmitAttachmentStateChanges",
    "SubmitContainerStateChange",
    "SubmitTaskStateChange",
    "TagResource",
    "UntagResource",
    "UpdateCapacityProvider",
    "UpdateCluster",
    "UpdateClusterSettings",
    "UpdateContainerAgent",
    "UpdateContainerInstancesState",
    "UpdateService",
    "UpdateServicePrimaryTaskSet",
    "UpdateTaskProtection",
    "UpdateTaskSet",
]


def camel_to_snake(name):
    """
    Convert CamelCase to snake_case.
<<<<<<< HEAD

    Args:
        name: CamelCase string

    Returns:
        snake_case string
=======

    This function is used to convert AWS API operation names from their CamelCase format
    (as documented in AWS API references and used in our SUPPORTED_ECS_OPERATIONS list)
    to the snake_case format required by boto3 client methods.

    Examples:
        "CreateCluster" -> "create_cluster"
        "DescribeServices" -> "describe_services"
        "UpdateTaskProtection" -> "update_task_protection"

    Args:
        name: CamelCase string (e.g., "CreateCluster")

    Returns:
        snake_case string (e.g., "create_cluster")
>>>>>>> e0f48e20
    """
    name = re.sub("(.)([A-Z][a-z]+)", r"\1_\2", name)
    return re.sub("([a-z0-9])([A-Z])", r"\1_\2", name).lower()


async def ecs_api_operation(api_operation: str, api_params: Dict[str, Any]) -> Dict[str, Any]:
    """
    Execute an ECS API operation with the provided parameters.

    Args:
        api_operation: The boto3 ECS API operation to execute (camelCase)
        api_params: Dictionary of parameters to pass to the API operation

    Returns:
        Dictionary containing the API response

    Note:
        Operations starting with "Describe" or "List" are read-only.
        All other operations require WRITE permission (ALLOW_WRITE=true).
    """
    # Validate the API operation
    if api_operation not in SUPPORTED_ECS_OPERATIONS:
        supported_ops = ", ".join(SUPPORTED_ECS_OPERATIONS)
        raise ValueError(
            f"Unsupported API operation: {api_operation}. Must be one of: {supported_ops}"
        )

    # Check if this is a write operation (not starting with "Describe" or "List")
    if not api_operation.startswith("Describe") and not api_operation.startswith("List"):
        # Import here to avoid circular imports
        from awslabs.ecs_mcp_server.utils.config import get_config

        # Check if write operations are allowed
        config = get_config()
        if not config.get("allow-write", False):
            return {
                "status": "error",
                "error": (
                    f"Operation {api_operation} requires WRITE permission. "
                    f"Set ALLOW_WRITE=true in your environment to enable write operations."
                ),
            }

    logger.info(f"Executing ECS API operation: {api_operation} with params: {api_params}")

    try:
        # Get the ECS client
        ecs_client = await get_aws_client("ecs")

        # Convert api_operation (CamelCase) to the method name (snake_case)
        method_name = camel_to_snake(api_operation)

        # Get the method
        method = getattr(ecs_client, method_name)

        # Execute the API operation with the provided parameters
        response = method(**api_params)
        return response
    except Exception as e:
        logger.error(f"Error executing ECS API operation {api_operation}: {e}")
        return {"error": str(e), "status": "failed"}<|MERGE_RESOLUTION|>--- conflicted
+++ resolved
@@ -95,15 +95,6 @@
 def camel_to_snake(name):
     """
     Convert CamelCase to snake_case.
-<<<<<<< HEAD
-
-    Args:
-        name: CamelCase string
-
-    Returns:
-        snake_case string
-=======
-
     This function is used to convert AWS API operation names from their CamelCase format
     (as documented in AWS API references and used in our SUPPORTED_ECS_OPERATIONS list)
     to the snake_case format required by boto3 client methods.
@@ -118,7 +109,7 @@
 
     Returns:
         snake_case string (e.g., "create_cluster")
->>>>>>> e0f48e20
+
     """
     name = re.sub("(.)([A-Z][a-z]+)", r"\1_\2", name)
     return re.sub("([a-z0-9])([A-Z])", r"\1_\2", name).lower()
