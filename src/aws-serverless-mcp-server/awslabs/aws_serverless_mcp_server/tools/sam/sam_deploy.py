# Copyright Amazon.com, Inc. or its affiliates. All Rights Reserved.
#
# Licensed under the Apache License, Version 2.0 (the "License");
# you may not use this file except in compliance with the License.
# You may obtain a copy of the License at
#
#     http://www.apache.org/licenses/LICENSE-2.0
#
<<<<<<< HEAD
# or in the 'license' file accompanying this file. This file is distributed on an 'AS IS' BASIS, WITHOUT WARRANTIES
# OR CONDITIONS OF ANY KIND, express or implied. See the License for the specific language governing permissions
# and limitations under the License.
#
from awslabs.aws_serverless_mcp_server.tools.common.base_tool import BaseTool
=======
# Unless required by applicable law or agreed to in writing, software
# distributed under the License is distributed on an "AS IS" BASIS,
# WITHOUT WARRANTIES OR CONDITIONS OF ANY KIND, either express or implied.
# See the License for the specific language governing permissions and
# limitations under the License.

>>>>>>> 6cc04ae5
from awslabs.aws_serverless_mcp_server.utils.process import run_command
from loguru import logger
from mcp.server.fastmcp import Context, FastMCP
from pydantic import Field
from typing import Any, Dict, List, Literal, Optional


class SamDeployTool(BaseTool):
    """Tool to deploy AWS Serverless Application Model (SAM) applications using the 'sam deploy' command."""

    def __init__(self, mcp: FastMCP, allow_write: bool):
        """Initialize the SAM deploy tool."""
        super().__init__(allow_write=allow_write)
        mcp.tool(name='sam_deploy')(self.handle_sam_deploy)
        self.allow_write = allow_write

    async def handle_sam_deploy(
        self,
        ctx: Context,
        application_name: str = Field(description='Name of the application to be deployed'),
        project_directory: str = Field(
            description='Absolute path to directory containing the SAM project (defaults to current directory)'
        ),
        template_file: Optional[str] = Field(
            default=None,
            description='Absolute path to the template file (defaults to template.yaml)',
        ),
        s3_bucket: Optional[str] = Field(
            default=None,
            description='S3 bucket to deploy artifacts to. You cannot set both s3_bucket and resolve_s3 parameters',
        ),
        s3_prefix: Optional[str] = Field(default=None, description='S3 prefix for the artifacts'),
        region: Optional[str] = Field(default=None, description='AWS region to deploy to'),
        profile: Optional[str] = Field(default=None, description='AWS profile to use'),
        parameter_overrides: Optional[str] = Field(
            default=None,
            description='CloudFormation parameter overrides encoded as key-value pairs',
        ),
        capabilities: Optional[
            List[Literal['CAPABILITY_IAM', 'CAPABILITY_NAMED_IAM', 'CAPABILITY_AUTO_EXPAND']]
        ] = Field(
            default=['CAPABILITY_IAM'], description='IAM capabilities required for the deployment'
        ),
        config_file: Optional[str] = Field(
            default=None, description='Absolute path to the SAM configuration file'
        ),
        config_env: Optional[str] = Field(
            default=None,
            description='Environment name specifying default parameter values in the configuration file',
        ),
        metadata: Optional[Dict[str, str]] = Field(
            default=None, description='Metadata to include with the stack'
        ),
        tags: Optional[Dict[str, str]] = Field(
            default=None, description='Tags to apply to the stack'
        ),
        resolve_s3: bool = Field(
            default=False,
            description='Automatically create an S3 bucket for deployment artifacts.  You cannot set both s3_bucket and resolve_s3 parameters',
        ),
        debug: bool = Field(default=False, description='Turn on debug logging'),
    ) -> Dict[str, Any]:
        """Deploys a serverless application onto AWS Cloud using AWS SAM (Serverless Application Model) CLI and CloudFormation.

        Requirements:
        - AWS SAM CLI MUST be installed and configured in your environment
        - SAM project MUST be initialized using sam_init tool and built with sam_build.

        This command deploys your SAM application's build artifacts located in the .aws-sam directory
        to AWS Cloud using AWS CloudFormation. The only required parameter is project_directory. SAM will automatically
        create a S3 bucket where build artifacts are uploaded and referenced by the SAM template.

        Usage tips:
        - When you make changes to your application's original files, run sam build to update the .aws-sam directory before deploying.

        Returns:
            Dict: SAM deploy command output
        """
        self.checkToolAccess()

        cmd = ['sam', 'deploy']

        cmd.extend(['--stack-name', application_name])
        cmd.append('--no-confirm-changeset')

        if template_file:
            cmd.extend(['--template-file', template_file])
        if s3_bucket:
            cmd.extend(['--s3-bucket', s3_bucket])
        if s3_prefix:
            cmd.extend(['--s3-prefix', s3_prefix])
        if region:
            cmd.extend(['--region', region])
        if profile:
            cmd.extend(['--profile', profile])
        if parameter_overrides:
            cmd.extend(['--parameter-overrides', parameter_overrides])
        if capabilities:
            cmd.extend(['--capabilities'])
            for capability in capabilities:
                cmd.append(capability)
        if config_file:
            cmd.extend(['--config-file', config_file])
        if config_env:
            cmd.extend(['--config-env', config_env])
        if metadata:
            cmd.extend(['--metadata'])
            for key, value in metadata.items():
                cmd.append(f'{key}={value}')
        if tags:
            cmd.extend(['--tags'])
            for key, value in tags.items():
                cmd.append(f'{key}={value}')
        if resolve_s3:
            cmd.append('--resolve-s3')
        if debug:
            cmd.append('--debug')

        try:
            stdout, stderr = await run_command(cmd, cwd=project_directory)
            return {
                'success': True,
                'message': 'SAM project deployed successfully',
                'output': stdout.decode(),
            }
        except Exception as e:
            error_msg = getattr(e, 'stderr', str(e))
            logger.error(f'SAM deploy failed with error: {error_msg}')
            return {
                'success': False,
                'message': f'Failed to deploy SAM project: {error_msg}',
                'error': str(e),
            }<|MERGE_RESOLUTION|>--- conflicted
+++ resolved
@@ -6,20 +6,13 @@
 #
 #     http://www.apache.org/licenses/LICENSE-2.0
 #
-<<<<<<< HEAD
-# or in the 'license' file accompanying this file. This file is distributed on an 'AS IS' BASIS, WITHOUT WARRANTIES
-# OR CONDITIONS OF ANY KIND, express or implied. See the License for the specific language governing permissions
-# and limitations under the License.
-#
-from awslabs.aws_serverless_mcp_server.tools.common.base_tool import BaseTool
-=======
 # Unless required by applicable law or agreed to in writing, software
 # distributed under the License is distributed on an "AS IS" BASIS,
 # WITHOUT WARRANTIES OR CONDITIONS OF ANY KIND, either express or implied.
 # See the License for the specific language governing permissions and
 # limitations under the License.
 
->>>>>>> 6cc04ae5
+from awslabs.aws_serverless_mcp_server.tools.common.base_tool import BaseTool
 from awslabs.aws_serverless_mcp_server.utils.process import run_command
 from loguru import logger
 from mcp.server.fastmcp import Context, FastMCP
