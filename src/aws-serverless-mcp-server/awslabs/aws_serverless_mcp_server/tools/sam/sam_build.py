--- conflicted
+++ resolved
@@ -122,15 +122,10 @@
         functions, a .zip file archive is created, which contains your application code and its dependencies. For Image functions, a container image is created,
         which includes the base operating system, runtime, and extensions, in addition to your application code and its dependencies.
 
-<<<<<<< HEAD
-        Usage tips:
-        - Don’t edit any code under the .aws-sam/build directory. Instead, update your original source code in
-=======
         By default, the functions and layers are built in parallel for faster builds.
 
-        Best Practices:
+        Usage tips:
         - Don't edit any code under the .aws-sam/build directory. Instead, update your original source code in
->>>>>>> c04fed15
         your project folder and run sam build to update the .aws-sam/build directory.
         - When you modify your original files, run sam build to update the .aws-sam/build directory.
         - You may want the AWS SAM CLI to reference your project's original root directory
