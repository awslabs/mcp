--- conflicted
+++ resolved
@@ -179,11 +179,7 @@
 
 [[package]]
 name = "awslabs-terraform-mcp-server"
-<<<<<<< HEAD
-version = "0.0.2"
-=======
 version = "0.0.5"
->>>>>>> dadb750f
 source = { editable = "." }
 dependencies = [
     { name = "beautifulsoup4" },
@@ -202,13 +198,9 @@
     { name = "pre-commit" },
     { name = "pyright" },
     { name = "pytest" },
-<<<<<<< HEAD
-    { name = "pytest-cov" },
-=======
     { name = "pytest-asyncio" },
     { name = "pytest-cov" },
     { name = "pytest-mock" },
->>>>>>> dadb750f
     { name = "ruff" },
 ]
 
@@ -230,13 +222,9 @@
     { name = "pre-commit", specifier = ">=4.1.0" },
     { name = "pyright", specifier = ">=1.1.399" },
     { name = "pytest", specifier = ">=8.0.0" },
-<<<<<<< HEAD
-    { name = "pytest-cov", specifier = ">=4.1.0" },
-=======
     { name = "pytest-asyncio", specifier = ">=0.26.0" },
     { name = "pytest-cov", specifier = ">=4.1.0" },
     { name = "pytest-mock", specifier = ">=3.12.0" },
->>>>>>> dadb750f
     { name = "ruff", specifier = ">=0.9.7" },
 ]
 
@@ -2011,8 +1999,6 @@
 ]
 
 [[package]]
-<<<<<<< HEAD
-=======
 name = "pytest-asyncio"
 version = "0.26.0"
 source = { registry = "https://pypi.org/simple" }
@@ -2025,7 +2011,6 @@
 ]
 
 [[package]]
->>>>>>> dadb750f
 name = "pytest-cov"
 version = "6.1.1"
 source = { registry = "https://pypi.org/simple" }
@@ -2039,8 +2024,6 @@
 ]
 
 [[package]]
-<<<<<<< HEAD
-=======
 name = "pytest-mock"
 version = "3.14.0"
 source = { registry = "https://pypi.org/simple" }
@@ -2053,7 +2036,6 @@
 ]
 
 [[package]]
->>>>>>> dadb750f
 name = "python-dateutil"
 version = "2.9.0.post0"
 source = { registry = "https://pypi.org/simple" }
