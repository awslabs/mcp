--- conflicted
+++ resolved
@@ -10,10 +10,6 @@
 )
 from awslabs.terraform_mcp_server.impl.tools import (
     execute_terraform_command_impl,
-<<<<<<< HEAD
-    run_checkov_fix_impl,
-=======
->>>>>>> 04c7a7da
     run_checkov_scan_impl,
     search_aws_provider_docs_impl,
     search_awscc_provider_docs_impl,
