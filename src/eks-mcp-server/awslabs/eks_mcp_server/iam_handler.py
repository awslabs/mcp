# Copyright Amazon.com, Inc. or its affiliates. All Rights Reserved.
#
# Licensed under the Apache License, Version 2.0 (the "License");
# you may not use this file except in compliance with the License.
# You may obtain a copy of the License at
#
#     http://www.apache.org/licenses/LICENSE-2.0
#
# Unless required by applicable law or agreed to in writing, software
# distributed under the License is distributed on an "AS IS" BASIS,
# WITHOUT WARRANTIES OR CONDITIONS OF ANY KIND, either express or implied.
# See the License for the specific language governing permissions and
# limitations under the License.

"""IAM handler for the EKS MCP Server."""

import json
from awslabs.eks_mcp_server.aws_helper import AwsHelper
from awslabs.eks_mcp_server.logging_helper import LogLevel, log_with_request_id
from awslabs.eks_mcp_server.models import (
    AddInlinePolicyResponse,
    PolicySummary,
    RoleDescriptionResponse,
)
from mcp.server.fastmcp import Context
from mcp.types import TextContent
from pydantic import Field
from typing import Any, Dict, List, Union


class IAMHandler:
    """Handler for AWS IAM operations in the EKS MCP Server.

    This class provides tools for managing IAM roles and policies, including
    describing roles with their attached policies and adding inline permissions
    to policies.
    """

    def __init__(self, mcp, allow_write: bool = False):
        """Initialize the IAM handler.

        Args:
            mcp: The MCP server instance
            allow_write: Whether to enable write access (default: False)
        """
        self.mcp = mcp
        self.allow_write = allow_write

        # Register tools
        self.mcp.tool(name='add_inline_policy')(self.add_inline_policy)
        self.mcp.tool(name='get_policies_for_role')(self.get_policies_for_role)

    async def get_policies_for_role(
        self,
        ctx: Context,
        role_name: str = Field(
            ...,
            description='Name of the IAM role to get policies for. The role must exist in your AWS account.',
        ),
    ) -> RoleDescriptionResponse:
        """Get all policies attached to an IAM role.

        This tool retrieves all policies associated with an IAM role, providing a comprehensive view
        of the role's permissions and trust relationships. It helps you understand the current
        permissions, identify missing or excessive permissions, troubleshoot EKS cluster issues,
        and verify trust relationships for service roles.

        IMPORTANT: Use this tool instead of 'aws iam get-role', 'aws iam list-attached-role-policies',
        'aws iam list-role-policies', and 'aws iam get-role-policy' commands.

        ## Requirements
        - The role must exist in your AWS account
        - Valid AWS credentials with permissions to read IAM role information

        ## Response Information
        The response includes role ARN, assume role policy document (trust relationships),
        role description, managed policies with their documents, and inline policies with
        their documents.

        ## Usage Tips
        - Use this tool before adding new permissions to understand existing access
        - Check the assume role policy to verify which services or roles can assume this role
        - Look for overly permissive policies that might pose security risks
        - Use with add_inline_policy to implement least-privilege permissions

        Args:
            ctx: The MCP context
            role_name: Name of the IAM role to get policies for

        Returns:
            RoleDescriptionResponse: Detailed information about the role's policies
        """
        try:
            log_with_request_id(ctx, LogLevel.INFO, f'Describing IAM role: {role_name}')

            # Get IAM client
            iam_client = AwsHelper.create_boto3_client('iam')

            # Get role details
            role_response = iam_client.get_role(RoleName=role_name)
            role = role_response['Role']

            # Get attached managed policies
            managed_policies = self._get_managed_policies(ctx, iam_client, role_name)

            # Get inline policies
<<<<<<< HEAD
            inline_policies = self._get_inline_policies(role_name)
=======
            inline_policies = self._get_inline_policies(ctx, iam_client, role_name)
>>>>>>> 135d1571

            # Parse the assume role policy document if it's a string, otherwise use it directly
            if isinstance(role['AssumeRolePolicyDocument'], str):
                assume_role_policy_document = json.loads(role['AssumeRolePolicyDocument'])
            else:
                assume_role_policy_document = role['AssumeRolePolicyDocument']

            # Create the response
            return RoleDescriptionResponse(
                isError=False,
                content=[
                    TextContent(
                        type='text',
                        text=f'Successfully retrieved details for IAM role: {role_name}',
                    )
                ],
                role_arn=role['Arn'],
                assume_role_policy_document=assume_role_policy_document,
                description=role.get('Description'),
                managed_policies=managed_policies,
                inline_policies=inline_policies,
            )
        except Exception as e:
            error_message = f'Failed to describe IAM role: {str(e)}'
            log_with_request_id(ctx, LogLevel.ERROR, error_message)

            # Return a response with error status
            return RoleDescriptionResponse(
                isError=True,
                content=[TextContent(type='text', text=error_message)],
                role_arn='',
                assume_role_policy_document={},
                description=None,
                managed_policies=[],
                inline_policies=[],
            )

    async def add_inline_policy(
        self,
        ctx: Context,
        policy_name: str = Field(
            ..., description='Name of the inline policy to create. Must be unique within the role.'
        ),
        role_name: str = Field(
            ..., description='Name of the IAM role to add the policy to. The role must exist.'
        ),
        permissions: Union[Dict[str, Any], List[Dict[str, Any]]] = Field(
            ...,
            description="""Permissions to include in the policy as IAM policy statements in JSON format.
            Can be either a single statement object or an array of statement objects.""",
        ),
    ) -> AddInlinePolicyResponse:
        """Add a new inline policy to an IAM role.

        This tool creates a new inline policy with the specified permissions and adds it to an IAM role.
        Inline policies are embedded within the role and cannot be attached to multiple roles. Commonly used
        for granting EKS clusters access to AWS services, enabling worker nodes to access resources, and
        configuring permissions for CloudWatch logging and ECR access.

        IMPORTANT: Use this tool instead of 'aws iam put-role-policy' commands.

        ## Requirements
        - The server must be run with the `--allow-write` flag
        - The role must exist in your AWS account
        - The policy name must be unique within the role
        - You cannot modify existing policies with this tool

        ## Permission Format
        The permissions parameter can be either a single policy statement or a list of statements.

        ### Single Statement Example
        ```json
        {
            "Effect": "Allow",
            "Action": ["s3:GetObject", "s3:PutObject"],
            "Resource": "arn:aws:s3:::example-bucket/*"
        }
        ```

        ## Usage Tips
        - Follow the principle of least privilege by granting only necessary permissions
        - Use specific resources rather than "*" whenever possible
        - Consider using conditions to further restrict permissions
        - Group related permissions into logical policies with descriptive names

        Args:
            ctx: The MCP context
            policy_name: Name of the new inline policy to create
            role_name: Name of the role to add the policy to
            permissions: Permissions to include in the policy (in JSON format)

        Returns:
            AddInlinePolicyResponse: Information about the created policy
        """
        try:
            # Check if write access is disabled
            if not self.allow_write:
                error_message = 'Adding inline policies requires --allow-write flag'
                log_with_request_id(ctx, LogLevel.ERROR, error_message)
                return AddInlinePolicyResponse(
                    isError=True,
                    content=[TextContent(type='text', text=error_message)],
                    policy_name=policy_name,
                    role_name=role_name,
                    permissions_added={},
                )

            # Get IAM client
            iam_client = AwsHelper.create_boto3_client('iam')

            # Create the inline policy
            return self._create_inline_policy(ctx, iam_client, role_name, policy_name, permissions)

        except Exception as e:
            error_message = f'Failed to create inline policy: {str(e)}'
            log_with_request_id(ctx, LogLevel.ERROR, error_message)

            # Return a response with error status
            return AddInlinePolicyResponse(
                isError=True,
                content=[TextContent(type='text', text=error_message)],
                policy_name=policy_name,
                role_name=role_name,
                permissions_added={},
            )

    def _get_managed_policies(self, ctx, iam_client, role_name):
        """Get managed policies attached to a role.

        Args:
            ctx: The MCP context
            iam_client: IAM client to use
            role_name: Name of the IAM role

        Returns:
            List of PolicySummary objects
        """
        managed_policies = []
        managed_policies_response = iam_client.list_attached_role_policies(RoleName=role_name)

        for policy in managed_policies_response.get('AttachedPolicies', []):
            policy_arn = policy['PolicyArn']
            policy_details = iam_client.get_policy(PolicyArn=policy_arn)['Policy']

            # Get the policy version details to get the policy document
            policy_version = None
            try:
                policy_version_response = iam_client.get_policy_version(
                    PolicyArn=policy_arn, VersionId=policy_details.get('DefaultVersionId', 'v1')
                )
                policy_version = policy_version_response.get('PolicyVersion', {})
            except Exception as e:
                log_with_request_id(
                    ctx, LogLevel.WARNING, f'Failed to get policy version: {str(e)}'
                )

            managed_policies.append(
                PolicySummary(
                    policy_type='Managed',
                    description=policy_details.get('Description'),
                    policy_document=policy_version.get('Document') if policy_version else None,
                )
            )

        return managed_policies

<<<<<<< HEAD
    def _get_inline_policies(self, role_name):
        """Get inline policies embedded in a role.

        Args:
=======
    def _get_inline_policies(self, ctx, iam_client, role_name):
        """Get inline policies embedded in a role.

        Args:
            ctx: The MCP context
            iam_client: IAM client to use
>>>>>>> 135d1571
            role_name: Name of the IAM role

        Returns:
            List of PolicySummary objects
        """
        inline_policies = []
        inline_policies_response = iam_client.list_role_policies(RoleName=role_name)

        for policy_name in inline_policies_response.get('PolicyNames', []):
            policy_response = iam_client.get_role_policy(
                RoleName=role_name, PolicyName=policy_name
            )

            inline_policies.append(
                PolicySummary(
                    policy_type='Inline',
                    description=None,
                    policy_document=policy_response.get('PolicyDocument'),
                )
            )

        return inline_policies

    def _create_inline_policy(self, ctx, iam_client, role_name, policy_name, permissions):
        """Create a new inline policy with the specified permissions.

        Args:
            ctx: The MCP context
            iam_client: IAM client to use
            role_name: Name of the role
            policy_name: Name of the new policy to create
            permissions: Permissions to include in the policy

        Returns:
            AddInlinePolicyResponse: Information about the created policy
        """
        log_with_request_id(
            ctx,
            LogLevel.INFO,
            f'Creating new inline policy {policy_name} in role {role_name}',
        )

        # Check if the policy already exists
        try:
            iam_client.get_role_policy(RoleName=role_name, PolicyName=policy_name)
            # If we get here, the policy exists
            error_message = f'Policy {policy_name} already exists in role {role_name}. Cannot modify existing policies.'
            log_with_request_id(ctx, LogLevel.ERROR, error_message)
            return AddInlinePolicyResponse(
                isError=True,
                content=[TextContent(type='text', text=error_message)],
                policy_name=policy_name,
                role_name=role_name,
                permissions_added={},
            )
        except iam_client.exceptions.NoSuchEntityException:
            # Policy doesn't exist, we can create it
            pass

        # Create a new policy document
        policy_document = {'Version': '2012-10-17', 'Statement': []}

        # Add the permissions to the policy document
        self._add_permissions_to_document(policy_document, permissions)

        # Create the policy
        iam_client.put_role_policy(
            RoleName=role_name, PolicyName=policy_name, PolicyDocument=json.dumps(policy_document)
        )

        return AddInlinePolicyResponse(
            isError=False,
            content=[
                TextContent(
                    type='text',
                    text=f'Successfully created new inline policy {policy_name} in role {role_name}',
                )
            ],
            policy_name=policy_name,
            role_name=role_name,
            permissions_added=permissions,
        )

    def _add_permissions_to_document(self, policy_document, permissions):
        """Add permissions to a policy document.

        Args:
            policy_document: Policy document to modify
            permissions: Permissions to add
        """
        if isinstance(permissions, dict):
            # Single statement
            policy_document['Statement'].append(permissions)
        elif isinstance(permissions, list):
            # Multiple statements
            policy_document['Statement'].extend(permissions)<|MERGE_RESOLUTION|>--- conflicted
+++ resolved
@@ -47,15 +47,15 @@
         self.allow_write = allow_write
 
         # Register tools
-        self.mcp.tool(name='add_inline_policy')(self.add_inline_policy)
-        self.mcp.tool(name='get_policies_for_role')(self.get_policies_for_role)
+        self.mcp.tool(name="add_inline_policy")(self.add_inline_policy)
+        self.mcp.tool(name="get_policies_for_role")(self.get_policies_for_role)
 
     async def get_policies_for_role(
         self,
         ctx: Context,
         role_name: str = Field(
             ...,
-            description='Name of the IAM role to get policies for. The role must exist in your AWS account.',
+            description="Name of the IAM role to get policies for. The role must exist in your AWS account.",
         ),
     ) -> RoleDescriptionResponse:
         """Get all policies attached to an IAM role.
@@ -91,55 +91,53 @@
             RoleDescriptionResponse: Detailed information about the role's policies
         """
         try:
-            log_with_request_id(ctx, LogLevel.INFO, f'Describing IAM role: {role_name}')
+            log_with_request_id(ctx, LogLevel.INFO, f"Describing IAM role: {role_name}")
 
             # Get IAM client
-            iam_client = AwsHelper.create_boto3_client('iam')
+            iam_client = AwsHelper.create_boto3_client("iam")
 
             # Get role details
             role_response = iam_client.get_role(RoleName=role_name)
-            role = role_response['Role']
+            role = role_response["Role"]
 
             # Get attached managed policies
             managed_policies = self._get_managed_policies(ctx, iam_client, role_name)
 
             # Get inline policies
-<<<<<<< HEAD
-            inline_policies = self._get_inline_policies(role_name)
-=======
-            inline_policies = self._get_inline_policies(ctx, iam_client, role_name)
->>>>>>> 135d1571
+            inline_policies = self._get_inline_policies(iam_client, role_name)
 
             # Parse the assume role policy document if it's a string, otherwise use it directly
-            if isinstance(role['AssumeRolePolicyDocument'], str):
-                assume_role_policy_document = json.loads(role['AssumeRolePolicyDocument'])
+            if isinstance(role["AssumeRolePolicyDocument"], str):
+                assume_role_policy_document = json.loads(
+                    role["AssumeRolePolicyDocument"]
+                )
             else:
-                assume_role_policy_document = role['AssumeRolePolicyDocument']
+                assume_role_policy_document = role["AssumeRolePolicyDocument"]
 
             # Create the response
             return RoleDescriptionResponse(
                 isError=False,
                 content=[
                     TextContent(
-                        type='text',
-                        text=f'Successfully retrieved details for IAM role: {role_name}',
+                        type="text",
+                        text=f"Successfully retrieved details for IAM role: {role_name}",
                     )
                 ],
-                role_arn=role['Arn'],
+                role_arn=role["Arn"],
                 assume_role_policy_document=assume_role_policy_document,
-                description=role.get('Description'),
+                description=role.get("Description"),
                 managed_policies=managed_policies,
                 inline_policies=inline_policies,
             )
         except Exception as e:
-            error_message = f'Failed to describe IAM role: {str(e)}'
+            error_message = f"Failed to describe IAM role: {str(e)}"
             log_with_request_id(ctx, LogLevel.ERROR, error_message)
 
             # Return a response with error status
             return RoleDescriptionResponse(
                 isError=True,
-                content=[TextContent(type='text', text=error_message)],
-                role_arn='',
+                content=[TextContent(type="text", text=error_message)],
+                role_arn="",
                 assume_role_policy_document={},
                 description=None,
                 managed_policies=[],
@@ -150,10 +148,12 @@
         self,
         ctx: Context,
         policy_name: str = Field(
-            ..., description='Name of the inline policy to create. Must be unique within the role.'
+            ...,
+            description="Name of the inline policy to create. Must be unique within the role.",
         ),
         role_name: str = Field(
-            ..., description='Name of the IAM role to add the policy to. The role must exist.'
+            ...,
+            description="Name of the IAM role to add the policy to. The role must exist.",
         ),
         permissions: Union[Dict[str, Any], List[Dict[str, Any]]] = Field(
             ...,
@@ -206,30 +206,32 @@
         try:
             # Check if write access is disabled
             if not self.allow_write:
-                error_message = 'Adding inline policies requires --allow-write flag'
+                error_message = "Adding inline policies requires --allow-write flag"
                 log_with_request_id(ctx, LogLevel.ERROR, error_message)
                 return AddInlinePolicyResponse(
                     isError=True,
-                    content=[TextContent(type='text', text=error_message)],
+                    content=[TextContent(type="text", text=error_message)],
                     policy_name=policy_name,
                     role_name=role_name,
                     permissions_added={},
                 )
 
             # Get IAM client
-            iam_client = AwsHelper.create_boto3_client('iam')
+            iam_client = AwsHelper.create_boto3_client("iam")
 
             # Create the inline policy
-            return self._create_inline_policy(ctx, iam_client, role_name, policy_name, permissions)
+            return self._create_inline_policy(
+                ctx, iam_client, role_name, policy_name, permissions
+            )
 
         except Exception as e:
-            error_message = f'Failed to create inline policy: {str(e)}'
+            error_message = f"Failed to create inline policy: {str(e)}"
             log_with_request_id(ctx, LogLevel.ERROR, error_message)
 
             # Return a response with error status
             return AddInlinePolicyResponse(
                 isError=True,
-                content=[TextContent(type='text', text=error_message)],
+                content=[TextContent(type="text", text=error_message)],
                 policy_name=policy_name,
                 role_name=role_name,
                 permissions_added={},
@@ -247,47 +249,44 @@
             List of PolicySummary objects
         """
         managed_policies = []
-        managed_policies_response = iam_client.list_attached_role_policies(RoleName=role_name)
-
-        for policy in managed_policies_response.get('AttachedPolicies', []):
-            policy_arn = policy['PolicyArn']
-            policy_details = iam_client.get_policy(PolicyArn=policy_arn)['Policy']
+        managed_policies_response = iam_client.list_attached_role_policies(
+            RoleName=role_name
+        )
+
+        for policy in managed_policies_response.get("AttachedPolicies", []):
+            policy_arn = policy["PolicyArn"]
+            policy_details = iam_client.get_policy(PolicyArn=policy_arn)["Policy"]
 
             # Get the policy version details to get the policy document
             policy_version = None
             try:
                 policy_version_response = iam_client.get_policy_version(
-                    PolicyArn=policy_arn, VersionId=policy_details.get('DefaultVersionId', 'v1')
-                )
-                policy_version = policy_version_response.get('PolicyVersion', {})
+                    PolicyArn=policy_arn,
+                    VersionId=policy_details.get("DefaultVersionId", "v1"),
+                )
+                policy_version = policy_version_response.get("PolicyVersion", {})
             except Exception as e:
                 log_with_request_id(
-                    ctx, LogLevel.WARNING, f'Failed to get policy version: {str(e)}'
+                    ctx, LogLevel.WARNING, f"Failed to get policy version: {str(e)}"
                 )
 
             managed_policies.append(
                 PolicySummary(
-                    policy_type='Managed',
-                    description=policy_details.get('Description'),
-                    policy_document=policy_version.get('Document') if policy_version else None,
+                    policy_type="Managed",
+                    description=policy_details.get("Description"),
+                    policy_document=(
+                        policy_version.get("Document") if policy_version else None
+                    ),
                 )
             )
 
         return managed_policies
 
-<<<<<<< HEAD
-    def _get_inline_policies(self, role_name):
+    def _get_inline_policies(self, iam_client, role_name):
         """Get inline policies embedded in a role.
 
         Args:
-=======
-    def _get_inline_policies(self, ctx, iam_client, role_name):
-        """Get inline policies embedded in a role.
-
-        Args:
-            ctx: The MCP context
             iam_client: IAM client to use
->>>>>>> 135d1571
             role_name: Name of the IAM role
 
         Returns:
@@ -296,22 +295,24 @@
         inline_policies = []
         inline_policies_response = iam_client.list_role_policies(RoleName=role_name)
 
-        for policy_name in inline_policies_response.get('PolicyNames', []):
+        for policy_name in inline_policies_response.get("PolicyNames", []):
             policy_response = iam_client.get_role_policy(
                 RoleName=role_name, PolicyName=policy_name
             )
 
             inline_policies.append(
                 PolicySummary(
-                    policy_type='Inline',
+                    policy_type="Inline",
                     description=None,
-                    policy_document=policy_response.get('PolicyDocument'),
+                    policy_document=policy_response.get("PolicyDocument"),
                 )
             )
 
         return inline_policies
 
-    def _create_inline_policy(self, ctx, iam_client, role_name, policy_name, permissions):
+    def _create_inline_policy(
+        self, ctx, iam_client, role_name, policy_name, permissions
+    ):
         """Create a new inline policy with the specified permissions.
 
         Args:
@@ -327,18 +328,18 @@
         log_with_request_id(
             ctx,
             LogLevel.INFO,
-            f'Creating new inline policy {policy_name} in role {role_name}',
+            f"Creating new inline policy {policy_name} in role {role_name}",
         )
 
         # Check if the policy already exists
         try:
             iam_client.get_role_policy(RoleName=role_name, PolicyName=policy_name)
             # If we get here, the policy exists
-            error_message = f'Policy {policy_name} already exists in role {role_name}. Cannot modify existing policies.'
+            error_message = f"Policy {policy_name} already exists in role {role_name}. Cannot modify existing policies."
             log_with_request_id(ctx, LogLevel.ERROR, error_message)
             return AddInlinePolicyResponse(
                 isError=True,
-                content=[TextContent(type='text', text=error_message)],
+                content=[TextContent(type="text", text=error_message)],
                 policy_name=policy_name,
                 role_name=role_name,
                 permissions_added={},
@@ -348,22 +349,24 @@
             pass
 
         # Create a new policy document
-        policy_document = {'Version': '2012-10-17', 'Statement': []}
+        policy_document = {"Version": "2012-10-17", "Statement": []}
 
         # Add the permissions to the policy document
         self._add_permissions_to_document(policy_document, permissions)
 
         # Create the policy
         iam_client.put_role_policy(
-            RoleName=role_name, PolicyName=policy_name, PolicyDocument=json.dumps(policy_document)
+            RoleName=role_name,
+            PolicyName=policy_name,
+            PolicyDocument=json.dumps(policy_document),
         )
 
         return AddInlinePolicyResponse(
             isError=False,
             content=[
                 TextContent(
-                    type='text',
-                    text=f'Successfully created new inline policy {policy_name} in role {role_name}',
+                    type="text",
+                    text=f"Successfully created new inline policy {policy_name} in role {role_name}",
                 )
             ],
             policy_name=policy_name,
@@ -380,7 +383,7 @@
         """
         if isinstance(permissions, dict):
             # Single statement
-            policy_document['Statement'].append(permissions)
+            policy_document["Statement"].append(permissions)
         elif isinstance(permissions, list):
             # Multiple statements
-            policy_document['Statement'].extend(permissions)+            policy_document["Statement"].extend(permissions)