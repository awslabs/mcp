version = 1
revision = 1
requires-python = ">=3.10, <3.13"

[[package]]
name = "annotated-types"
version = "0.7.0"
source = { registry = "https://pypi.org/simple" }
sdist = { url = "https://files.pythonhosted.org/packages/ee/67/531ea369ba64dcff5ec9c3402f9f51bf748cec26dde048a2f973a4eea7f5/annotated_types-0.7.0.tar.gz", hash = "sha256:aff07c09a53a08bc8cfccb9c85b05f1aa9a2a6f23728d790723543408344ce89", size = 16081 }
wheels = [
    { url = "https://files.pythonhosted.org/packages/78/b6/6307fbef88d9b5ee7421e68d78a9f162e0da4900bc5f5793f6d3d0e34fb8/annotated_types-0.7.0-py3-none-any.whl", hash = "sha256:1f02e8b43a8fbbc3f3e0d4f0f4bfc8131bcb4eebe8849b8e5c773f3a1c582a53", size = 13643 },
]

[[package]]
name = "anyio"
version = "4.9.0"
source = { registry = "https://pypi.org/simple" }
dependencies = [
    { name = "exceptiongroup", marker = "python_full_version < '3.11'" },
    { name = "idna" },
    { name = "sniffio" },
    { name = "typing-extensions" },
]
sdist = { url = "https://files.pythonhosted.org/packages/95/7d/4c1bd541d4dffa1b52bd83fb8527089e097a106fc90b467a7313b105f840/anyio-4.9.0.tar.gz", hash = "sha256:673c0c244e15788651a4ff38710fea9675823028a6f08a5eda409e0c9840a028", size = 190949 }
wheels = [
    { url = "https://files.pythonhosted.org/packages/a1/ee/48ca1a7c89ffec8b6a0c5d02b89c305671d5ffd8d3c94acf8b8c408575bb/anyio-4.9.0-py3-none-any.whl", hash = "sha256:9f76d541cad6e36af7beb62e978876f3b41e3e04f2c1fbf0884604c0a9c4d93c", size = 100916 },
]

[[package]]
name = "argcomplete"
version = "3.5.3"
source = { registry = "https://pypi.org/simple" }
sdist = { url = "https://files.pythonhosted.org/packages/0c/be/6c23d80cb966fb8f83fb1ebfb988351ae6b0554d0c3a613ee4531c026597/argcomplete-3.5.3.tar.gz", hash = "sha256:c12bf50eded8aebb298c7b7da7a5ff3ee24dffd9f5281867dfe1424b58c55392", size = 72999 }
wheels = [
    { url = "https://files.pythonhosted.org/packages/c4/08/2a4db06ec3d203124c967fc89295e85a202e5cbbcdc08fd6a64b65217d1e/argcomplete-3.5.3-py3-none-any.whl", hash = "sha256:2ab2c4a215c59fd6caaff41a869480a23e8f6a5f910b266c1808037f4e375b61", size = 43569 },
]

[[package]]
name = "awslabs-aws-diagram-mcp-server"
<<<<<<< HEAD
version = "0.9.4"
=======
version = "0.9.3"
>>>>>>> ff10a4a2
source = { editable = "." }
dependencies = [
    { name = "bandit" },
    { name = "boto3" },
    { name = "diagrams" },
    { name = "mcp", extra = ["cli"] },
    { name = "pydantic" },
]

[package.dev-dependencies]
dev = [
    { name = "commitizen" },
    { name = "pre-commit" },
    { name = "pyright" },
    { name = "pytest" },
    { name = "pytest-asyncio" },
    { name = "pytest-cov" },
    { name = "ruff" },
]

[package.metadata]
requires-dist = [
    { name = "bandit", specifier = ">=1.7.5" },
    { name = "boto3", specifier = ">=1.37.27" },
    { name = "diagrams", specifier = ">=0.24.4" },
    { name = "mcp", extras = ["cli"], specifier = ">=1.6.0" },
    { name = "pydantic", specifier = ">=2.10.6" },
]

[package.metadata.requires-dev]
dev = [
    { name = "commitizen", specifier = ">=4.2.2" },
    { name = "pre-commit", specifier = ">=4.1.0" },
    { name = "pyright", specifier = ">=1.1.398" },
    { name = "pytest", specifier = ">=7.4.0" },
    { name = "pytest-asyncio", specifier = ">=0.26.0" },
    { name = "pytest-cov", specifier = ">=4.1.0" },
    { name = "ruff", specifier = ">=0.9.7" },
]

[[package]]
name = "bandit"
version = "1.8.3"
source = { registry = "https://pypi.org/simple" }
dependencies = [
    { name = "colorama", marker = "sys_platform == 'win32'" },
    { name = "pyyaml" },
    { name = "rich" },
    { name = "stevedore" },
]
sdist = { url = "https://files.pythonhosted.org/packages/1a/a5/144a45f8e67df9d66c3bc3f7e69a39537db8bff1189ab7cff4e9459215da/bandit-1.8.3.tar.gz", hash = "sha256:f5847beb654d309422985c36644649924e0ea4425c76dec2e89110b87506193a", size = 4232005 }
wheels = [
    { url = "https://files.pythonhosted.org/packages/88/85/db74b9233e0aa27ec96891045c5e920a64dd5cbccd50f8e64e9460f48d35/bandit-1.8.3-py3-none-any.whl", hash = "sha256:28f04dc0d258e1dd0f99dee8eefa13d1cb5e3fde1a5ab0c523971f97b289bcd8", size = 129078 },
]

[[package]]
name = "boto3"
version = "1.38.3"
source = { registry = "https://pypi.org/simple" }
dependencies = [
    { name = "botocore" },
    { name = "jmespath" },
    { name = "s3transfer" },
]
sdist = { url = "https://files.pythonhosted.org/packages/61/ce/d6fbf9cdda1b40023ef60507adc1de1d7ba0786dc73ddca59f4bed487e40/boto3-1.38.3.tar.gz", hash = "sha256:655d51abcd68a40a33c52dbaa2ca73fc63c746b894e2ae22ed8ddc1912ddd93f", size = 111816 }
wheels = [
    { url = "https://files.pythonhosted.org/packages/c1/cb/9f6cdbb1e6194064d40ce7ef04a276822aacf036dc8d03d7d156c4701290/boto3-1.38.3-py3-none-any.whl", hash = "sha256:9218f86e2164e1bddb75d435bbde4fa651aa58687213d7e3e1b50f7eb8868f66", size = 139897 },
]

[[package]]
name = "botocore"
version = "1.38.3"
source = { registry = "https://pypi.org/simple" }
dependencies = [
    { name = "jmespath" },
    { name = "python-dateutil" },
    { name = "urllib3" },
]
sdist = { url = "https://files.pythonhosted.org/packages/92/ee/b47c0286ada750271897f5cc3e40b4405f1218ff392cd15df993893f0099/botocore-1.38.3.tar.gz", hash = "sha256:790f8f966201781f5fcf486d48b4492e9f734446bbf9d19ef8159d08be854243", size = 13846441 }
wheels = [
    { url = "https://files.pythonhosted.org/packages/b7/d1/2b9e417b0212339f14b853aa4391b0121c11308f968798c874e74f265080/botocore-1.38.3-py3-none-any.whl", hash = "sha256:96f823240fe3704b99c17d1d1b2fd2d1679cf56d2a55b095f00255b76087cbf0", size = 13506578 },
]

[[package]]
name = "certifi"
version = "2025.1.31"
source = { registry = "https://pypi.org/simple" }
sdist = { url = "https://files.pythonhosted.org/packages/1c/ab/c9f1e32b7b1bf505bf26f0ef697775960db7932abeb7b516de930ba2705f/certifi-2025.1.31.tar.gz", hash = "sha256:3d5da6925056f6f18f119200434a4780a94263f10d1c21d032a6f6b2baa20651", size = 167577 }
wheels = [
    { url = "https://files.pythonhosted.org/packages/38/fc/bce832fd4fd99766c04d1ee0eead6b0ec6486fb100ae5e74c1d91292b982/certifi-2025.1.31-py3-none-any.whl", hash = "sha256:ca78db4565a652026a4db2bcdf68f2fb589ea80d0be70e03929ed730746b84fe", size = 166393 },
]

[[package]]
name = "cfgv"
version = "3.4.0"
source = { registry = "https://pypi.org/simple" }
sdist = { url = "https://files.pythonhosted.org/packages/11/74/539e56497d9bd1d484fd863dd69cbbfa653cd2aa27abfe35653494d85e94/cfgv-3.4.0.tar.gz", hash = "sha256:e52591d4c5f5dead8e0f673fb16db7949d2cfb3f7da4582893288f0ded8fe560", size = 7114 }
wheels = [
    { url = "https://files.pythonhosted.org/packages/c5/55/51844dd50c4fc7a33b653bfaba4c2456f06955289ca770a5dbd5fd267374/cfgv-3.4.0-py2.py3-none-any.whl", hash = "sha256:b7265b1f29fd3316bfcd2b330d63d024f2bfd8bcb8b0272f8e19a504856c48f9", size = 7249 },
]

[[package]]
name = "charset-normalizer"
version = "3.4.1"
source = { registry = "https://pypi.org/simple" }
sdist = { url = "https://files.pythonhosted.org/packages/16/b0/572805e227f01586461c80e0fd25d65a2115599cc9dad142fee4b747c357/charset_normalizer-3.4.1.tar.gz", hash = "sha256:44251f18cd68a75b56585dd00dae26183e102cd5e0f9f1466e6df5da2ed64ea3", size = 123188 }
wheels = [
    { url = "https://files.pythonhosted.org/packages/0d/58/5580c1716040bc89206c77d8f74418caf82ce519aae06450393ca73475d1/charset_normalizer-3.4.1-cp310-cp310-macosx_10_9_universal2.whl", hash = "sha256:91b36a978b5ae0ee86c394f5a54d6ef44db1de0815eb43de826d41d21e4af3de", size = 198013 },
    { url = "https://files.pythonhosted.org/packages/d0/11/00341177ae71c6f5159a08168bcb98c6e6d196d372c94511f9f6c9afe0c6/charset_normalizer-3.4.1-cp310-cp310-manylinux_2_17_aarch64.manylinux2014_aarch64.whl", hash = "sha256:7461baadb4dc00fd9e0acbe254e3d7d2112e7f92ced2adc96e54ef6501c5f176", size = 141285 },
    { url = "https://files.pythonhosted.org/packages/01/09/11d684ea5819e5a8f5100fb0b38cf8d02b514746607934134d31233e02c8/charset_normalizer-3.4.1-cp310-cp310-manylinux_2_17_ppc64le.manylinux2014_ppc64le.whl", hash = "sha256:e218488cd232553829be0664c2292d3af2eeeb94b32bea483cf79ac6a694e037", size = 151449 },
    { url = "https://files.pythonhosted.org/packages/08/06/9f5a12939db324d905dc1f70591ae7d7898d030d7662f0d426e2286f68c9/charset_normalizer-3.4.1-cp310-cp310-manylinux_2_17_s390x.manylinux2014_s390x.whl", hash = "sha256:80ed5e856eb7f30115aaf94e4a08114ccc8813e6ed1b5efa74f9f82e8509858f", size = 143892 },
    { url = "https://files.pythonhosted.org/packages/93/62/5e89cdfe04584cb7f4d36003ffa2936681b03ecc0754f8e969c2becb7e24/charset_normalizer-3.4.1-cp310-cp310-manylinux_2_17_x86_64.manylinux2014_x86_64.whl", hash = "sha256:b010a7a4fd316c3c484d482922d13044979e78d1861f0e0650423144c616a46a", size = 146123 },
    { url = "https://files.pythonhosted.org/packages/a9/ac/ab729a15c516da2ab70a05f8722ecfccc3f04ed7a18e45c75bbbaa347d61/charset_normalizer-3.4.1-cp310-cp310-manylinux_2_5_i686.manylinux1_i686.manylinux_2_17_i686.manylinux2014_i686.whl", hash = "sha256:4532bff1b8421fd0a320463030c7520f56a79c9024a4e88f01c537316019005a", size = 147943 },
    { url = "https://files.pythonhosted.org/packages/03/d2/3f392f23f042615689456e9a274640c1d2e5dd1d52de36ab8f7955f8f050/charset_normalizer-3.4.1-cp310-cp310-musllinux_1_2_aarch64.whl", hash = "sha256:d973f03c0cb71c5ed99037b870f2be986c3c05e63622c017ea9816881d2dd247", size = 142063 },
    { url = "https://files.pythonhosted.org/packages/f2/e3/e20aae5e1039a2cd9b08d9205f52142329f887f8cf70da3650326670bddf/charset_normalizer-3.4.1-cp310-cp310-musllinux_1_2_i686.whl", hash = "sha256:3a3bd0dcd373514dcec91c411ddb9632c0d7d92aed7093b8c3bbb6d69ca74408", size = 150578 },
    { url = "https://files.pythonhosted.org/packages/8d/af/779ad72a4da0aed925e1139d458adc486e61076d7ecdcc09e610ea8678db/charset_normalizer-3.4.1-cp310-cp310-musllinux_1_2_ppc64le.whl", hash = "sha256:d9c3cdf5390dcd29aa8056d13e8e99526cda0305acc038b96b30352aff5ff2bb", size = 153629 },
    { url = "https://files.pythonhosted.org/packages/c2/b6/7aa450b278e7aa92cf7732140bfd8be21f5f29d5bf334ae987c945276639/charset_normalizer-3.4.1-cp310-cp310-musllinux_1_2_s390x.whl", hash = "sha256:2bdfe3ac2e1bbe5b59a1a63721eb3b95fc9b6817ae4a46debbb4e11f6232428d", size = 150778 },
    { url = "https://files.pythonhosted.org/packages/39/f4/d9f4f712d0951dcbfd42920d3db81b00dd23b6ab520419626f4023334056/charset_normalizer-3.4.1-cp310-cp310-musllinux_1_2_x86_64.whl", hash = "sha256:eab677309cdb30d047996b36d34caeda1dc91149e4fdca0b1a039b3f79d9a807", size = 146453 },
    { url = "https://files.pythonhosted.org/packages/49/2b/999d0314e4ee0cff3cb83e6bc9aeddd397eeed693edb4facb901eb8fbb69/charset_normalizer-3.4.1-cp310-cp310-win32.whl", hash = "sha256:c0429126cf75e16c4f0ad00ee0eae4242dc652290f940152ca8c75c3a4b6ee8f", size = 95479 },
    { url = "https://files.pythonhosted.org/packages/2d/ce/3cbed41cff67e455a386fb5e5dd8906cdda2ed92fbc6297921f2e4419309/charset_normalizer-3.4.1-cp310-cp310-win_amd64.whl", hash = "sha256:9f0b8b1c6d84c8034a44893aba5e767bf9c7a211e313a9605d9c617d7083829f", size = 102790 },
    { url = "https://files.pythonhosted.org/packages/72/80/41ef5d5a7935d2d3a773e3eaebf0a9350542f2cab4eac59a7a4741fbbbbe/charset_normalizer-3.4.1-cp311-cp311-macosx_10_9_universal2.whl", hash = "sha256:8bfa33f4f2672964266e940dd22a195989ba31669bd84629f05fab3ef4e2d125", size = 194995 },
    { url = "https://files.pythonhosted.org/packages/7a/28/0b9fefa7b8b080ec492110af6d88aa3dea91c464b17d53474b6e9ba5d2c5/charset_normalizer-3.4.1-cp311-cp311-manylinux_2_17_aarch64.manylinux2014_aarch64.whl", hash = "sha256:28bf57629c75e810b6ae989f03c0828d64d6b26a5e205535585f96093e405ed1", size = 139471 },
    { url = "https://files.pythonhosted.org/packages/71/64/d24ab1a997efb06402e3fc07317e94da358e2585165930d9d59ad45fcae2/charset_normalizer-3.4.1-cp311-cp311-manylinux_2_17_ppc64le.manylinux2014_ppc64le.whl", hash = "sha256:f08ff5e948271dc7e18a35641d2f11a4cd8dfd5634f55228b691e62b37125eb3", size = 149831 },
    { url = "https://files.pythonhosted.org/packages/37/ed/be39e5258e198655240db5e19e0b11379163ad7070962d6b0c87ed2c4d39/charset_normalizer-3.4.1-cp311-cp311-manylinux_2_17_s390x.manylinux2014_s390x.whl", hash = "sha256:234ac59ea147c59ee4da87a0c0f098e9c8d169f4dc2a159ef720f1a61bbe27cd", size = 142335 },
    { url = "https://files.pythonhosted.org/packages/88/83/489e9504711fa05d8dde1574996408026bdbdbd938f23be67deebb5eca92/charset_normalizer-3.4.1-cp311-cp311-manylinux_2_17_x86_64.manylinux2014_x86_64.whl", hash = "sha256:fd4ec41f914fa74ad1b8304bbc634b3de73d2a0889bd32076342a573e0779e00", size = 143862 },
    { url = "https://files.pythonhosted.org/packages/c6/c7/32da20821cf387b759ad24627a9aca289d2822de929b8a41b6241767b461/charset_normalizer-3.4.1-cp311-cp311-manylinux_2_5_i686.manylinux1_i686.manylinux_2_17_i686.manylinux2014_i686.whl", hash = "sha256:eea6ee1db730b3483adf394ea72f808b6e18cf3cb6454b4d86e04fa8c4327a12", size = 145673 },
    { url = "https://files.pythonhosted.org/packages/68/85/f4288e96039abdd5aeb5c546fa20a37b50da71b5cf01e75e87f16cd43304/charset_normalizer-3.4.1-cp311-cp311-musllinux_1_2_aarch64.whl", hash = "sha256:c96836c97b1238e9c9e3fe90844c947d5afbf4f4c92762679acfe19927d81d77", size = 140211 },
    { url = "https://files.pythonhosted.org/packages/28/a3/a42e70d03cbdabc18997baf4f0227c73591a08041c149e710045c281f97b/charset_normalizer-3.4.1-cp311-cp311-musllinux_1_2_i686.whl", hash = "sha256:4d86f7aff21ee58f26dcf5ae81a9addbd914115cdebcbb2217e4f0ed8982e146", size = 148039 },
    { url = "https://files.pythonhosted.org/packages/85/e4/65699e8ab3014ecbe6f5c71d1a55d810fb716bbfd74f6283d5c2aa87febf/charset_normalizer-3.4.1-cp311-cp311-musllinux_1_2_ppc64le.whl", hash = "sha256:09b5e6733cbd160dcc09589227187e242a30a49ca5cefa5a7edd3f9d19ed53fd", size = 151939 },
    { url = "https://files.pythonhosted.org/packages/b1/82/8e9fe624cc5374193de6860aba3ea8070f584c8565ee77c168ec13274bd2/charset_normalizer-3.4.1-cp311-cp311-musllinux_1_2_s390x.whl", hash = "sha256:5777ee0881f9499ed0f71cc82cf873d9a0ca8af166dfa0af8ec4e675b7df48e6", size = 149075 },
    { url = "https://files.pythonhosted.org/packages/3d/7b/82865ba54c765560c8433f65e8acb9217cb839a9e32b42af4aa8e945870f/charset_normalizer-3.4.1-cp311-cp311-musllinux_1_2_x86_64.whl", hash = "sha256:237bdbe6159cff53b4f24f397d43c6336c6b0b42affbe857970cefbb620911c8", size = 144340 },
    { url = "https://files.pythonhosted.org/packages/b5/b6/9674a4b7d4d99a0d2df9b215da766ee682718f88055751e1e5e753c82db0/charset_normalizer-3.4.1-cp311-cp311-win32.whl", hash = "sha256:8417cb1f36cc0bc7eaba8ccb0e04d55f0ee52df06df3ad55259b9a323555fc8b", size = 95205 },
    { url = "https://files.pythonhosted.org/packages/1e/ab/45b180e175de4402dcf7547e4fb617283bae54ce35c27930a6f35b6bef15/charset_normalizer-3.4.1-cp311-cp311-win_amd64.whl", hash = "sha256:d7f50a1f8c450f3925cb367d011448c39239bb3eb4117c36a6d354794de4ce76", size = 102441 },
    { url = "https://files.pythonhosted.org/packages/0a/9a/dd1e1cdceb841925b7798369a09279bd1cf183cef0f9ddf15a3a6502ee45/charset_normalizer-3.4.1-cp312-cp312-macosx_10_13_universal2.whl", hash = "sha256:73d94b58ec7fecbc7366247d3b0b10a21681004153238750bb67bd9012414545", size = 196105 },
    { url = "https://files.pythonhosted.org/packages/d3/8c/90bfabf8c4809ecb648f39794cf2a84ff2e7d2a6cf159fe68d9a26160467/charset_normalizer-3.4.1-cp312-cp312-manylinux_2_17_aarch64.manylinux2014_aarch64.whl", hash = "sha256:dad3e487649f498dd991eeb901125411559b22e8d7ab25d3aeb1af367df5efd7", size = 140404 },
    { url = "https://files.pythonhosted.org/packages/ad/8f/e410d57c721945ea3b4f1a04b74f70ce8fa800d393d72899f0a40526401f/charset_normalizer-3.4.1-cp312-cp312-manylinux_2_17_ppc64le.manylinux2014_ppc64le.whl", hash = "sha256:c30197aa96e8eed02200a83fba2657b4c3acd0f0aa4bdc9f6c1af8e8962e0757", size = 150423 },
    { url = "https://files.pythonhosted.org/packages/f0/b8/e6825e25deb691ff98cf5c9072ee0605dc2acfca98af70c2d1b1bc75190d/charset_normalizer-3.4.1-cp312-cp312-manylinux_2_17_s390x.manylinux2014_s390x.whl", hash = "sha256:2369eea1ee4a7610a860d88f268eb39b95cb588acd7235e02fd5a5601773d4fa", size = 143184 },
    { url = "https://files.pythonhosted.org/packages/3e/a2/513f6cbe752421f16d969e32f3583762bfd583848b763913ddab8d9bfd4f/charset_normalizer-3.4.1-cp312-cp312-manylinux_2_17_x86_64.manylinux2014_x86_64.whl", hash = "sha256:bc2722592d8998c870fa4e290c2eec2c1569b87fe58618e67d38b4665dfa680d", size = 145268 },
    { url = "https://files.pythonhosted.org/packages/74/94/8a5277664f27c3c438546f3eb53b33f5b19568eb7424736bdc440a88a31f/charset_normalizer-3.4.1-cp312-cp312-manylinux_2_5_i686.manylinux1_i686.manylinux_2_17_i686.manylinux2014_i686.whl", hash = "sha256:ffc9202a29ab3920fa812879e95a9e78b2465fd10be7fcbd042899695d75e616", size = 147601 },
    { url = "https://files.pythonhosted.org/packages/7c/5f/6d352c51ee763623a98e31194823518e09bfa48be2a7e8383cf691bbb3d0/charset_normalizer-3.4.1-cp312-cp312-musllinux_1_2_aarch64.whl", hash = "sha256:804a4d582ba6e5b747c625bf1255e6b1507465494a40a2130978bda7b932c90b", size = 141098 },
    { url = "https://files.pythonhosted.org/packages/78/d4/f5704cb629ba5ab16d1d3d741396aec6dc3ca2b67757c45b0599bb010478/charset_normalizer-3.4.1-cp312-cp312-musllinux_1_2_i686.whl", hash = "sha256:0f55e69f030f7163dffe9fd0752b32f070566451afe180f99dbeeb81f511ad8d", size = 149520 },
    { url = "https://files.pythonhosted.org/packages/c5/96/64120b1d02b81785f222b976c0fb79a35875457fa9bb40827678e54d1bc8/charset_normalizer-3.4.1-cp312-cp312-musllinux_1_2_ppc64le.whl", hash = "sha256:c4c3e6da02df6fa1410a7680bd3f63d4f710232d3139089536310d027950696a", size = 152852 },
    { url = "https://files.pythonhosted.org/packages/84/c9/98e3732278a99f47d487fd3468bc60b882920cef29d1fa6ca460a1fdf4e6/charset_normalizer-3.4.1-cp312-cp312-musllinux_1_2_s390x.whl", hash = "sha256:5df196eb874dae23dcfb968c83d4f8fdccb333330fe1fc278ac5ceeb101003a9", size = 150488 },
    { url = "https://files.pythonhosted.org/packages/13/0e/9c8d4cb99c98c1007cc11eda969ebfe837bbbd0acdb4736d228ccaabcd22/charset_normalizer-3.4.1-cp312-cp312-musllinux_1_2_x86_64.whl", hash = "sha256:e358e64305fe12299a08e08978f51fc21fac060dcfcddd95453eabe5b93ed0e1", size = 146192 },
    { url = "https://files.pythonhosted.org/packages/b2/21/2b6b5b860781a0b49427309cb8670785aa543fb2178de875b87b9cc97746/charset_normalizer-3.4.1-cp312-cp312-win32.whl", hash = "sha256:9b23ca7ef998bc739bf6ffc077c2116917eabcc901f88da1b9856b210ef63f35", size = 95550 },
    { url = "https://files.pythonhosted.org/packages/21/5b/1b390b03b1d16c7e382b561c5329f83cc06623916aab983e8ab9239c7d5c/charset_normalizer-3.4.1-cp312-cp312-win_amd64.whl", hash = "sha256:6ff8a4a60c227ad87030d76e99cd1698345d4491638dfa6673027c48b3cd395f", size = 102785 },
    { url = "https://files.pythonhosted.org/packages/0e/f6/65ecc6878a89bb1c23a086ea335ad4bf21a588990c3f535a227b9eea9108/charset_normalizer-3.4.1-py3-none-any.whl", hash = "sha256:d98b1668f06378c6dbefec3b92299716b931cd4e6061f3c875a71ced1780ab85", size = 49767 },
]

[[package]]
name = "click"
version = "8.1.8"
source = { registry = "https://pypi.org/simple" }
dependencies = [
    { name = "colorama", marker = "sys_platform == 'win32'" },
]
sdist = { url = "https://files.pythonhosted.org/packages/b9/2e/0090cbf739cee7d23781ad4b89a9894a41538e4fcf4c31dcdd705b78eb8b/click-8.1.8.tar.gz", hash = "sha256:ed53c9d8990d83c2a27deae68e4ee337473f6330c040a31d4225c9574d16096a", size = 226593 }
wheels = [
    { url = "https://files.pythonhosted.org/packages/7e/d4/7ebdbd03970677812aac39c869717059dbb71a4cfc033ca6e5221787892c/click-8.1.8-py3-none-any.whl", hash = "sha256:63c132bbbed01578a06712a2d1f497bb62d9c1c0d329b7903a866228027263b2", size = 98188 },
]

[[package]]
name = "colorama"
version = "0.4.6"
source = { registry = "https://pypi.org/simple" }
sdist = { url = "https://files.pythonhosted.org/packages/d8/53/6f443c9a4a8358a93a6792e2acffb9d9d5cb0a5cfd8802644b7b1c9a02e4/colorama-0.4.6.tar.gz", hash = "sha256:08695f5cb7ed6e0531a20572697297273c47b8cae5a63ffc6d6ed5c201be6e44", size = 27697 }
wheels = [
    { url = "https://files.pythonhosted.org/packages/d1/d6/3965ed04c63042e047cb6a3e6ed1a63a35087b6a609aa3a15ed8ac56c221/colorama-0.4.6-py2.py3-none-any.whl", hash = "sha256:4f1d9991f5acc0ca119f9d443620b77f9d6b33703e51011c16baf57afb285fc6", size = 25335 },
]

[[package]]
name = "commitizen"
version = "4.5.1"
source = { registry = "https://pypi.org/simple" }
dependencies = [
    { name = "argcomplete" },
    { name = "charset-normalizer" },
    { name = "colorama" },
    { name = "decli" },
    { name = "jinja2" },
    { name = "packaging" },
    { name = "pyyaml" },
    { name = "questionary" },
    { name = "termcolor" },
    { name = "tomlkit" },
    { name = "typing-extensions", marker = "python_full_version < '3.11'" },
]
sdist = { url = "https://files.pythonhosted.org/packages/8c/fb/92644e84257fd0f15559a344f30e54b011fdfbaa12ada25fa0ae3dcc0066/commitizen-4.5.1.tar.gz", hash = "sha256:b749b639be939ef1758f9aa3a4388847197f58ad10a9e9cea37e5f746f6cb0c5", size = 53073 }
wheels = [
    { url = "https://files.pythonhosted.org/packages/c3/7d/9e1e644fb41e300365d7d643a0d1fdcb1bad5ee21368643f112b70dbf65c/commitizen-4.5.1-py3-none-any.whl", hash = "sha256:6765c1d07c232673a171782ad102222d35bf11f22321d4953ed0413526d40094", size = 75615 },
]

[[package]]
name = "coverage"
version = "7.8.0"
source = { registry = "https://pypi.org/simple" }
sdist = { url = "https://files.pythonhosted.org/packages/19/4f/2251e65033ed2ce1e68f00f91a0294e0f80c80ae8c3ebbe2f12828c4cd53/coverage-7.8.0.tar.gz", hash = "sha256:7a3d62b3b03b4b6fd41a085f3574874cf946cb4604d2b4d3e8dca8cd570ca501", size = 811872 }
wheels = [
    { url = "https://files.pythonhosted.org/packages/78/01/1c5e6ee4ebaaa5e079db933a9a45f61172048c7efa06648445821a201084/coverage-7.8.0-cp310-cp310-macosx_10_9_x86_64.whl", hash = "sha256:2931f66991175369859b5fd58529cd4b73582461877ecfd859b6549869287ffe", size = 211379 },
    { url = "https://files.pythonhosted.org/packages/e9/16/a463389f5ff916963471f7c13585e5f38c6814607306b3cb4d6b4cf13384/coverage-7.8.0-cp310-cp310-macosx_11_0_arm64.whl", hash = "sha256:52a523153c568d2c0ef8826f6cc23031dc86cffb8c6aeab92c4ff776e7951b28", size = 211814 },
    { url = "https://files.pythonhosted.org/packages/b8/b1/77062b0393f54d79064dfb72d2da402657d7c569cfbc724d56ac0f9c67ed/coverage-7.8.0-cp310-cp310-manylinux_2_17_aarch64.manylinux2014_aarch64.whl", hash = "sha256:5c8a5c139aae4c35cbd7cadca1df02ea8cf28a911534fc1b0456acb0b14234f3", size = 240937 },
    { url = "https://files.pythonhosted.org/packages/d7/54/c7b00a23150083c124e908c352db03bcd33375494a4beb0c6d79b35448b9/coverage-7.8.0-cp310-cp310-manylinux_2_5_i686.manylinux1_i686.manylinux_2_17_i686.manylinux2014_i686.whl", hash = "sha256:5a26c0c795c3e0b63ec7da6efded5f0bc856d7c0b24b2ac84b4d1d7bc578d676", size = 238849 },
    { url = "https://files.pythonhosted.org/packages/f7/ec/a6b7cfebd34e7b49f844788fda94713035372b5200c23088e3bbafb30970/coverage-7.8.0-cp310-cp310-manylinux_2_5_x86_64.manylinux1_x86_64.manylinux_2_17_x86_64.manylinux2014_x86_64.whl", hash = "sha256:821f7bcbaa84318287115d54becb1915eece6918136c6f91045bb84e2f88739d", size = 239986 },
    { url = "https://files.pythonhosted.org/packages/21/8c/c965ecef8af54e6d9b11bfbba85d4f6a319399f5f724798498387f3209eb/coverage-7.8.0-cp310-cp310-musllinux_1_2_aarch64.whl", hash = "sha256:a321c61477ff8ee705b8a5fed370b5710c56b3a52d17b983d9215861e37b642a", size = 239896 },
    { url = "https://files.pythonhosted.org/packages/40/83/070550273fb4c480efa8381735969cb403fa8fd1626d74865bfaf9e4d903/coverage-7.8.0-cp310-cp310-musllinux_1_2_i686.whl", hash = "sha256:ed2144b8a78f9d94d9515963ed273d620e07846acd5d4b0a642d4849e8d91a0c", size = 238613 },
    { url = "https://files.pythonhosted.org/packages/07/76/fbb2540495b01d996d38e9f8897b861afed356be01160ab4e25471f4fed1/coverage-7.8.0-cp310-cp310-musllinux_1_2_x86_64.whl", hash = "sha256:042e7841a26498fff7a37d6fda770d17519982f5b7d8bf5278d140b67b61095f", size = 238909 },
    { url = "https://files.pythonhosted.org/packages/a3/7e/76d604db640b7d4a86e5dd730b73e96e12a8185f22b5d0799025121f4dcb/coverage-7.8.0-cp310-cp310-win32.whl", hash = "sha256:f9983d01d7705b2d1f7a95e10bbe4091fabc03a46881a256c2787637b087003f", size = 213948 },
    { url = "https://files.pythonhosted.org/packages/5c/a7/f8ce4aafb4a12ab475b56c76a71a40f427740cf496c14e943ade72e25023/coverage-7.8.0-cp310-cp310-win_amd64.whl", hash = "sha256:5a570cd9bd20b85d1a0d7b009aaf6c110b52b5755c17be6962f8ccd65d1dbd23", size = 214844 },
    { url = "https://files.pythonhosted.org/packages/2b/77/074d201adb8383addae5784cb8e2dac60bb62bfdf28b2b10f3a3af2fda47/coverage-7.8.0-cp311-cp311-macosx_10_9_x86_64.whl", hash = "sha256:e7ac22a0bb2c7c49f441f7a6d46c9c80d96e56f5a8bc6972529ed43c8b694e27", size = 211493 },
    { url = "https://files.pythonhosted.org/packages/a9/89/7a8efe585750fe59b48d09f871f0e0c028a7b10722b2172dfe021fa2fdd4/coverage-7.8.0-cp311-cp311-macosx_11_0_arm64.whl", hash = "sha256:bf13d564d310c156d1c8e53877baf2993fb3073b2fc9f69790ca6a732eb4bfea", size = 211921 },
    { url = "https://files.pythonhosted.org/packages/e9/ef/96a90c31d08a3f40c49dbe897df4f1fd51fb6583821a1a1c5ee30cc8f680/coverage-7.8.0-cp311-cp311-manylinux_2_17_aarch64.manylinux2014_aarch64.whl", hash = "sha256:a5761c70c017c1b0d21b0815a920ffb94a670c8d5d409d9b38857874c21f70d7", size = 244556 },
    { url = "https://files.pythonhosted.org/packages/89/97/dcd5c2ce72cee9d7b0ee8c89162c24972fb987a111b92d1a3d1d19100c61/coverage-7.8.0-cp311-cp311-manylinux_2_5_i686.manylinux1_i686.manylinux_2_17_i686.manylinux2014_i686.whl", hash = "sha256:e5ff52d790c7e1628241ffbcaeb33e07d14b007b6eb00a19320c7b8a7024c040", size = 242245 },
    { url = "https://files.pythonhosted.org/packages/b2/7b/b63cbb44096141ed435843bbb251558c8e05cc835c8da31ca6ffb26d44c0/coverage-7.8.0-cp311-cp311-manylinux_2_5_x86_64.manylinux1_x86_64.manylinux_2_17_x86_64.manylinux2014_x86_64.whl", hash = "sha256:d39fc4817fd67b3915256af5dda75fd4ee10621a3d484524487e33416c6f3543", size = 244032 },
    { url = "https://files.pythonhosted.org/packages/97/e3/7fa8c2c00a1ef530c2a42fa5df25a6971391f92739d83d67a4ee6dcf7a02/coverage-7.8.0-cp311-cp311-musllinux_1_2_aarch64.whl", hash = "sha256:b44674870709017e4b4036e3d0d6c17f06a0e6d4436422e0ad29b882c40697d2", size = 243679 },
    { url = "https://files.pythonhosted.org/packages/4f/b3/e0a59d8df9150c8a0c0841d55d6568f0a9195692136c44f3d21f1842c8f6/coverage-7.8.0-cp311-cp311-musllinux_1_2_i686.whl", hash = "sha256:8f99eb72bf27cbb167b636eb1726f590c00e1ad375002230607a844d9e9a2318", size = 241852 },
    { url = "https://files.pythonhosted.org/packages/9b/82/db347ccd57bcef150c173df2ade97976a8367a3be7160e303e43dd0c795f/coverage-7.8.0-cp311-cp311-musllinux_1_2_x86_64.whl", hash = "sha256:b571bf5341ba8c6bc02e0baeaf3b061ab993bf372d982ae509807e7f112554e9", size = 242389 },
    { url = "https://files.pythonhosted.org/packages/21/f6/3f7d7879ceb03923195d9ff294456241ed05815281f5254bc16ef71d6a20/coverage-7.8.0-cp311-cp311-win32.whl", hash = "sha256:e75a2ad7b647fd8046d58c3132d7eaf31b12d8a53c0e4b21fa9c4d23d6ee6d3c", size = 213997 },
    { url = "https://files.pythonhosted.org/packages/28/87/021189643e18ecf045dbe1e2071b2747901f229df302de01c998eeadf146/coverage-7.8.0-cp311-cp311-win_amd64.whl", hash = "sha256:3043ba1c88b2139126fc72cb48574b90e2e0546d4c78b5299317f61b7f718b78", size = 214911 },
    { url = "https://files.pythonhosted.org/packages/aa/12/4792669473297f7973518bec373a955e267deb4339286f882439b8535b39/coverage-7.8.0-cp312-cp312-macosx_10_13_x86_64.whl", hash = "sha256:bbb5cc845a0292e0c520656d19d7ce40e18d0e19b22cb3e0409135a575bf79fc", size = 211684 },
    { url = "https://files.pythonhosted.org/packages/be/e1/2a4ec273894000ebedd789e8f2fc3813fcaf486074f87fd1c5b2cb1c0a2b/coverage-7.8.0-cp312-cp312-macosx_11_0_arm64.whl", hash = "sha256:4dfd9a93db9e78666d178d4f08a5408aa3f2474ad4d0e0378ed5f2ef71640cb6", size = 211935 },
    { url = "https://files.pythonhosted.org/packages/f8/3a/7b14f6e4372786709a361729164125f6b7caf4024ce02e596c4a69bccb89/coverage-7.8.0-cp312-cp312-manylinux_2_17_aarch64.manylinux2014_aarch64.whl", hash = "sha256:f017a61399f13aa6d1039f75cd467be388d157cd81f1a119b9d9a68ba6f2830d", size = 245994 },
    { url = "https://files.pythonhosted.org/packages/54/80/039cc7f1f81dcbd01ea796d36d3797e60c106077e31fd1f526b85337d6a1/coverage-7.8.0-cp312-cp312-manylinux_2_5_i686.manylinux1_i686.manylinux_2_17_i686.manylinux2014_i686.whl", hash = "sha256:0915742f4c82208ebf47a2b154a5334155ed9ef9fe6190674b8a46c2fb89cb05", size = 242885 },
    { url = "https://files.pythonhosted.org/packages/10/e0/dc8355f992b6cc2f9dcd5ef6242b62a3f73264893bc09fbb08bfcab18eb4/coverage-7.8.0-cp312-cp312-manylinux_2_5_x86_64.manylinux1_x86_64.manylinux_2_17_x86_64.manylinux2014_x86_64.whl", hash = "sha256:8a40fcf208e021eb14b0fac6bdb045c0e0cab53105f93ba0d03fd934c956143a", size = 245142 },
    { url = "https://files.pythonhosted.org/packages/43/1b/33e313b22cf50f652becb94c6e7dae25d8f02e52e44db37a82de9ac357e8/coverage-7.8.0-cp312-cp312-musllinux_1_2_aarch64.whl", hash = "sha256:a1f406a8e0995d654b2ad87c62caf6befa767885301f3b8f6f73e6f3c31ec3a6", size = 244906 },
    { url = "https://files.pythonhosted.org/packages/05/08/c0a8048e942e7f918764ccc99503e2bccffba1c42568693ce6955860365e/coverage-7.8.0-cp312-cp312-musllinux_1_2_i686.whl", hash = "sha256:77af0f6447a582fdc7de5e06fa3757a3ef87769fbb0fdbdeba78c23049140a47", size = 243124 },
    { url = "https://files.pythonhosted.org/packages/5b/62/ea625b30623083c2aad645c9a6288ad9fc83d570f9adb913a2abdba562dd/coverage-7.8.0-cp312-cp312-musllinux_1_2_x86_64.whl", hash = "sha256:f2d32f95922927186c6dbc8bc60df0d186b6edb828d299ab10898ef3f40052fe", size = 244317 },
    { url = "https://files.pythonhosted.org/packages/62/cb/3871f13ee1130a6c8f020e2f71d9ed269e1e2124aa3374d2180ee451cee9/coverage-7.8.0-cp312-cp312-win32.whl", hash = "sha256:769773614e676f9d8e8a0980dd7740f09a6ea386d0f383db6821df07d0f08545", size = 214170 },
    { url = "https://files.pythonhosted.org/packages/88/26/69fe1193ab0bfa1eb7a7c0149a066123611baba029ebb448500abd8143f9/coverage-7.8.0-cp312-cp312-win_amd64.whl", hash = "sha256:e5d2b9be5b0693cf21eb4ce0ec8d211efb43966f6657807f6859aab3814f946b", size = 214969 },
    { url = "https://files.pythonhosted.org/packages/c4/f1/1da77bb4c920aa30e82fa9b6ea065da3467977c2e5e032e38e66f1c57ffd/coverage-7.8.0-pp39.pp310.pp311-none-any.whl", hash = "sha256:b8194fb8e50d556d5849753de991d390c5a1edeeba50f68e3a9253fbd8bf8ccd", size = 203443 },
    { url = "https://files.pythonhosted.org/packages/59/f1/4da7717f0063a222db253e7121bd6a56f6fb1ba439dcc36659088793347c/coverage-7.8.0-py3-none-any.whl", hash = "sha256:dbf364b4c5e7bae9250528167dfe40219b62e2d573c854d74be213e1e52069f7", size = 203435 },
]

[package.optional-dependencies]
toml = [
    { name = "tomli", marker = "python_full_version <= '3.11'" },
]

[[package]]
name = "decli"
version = "0.6.2"
source = { registry = "https://pypi.org/simple" }
sdist = { url = "https://files.pythonhosted.org/packages/3d/a0/a4658f93ecb589f479037b164dc13c68d108b50bf6594e54c820749f97ac/decli-0.6.2.tar.gz", hash = "sha256:36f71eb55fd0093895efb4f416ec32b7f6e00147dda448e3365cf73ceab42d6f", size = 7424 }
wheels = [
    { url = "https://files.pythonhosted.org/packages/bf/70/3ea48dc9e958d7d66c44c9944809181f1ca79aaef25703c023b5092d34ff/decli-0.6.2-py3-none-any.whl", hash = "sha256:2fc84106ce9a8f523ed501ca543bdb7e416c064917c12a59ebdc7f311a97b7ed", size = 7854 },
]

[[package]]
name = "diagrams"
version = "0.24.4"
source = { registry = "https://pypi.org/simple" }
dependencies = [
    { name = "graphviz" },
    { name = "jinja2" },
    { name = "pre-commit" },
]
sdist = { url = "https://files.pythonhosted.org/packages/0c/50/abb3442117b933ae08c948b4c08672eba5f78a35ef820c03f5979affbe3b/diagrams-0.24.4.tar.gz", hash = "sha256:367b3056bc8875b5a32dcf66c7aad961cb83527b8f345dced82f17ee82781f72", size = 26913707 }
wheels = [
    { url = "https://files.pythonhosted.org/packages/59/f1/f83298463453662f27bd93a21a9cacc157b62f665db795f26e1a25143b7b/diagrams-0.24.4-py3-none-any.whl", hash = "sha256:41c5c03e1317ada0a64287f704e5e9d9c8794addce96b66dd831a536aa7e6507", size = 27830571 },
]

[[package]]
name = "distlib"
version = "0.3.9"
source = { registry = "https://pypi.org/simple" }
sdist = { url = "https://files.pythonhosted.org/packages/0d/dd/1bec4c5ddb504ca60fc29472f3d27e8d4da1257a854e1d96742f15c1d02d/distlib-0.3.9.tar.gz", hash = "sha256:a60f20dea646b8a33f3e7772f74dc0b2d0772d2837ee1342a00645c81edf9403", size = 613923 }
wheels = [
    { url = "https://files.pythonhosted.org/packages/91/a1/cf2472db20f7ce4a6be1253a81cfdf85ad9c7885ffbed7047fb72c24cf87/distlib-0.3.9-py2.py3-none-any.whl", hash = "sha256:47f8c22fd27c27e25a65601af709b38e4f0a45ea4fc2e710f65755fa8caaaf87", size = 468973 },
]

[[package]]
name = "exceptiongroup"
version = "1.2.2"
source = { registry = "https://pypi.org/simple" }
sdist = { url = "https://files.pythonhosted.org/packages/09/35/2495c4ac46b980e4ca1f6ad6db102322ef3ad2410b79fdde159a4b0f3b92/exceptiongroup-1.2.2.tar.gz", hash = "sha256:47c2edf7c6738fafb49fd34290706d1a1a2f4d1c6df275526b62cbb4aa5393cc", size = 28883 }
wheels = [
    { url = "https://files.pythonhosted.org/packages/02/cc/b7e31358aac6ed1ef2bb790a9746ac2c69bcb3c8588b41616914eb106eaf/exceptiongroup-1.2.2-py3-none-any.whl", hash = "sha256:3111b9d131c238bec2f8f516e123e14ba243563fb135d3fe885990585aa7795b", size = 16453 },
]

[[package]]
name = "filelock"
version = "3.18.0"
source = { registry = "https://pypi.org/simple" }
sdist = { url = "https://files.pythonhosted.org/packages/0a/10/c23352565a6544bdc5353e0b15fc1c563352101f30e24bf500207a54df9a/filelock-3.18.0.tar.gz", hash = "sha256:adbc88eabb99d2fec8c9c1b229b171f18afa655400173ddc653d5d01501fb9f2", size = 18075 }
wheels = [
    { url = "https://files.pythonhosted.org/packages/4d/36/2a115987e2d8c300a974597416d9de88f2444426de9571f4b59b2cca3acc/filelock-3.18.0-py3-none-any.whl", hash = "sha256:c401f4f8377c4464e6db25fff06205fd89bdd83b65eb0488ed1b160f780e21de", size = 16215 },
]

[[package]]
name = "graphviz"
version = "0.20.3"
source = { registry = "https://pypi.org/simple" }
sdist = { url = "https://files.pythonhosted.org/packages/fa/83/5a40d19b8347f017e417710907f824915fba411a9befd092e52746b63e9f/graphviz-0.20.3.zip", hash = "sha256:09d6bc81e6a9fa392e7ba52135a9d49f1ed62526f96499325930e87ca1b5925d", size = 256455 }
wheels = [
    { url = "https://files.pythonhosted.org/packages/00/be/d59db2d1d52697c6adc9eacaf50e8965b6345cc143f671e1ed068818d5cf/graphviz-0.20.3-py3-none-any.whl", hash = "sha256:81f848f2904515d8cd359cc611faba817598d2feaac4027b266aa3eda7b3dde5", size = 47126 },
]

[[package]]
name = "h11"
version = "0.14.0"
source = { registry = "https://pypi.org/simple" }
sdist = { url = "https://files.pythonhosted.org/packages/f5/38/3af3d3633a34a3316095b39c8e8fb4853a28a536e55d347bd8d8e9a14b03/h11-0.14.0.tar.gz", hash = "sha256:8f19fbbe99e72420ff35c00b27a34cb9937e902a8b810e2c88300c6f0a3b699d", size = 100418 }
wheels = [
    { url = "https://files.pythonhosted.org/packages/95/04/ff642e65ad6b90db43e668d70ffb6736436c7ce41fcc549f4e9472234127/h11-0.14.0-py3-none-any.whl", hash = "sha256:e3fe4ac4b851c468cc8363d500db52c2ead036020723024a109d37346efaa761", size = 58259 },
]

[[package]]
name = "httpcore"
version = "1.0.7"
source = { registry = "https://pypi.org/simple" }
dependencies = [
    { name = "certifi" },
    { name = "h11" },
]
sdist = { url = "https://files.pythonhosted.org/packages/6a/41/d7d0a89eb493922c37d343b607bc1b5da7f5be7e383740b4753ad8943e90/httpcore-1.0.7.tar.gz", hash = "sha256:8551cb62a169ec7162ac7be8d4817d561f60e08eaa485234898414bb5a8a0b4c", size = 85196 }
wheels = [
    { url = "https://files.pythonhosted.org/packages/87/f5/72347bc88306acb359581ac4d52f23c0ef445b57157adedb9aee0cd689d2/httpcore-1.0.7-py3-none-any.whl", hash = "sha256:a3fff8f43dc260d5bd363d9f9cf1830fa3a458b332856f34282de498ed420edd", size = 78551 },
]

[[package]]
name = "httpx"
version = "0.28.1"
source = { registry = "https://pypi.org/simple" }
dependencies = [
    { name = "anyio" },
    { name = "certifi" },
    { name = "httpcore" },
    { name = "idna" },
]
sdist = { url = "https://files.pythonhosted.org/packages/b1/df/48c586a5fe32a0f01324ee087459e112ebb7224f646c0b5023f5e79e9956/httpx-0.28.1.tar.gz", hash = "sha256:75e98c5f16b0f35b567856f597f06ff2270a374470a5c2392242528e3e3e42fc", size = 141406 }
wheels = [
    { url = "https://files.pythonhosted.org/packages/2a/39/e50c7c3a983047577ee07d2a9e53faf5a69493943ec3f6a384bdc792deb2/httpx-0.28.1-py3-none-any.whl", hash = "sha256:d909fcccc110f8c7faf814ca82a9a4d816bc5a6dbfea25d6591d6985b8ba59ad", size = 73517 },
]

[[package]]
name = "httpx-sse"
version = "0.4.0"
source = { registry = "https://pypi.org/simple" }
sdist = { url = "https://files.pythonhosted.org/packages/4c/60/8f4281fa9bbf3c8034fd54c0e7412e66edbab6bc74c4996bd616f8d0406e/httpx-sse-0.4.0.tar.gz", hash = "sha256:1e81a3a3070ce322add1d3529ed42eb5f70817f45ed6ec915ab753f961139721", size = 12624 }
wheels = [
    { url = "https://files.pythonhosted.org/packages/e1/9b/a181f281f65d776426002f330c31849b86b31fc9d848db62e16f03ff739f/httpx_sse-0.4.0-py3-none-any.whl", hash = "sha256:f329af6eae57eaa2bdfd962b42524764af68075ea87370a2de920af5341e318f", size = 7819 },
]

[[package]]
name = "identify"
version = "2.6.9"
source = { registry = "https://pypi.org/simple" }
sdist = { url = "https://files.pythonhosted.org/packages/9b/98/a71ab060daec766acc30fb47dfca219d03de34a70d616a79a38c6066c5bf/identify-2.6.9.tar.gz", hash = "sha256:d40dfe3142a1421d8518e3d3985ef5ac42890683e32306ad614a29490abeb6bf", size = 99249 }
wheels = [
    { url = "https://files.pythonhosted.org/packages/07/ce/0845144ed1f0e25db5e7a79c2354c1da4b5ce392b8966449d5db8dca18f1/identify-2.6.9-py2.py3-none-any.whl", hash = "sha256:c98b4322da415a8e5a70ff6e51fbc2d2932c015532d77e9f8537b4ba7813b150", size = 99101 },
]

[[package]]
name = "idna"
version = "3.10"
source = { registry = "https://pypi.org/simple" }
sdist = { url = "https://files.pythonhosted.org/packages/f1/70/7703c29685631f5a7590aa73f1f1d3fa9a380e654b86af429e0934a32f7d/idna-3.10.tar.gz", hash = "sha256:12f65c9b470abda6dc35cf8e63cc574b1c52b11df2c86030af0ac09b01b13ea9", size = 190490 }
wheels = [
    { url = "https://files.pythonhosted.org/packages/76/c6/c88e154df9c4e1a2a66ccf0005a88dfb2650c1dffb6f5ce603dfbd452ce3/idna-3.10-py3-none-any.whl", hash = "sha256:946d195a0d259cbba61165e88e65941f16e9b36ea6ddb97f00452bae8b1287d3", size = 70442 },
]

[[package]]
name = "iniconfig"
version = "2.1.0"
source = { registry = "https://pypi.org/simple" }
sdist = { url = "https://files.pythonhosted.org/packages/f2/97/ebf4da567aa6827c909642694d71c9fcf53e5b504f2d96afea02718862f3/iniconfig-2.1.0.tar.gz", hash = "sha256:3abbd2e30b36733fee78f9c7f7308f2d0050e88f0087fd25c2645f63c773e1c7", size = 4793 }
wheels = [
    { url = "https://files.pythonhosted.org/packages/2c/e1/e6716421ea10d38022b952c159d5161ca1193197fb744506875fbb87ea7b/iniconfig-2.1.0-py3-none-any.whl", hash = "sha256:9deba5723312380e77435581c6bf4935c94cbfab9b1ed33ef8d238ea168eb760", size = 6050 },
]

[[package]]
name = "jinja2"
version = "3.1.6"
source = { registry = "https://pypi.org/simple" }
dependencies = [
    { name = "markupsafe" },
]
sdist = { url = "https://files.pythonhosted.org/packages/df/bf/f7da0350254c0ed7c72f3e33cef02e048281fec7ecec5f032d4aac52226b/jinja2-3.1.6.tar.gz", hash = "sha256:0137fb05990d35f1275a587e9aee6d56da821fc83491a0fb838183be43f66d6d", size = 245115 }
wheels = [
    { url = "https://files.pythonhosted.org/packages/62/a1/3d680cbfd5f4b8f15abc1d571870c5fc3e594bb582bc3b64ea099db13e56/jinja2-3.1.6-py3-none-any.whl", hash = "sha256:85ece4451f492d0c13c5dd7c13a64681a86afae63a5f347908daf103ce6d2f67", size = 134899 },
]

[[package]]
name = "jmespath"
version = "1.0.1"
source = { registry = "https://pypi.org/simple" }
sdist = { url = "https://files.pythonhosted.org/packages/00/2a/e867e8531cf3e36b41201936b7fa7ba7b5702dbef42922193f05c8976cd6/jmespath-1.0.1.tar.gz", hash = "sha256:90261b206d6defd58fdd5e85f478bf633a2901798906be2ad389150c5c60edbe", size = 25843 }
wheels = [
    { url = "https://files.pythonhosted.org/packages/31/b4/b9b800c45527aadd64d5b442f9b932b00648617eb5d63d2c7a6587b7cafc/jmespath-1.0.1-py3-none-any.whl", hash = "sha256:02e2e4cc71b5bcab88332eebf907519190dd9e6e82107fa7f83b1003a6252980", size = 20256 },
]

[[package]]
name = "markdown-it-py"
version = "3.0.0"
source = { registry = "https://pypi.org/simple" }
dependencies = [
    { name = "mdurl" },
]
sdist = { url = "https://files.pythonhosted.org/packages/38/71/3b932df36c1a044d397a1f92d1cf91ee0a503d91e470cbd670aa66b07ed0/markdown-it-py-3.0.0.tar.gz", hash = "sha256:e3f60a94fa066dc52ec76661e37c851cb232d92f9886b15cb560aaada2df8feb", size = 74596 }
wheels = [
    { url = "https://files.pythonhosted.org/packages/42/d7/1ec15b46af6af88f19b8e5ffea08fa375d433c998b8a7639e76935c14f1f/markdown_it_py-3.0.0-py3-none-any.whl", hash = "sha256:355216845c60bd96232cd8d8c40e8f9765cc86f46880e43a8fd22dc1a1a8cab1", size = 87528 },
]

[[package]]
name = "markupsafe"
version = "3.0.2"
source = { registry = "https://pypi.org/simple" }
sdist = { url = "https://files.pythonhosted.org/packages/b2/97/5d42485e71dfc078108a86d6de8fa46db44a1a9295e89c5d6d4a06e23a62/markupsafe-3.0.2.tar.gz", hash = "sha256:ee55d3edf80167e48ea11a923c7386f4669df67d7994554387f84e7d8b0a2bf0", size = 20537 }
wheels = [
    { url = "https://files.pythonhosted.org/packages/04/90/d08277ce111dd22f77149fd1a5d4653eeb3b3eaacbdfcbae5afb2600eebd/MarkupSafe-3.0.2-cp310-cp310-macosx_10_9_universal2.whl", hash = "sha256:7e94c425039cde14257288fd61dcfb01963e658efbc0ff54f5306b06054700f8", size = 14357 },
    { url = "https://files.pythonhosted.org/packages/04/e1/6e2194baeae0bca1fae6629dc0cbbb968d4d941469cbab11a3872edff374/MarkupSafe-3.0.2-cp310-cp310-macosx_11_0_arm64.whl", hash = "sha256:9e2d922824181480953426608b81967de705c3cef4d1af983af849d7bd619158", size = 12393 },
    { url = "https://files.pythonhosted.org/packages/1d/69/35fa85a8ece0a437493dc61ce0bb6d459dcba482c34197e3efc829aa357f/MarkupSafe-3.0.2-cp310-cp310-manylinux_2_17_aarch64.manylinux2014_aarch64.whl", hash = "sha256:38a9ef736c01fccdd6600705b09dc574584b89bea478200c5fbf112a6b0d5579", size = 21732 },
    { url = "https://files.pythonhosted.org/packages/22/35/137da042dfb4720b638d2937c38a9c2df83fe32d20e8c8f3185dbfef05f7/MarkupSafe-3.0.2-cp310-cp310-manylinux_2_17_x86_64.manylinux2014_x86_64.whl", hash = "sha256:bbcb445fa71794da8f178f0f6d66789a28d7319071af7a496d4d507ed566270d", size = 20866 },
    { url = "https://files.pythonhosted.org/packages/29/28/6d029a903727a1b62edb51863232152fd335d602def598dade38996887f0/MarkupSafe-3.0.2-cp310-cp310-manylinux_2_5_i686.manylinux1_i686.manylinux_2_17_i686.manylinux2014_i686.whl", hash = "sha256:57cb5a3cf367aeb1d316576250f65edec5bb3be939e9247ae594b4bcbc317dfb", size = 20964 },
    { url = "https://files.pythonhosted.org/packages/cc/cd/07438f95f83e8bc028279909d9c9bd39e24149b0d60053a97b2bc4f8aa51/MarkupSafe-3.0.2-cp310-cp310-musllinux_1_2_aarch64.whl", hash = "sha256:3809ede931876f5b2ec92eef964286840ed3540dadf803dd570c3b7e13141a3b", size = 21977 },
    { url = "https://files.pythonhosted.org/packages/29/01/84b57395b4cc062f9c4c55ce0df7d3108ca32397299d9df00fedd9117d3d/MarkupSafe-3.0.2-cp310-cp310-musllinux_1_2_i686.whl", hash = "sha256:e07c3764494e3776c602c1e78e298937c3315ccc9043ead7e685b7f2b8d47b3c", size = 21366 },
    { url = "https://files.pythonhosted.org/packages/bd/6e/61ebf08d8940553afff20d1fb1ba7294b6f8d279df9fd0c0db911b4bbcfd/MarkupSafe-3.0.2-cp310-cp310-musllinux_1_2_x86_64.whl", hash = "sha256:b424c77b206d63d500bcb69fa55ed8d0e6a3774056bdc4839fc9298a7edca171", size = 21091 },
    { url = "https://files.pythonhosted.org/packages/11/23/ffbf53694e8c94ebd1e7e491de185124277964344733c45481f32ede2499/MarkupSafe-3.0.2-cp310-cp310-win32.whl", hash = "sha256:fcabf5ff6eea076f859677f5f0b6b5c1a51e70a376b0579e0eadef8db48c6b50", size = 15065 },
    { url = "https://files.pythonhosted.org/packages/44/06/e7175d06dd6e9172d4a69a72592cb3f7a996a9c396eee29082826449bbc3/MarkupSafe-3.0.2-cp310-cp310-win_amd64.whl", hash = "sha256:6af100e168aa82a50e186c82875a5893c5597a0c1ccdb0d8b40240b1f28b969a", size = 15514 },
    { url = "https://files.pythonhosted.org/packages/6b/28/bbf83e3f76936960b850435576dd5e67034e200469571be53f69174a2dfd/MarkupSafe-3.0.2-cp311-cp311-macosx_10_9_universal2.whl", hash = "sha256:9025b4018f3a1314059769c7bf15441064b2207cb3f065e6ea1e7359cb46db9d", size = 14353 },
    { url = "https://files.pythonhosted.org/packages/6c/30/316d194b093cde57d448a4c3209f22e3046c5bb2fb0820b118292b334be7/MarkupSafe-3.0.2-cp311-cp311-macosx_11_0_arm64.whl", hash = "sha256:93335ca3812df2f366e80509ae119189886b0f3c2b81325d39efdb84a1e2ae93", size = 12392 },
    { url = "https://files.pythonhosted.org/packages/f2/96/9cdafba8445d3a53cae530aaf83c38ec64c4d5427d975c974084af5bc5d2/MarkupSafe-3.0.2-cp311-cp311-manylinux_2_17_aarch64.manylinux2014_aarch64.whl", hash = "sha256:2cb8438c3cbb25e220c2ab33bb226559e7afb3baec11c4f218ffa7308603c832", size = 23984 },
    { url = "https://files.pythonhosted.org/packages/f1/a4/aefb044a2cd8d7334c8a47d3fb2c9f328ac48cb349468cc31c20b539305f/MarkupSafe-3.0.2-cp311-cp311-manylinux_2_17_x86_64.manylinux2014_x86_64.whl", hash = "sha256:a123e330ef0853c6e822384873bef7507557d8e4a082961e1defa947aa59ba84", size = 23120 },
    { url = "https://files.pythonhosted.org/packages/8d/21/5e4851379f88f3fad1de30361db501300d4f07bcad047d3cb0449fc51f8c/MarkupSafe-3.0.2-cp311-cp311-manylinux_2_5_i686.manylinux1_i686.manylinux_2_17_i686.manylinux2014_i686.whl", hash = "sha256:1e084f686b92e5b83186b07e8a17fc09e38fff551f3602b249881fec658d3eca", size = 23032 },
    { url = "https://files.pythonhosted.org/packages/00/7b/e92c64e079b2d0d7ddf69899c98842f3f9a60a1ae72657c89ce2655c999d/MarkupSafe-3.0.2-cp311-cp311-musllinux_1_2_aarch64.whl", hash = "sha256:d8213e09c917a951de9d09ecee036d5c7d36cb6cb7dbaece4c71a60d79fb9798", size = 24057 },
    { url = "https://files.pythonhosted.org/packages/f9/ac/46f960ca323037caa0a10662ef97d0a4728e890334fc156b9f9e52bcc4ca/MarkupSafe-3.0.2-cp311-cp311-musllinux_1_2_i686.whl", hash = "sha256:5b02fb34468b6aaa40dfc198d813a641e3a63b98c2b05a16b9f80b7ec314185e", size = 23359 },
    { url = "https://files.pythonhosted.org/packages/69/84/83439e16197337b8b14b6a5b9c2105fff81d42c2a7c5b58ac7b62ee2c3b1/MarkupSafe-3.0.2-cp311-cp311-musllinux_1_2_x86_64.whl", hash = "sha256:0bff5e0ae4ef2e1ae4fdf2dfd5b76c75e5c2fa4132d05fc1b0dabcd20c7e28c4", size = 23306 },
    { url = "https://files.pythonhosted.org/packages/9a/34/a15aa69f01e2181ed8d2b685c0d2f6655d5cca2c4db0ddea775e631918cd/MarkupSafe-3.0.2-cp311-cp311-win32.whl", hash = "sha256:6c89876f41da747c8d3677a2b540fb32ef5715f97b66eeb0c6b66f5e3ef6f59d", size = 15094 },
    { url = "https://files.pythonhosted.org/packages/da/b8/3a3bd761922d416f3dc5d00bfbed11f66b1ab89a0c2b6e887240a30b0f6b/MarkupSafe-3.0.2-cp311-cp311-win_amd64.whl", hash = "sha256:70a87b411535ccad5ef2f1df5136506a10775d267e197e4cf531ced10537bd6b", size = 15521 },
    { url = "https://files.pythonhosted.org/packages/22/09/d1f21434c97fc42f09d290cbb6350d44eb12f09cc62c9476effdb33a18aa/MarkupSafe-3.0.2-cp312-cp312-macosx_10_13_universal2.whl", hash = "sha256:9778bd8ab0a994ebf6f84c2b949e65736d5575320a17ae8984a77fab08db94cf", size = 14274 },
    { url = "https://files.pythonhosted.org/packages/6b/b0/18f76bba336fa5aecf79d45dcd6c806c280ec44538b3c13671d49099fdd0/MarkupSafe-3.0.2-cp312-cp312-macosx_11_0_arm64.whl", hash = "sha256:846ade7b71e3536c4e56b386c2a47adf5741d2d8b94ec9dc3e92e5e1ee1e2225", size = 12348 },
    { url = "https://files.pythonhosted.org/packages/e0/25/dd5c0f6ac1311e9b40f4af06c78efde0f3b5cbf02502f8ef9501294c425b/MarkupSafe-3.0.2-cp312-cp312-manylinux_2_17_aarch64.manylinux2014_aarch64.whl", hash = "sha256:1c99d261bd2d5f6b59325c92c73df481e05e57f19837bdca8413b9eac4bd8028", size = 24149 },
    { url = "https://files.pythonhosted.org/packages/f3/f0/89e7aadfb3749d0f52234a0c8c7867877876e0a20b60e2188e9850794c17/MarkupSafe-3.0.2-cp312-cp312-manylinux_2_17_x86_64.manylinux2014_x86_64.whl", hash = "sha256:e17c96c14e19278594aa4841ec148115f9c7615a47382ecb6b82bd8fea3ab0c8", size = 23118 },
    { url = "https://files.pythonhosted.org/packages/d5/da/f2eeb64c723f5e3777bc081da884b414671982008c47dcc1873d81f625b6/MarkupSafe-3.0.2-cp312-cp312-manylinux_2_5_i686.manylinux1_i686.manylinux_2_17_i686.manylinux2014_i686.whl", hash = "sha256:88416bd1e65dcea10bc7569faacb2c20ce071dd1f87539ca2ab364bf6231393c", size = 22993 },
    { url = "https://files.pythonhosted.org/packages/da/0e/1f32af846df486dce7c227fe0f2398dc7e2e51d4a370508281f3c1c5cddc/MarkupSafe-3.0.2-cp312-cp312-musllinux_1_2_aarch64.whl", hash = "sha256:2181e67807fc2fa785d0592dc2d6206c019b9502410671cc905d132a92866557", size = 24178 },
    { url = "https://files.pythonhosted.org/packages/c4/f6/bb3ca0532de8086cbff5f06d137064c8410d10779c4c127e0e47d17c0b71/MarkupSafe-3.0.2-cp312-cp312-musllinux_1_2_i686.whl", hash = "sha256:52305740fe773d09cffb16f8ed0427942901f00adedac82ec8b67752f58a1b22", size = 23319 },
    { url = "https://files.pythonhosted.org/packages/a2/82/8be4c96ffee03c5b4a034e60a31294daf481e12c7c43ab8e34a1453ee48b/MarkupSafe-3.0.2-cp312-cp312-musllinux_1_2_x86_64.whl", hash = "sha256:ad10d3ded218f1039f11a75f8091880239651b52e9bb592ca27de44eed242a48", size = 23352 },
    { url = "https://files.pythonhosted.org/packages/51/ae/97827349d3fcffee7e184bdf7f41cd6b88d9919c80f0263ba7acd1bbcb18/MarkupSafe-3.0.2-cp312-cp312-win32.whl", hash = "sha256:0f4ca02bea9a23221c0182836703cbf8930c5e9454bacce27e767509fa286a30", size = 15097 },
    { url = "https://files.pythonhosted.org/packages/c1/80/a61f99dc3a936413c3ee4e1eecac96c0da5ed07ad56fd975f1a9da5bc630/MarkupSafe-3.0.2-cp312-cp312-win_amd64.whl", hash = "sha256:8e06879fc22a25ca47312fbe7c8264eb0b662f6db27cb2d3bbbc74b1df4b9b87", size = 15601 },
]

[[package]]
name = "mcp"
version = "1.6.0"
source = { registry = "https://pypi.org/simple" }
dependencies = [
    { name = "anyio" },
    { name = "httpx" },
    { name = "httpx-sse" },
    { name = "pydantic" },
    { name = "pydantic-settings" },
    { name = "sse-starlette" },
    { name = "starlette" },
    { name = "uvicorn" },
]
sdist = { url = "https://files.pythonhosted.org/packages/95/d2/f587cb965a56e992634bebc8611c5b579af912b74e04eb9164bd49527d21/mcp-1.6.0.tar.gz", hash = "sha256:d9324876de2c5637369f43161cd71eebfd803df5a95e46225cab8d280e366723", size = 200031 }
wheels = [
    { url = "https://files.pythonhosted.org/packages/10/30/20a7f33b0b884a9d14dd3aa94ff1ac9da1479fe2ad66dd9e2736075d2506/mcp-1.6.0-py3-none-any.whl", hash = "sha256:7bd24c6ea042dbec44c754f100984d186620d8b841ec30f1b19eda9b93a634d0", size = 76077 },
]

[package.optional-dependencies]
cli = [
    { name = "python-dotenv" },
    { name = "typer" },
]

[[package]]
name = "mdurl"
version = "0.1.2"
source = { registry = "https://pypi.org/simple" }
sdist = { url = "https://files.pythonhosted.org/packages/d6/54/cfe61301667036ec958cb99bd3efefba235e65cdeb9c84d24a8293ba1d90/mdurl-0.1.2.tar.gz", hash = "sha256:bb413d29f5eea38f31dd4754dd7377d4465116fb207585f97bf925588687c1ba", size = 8729 }
wheels = [
    { url = "https://files.pythonhosted.org/packages/b3/38/89ba8ad64ae25be8de66a6d463314cf1eb366222074cfda9ee839c56a4b4/mdurl-0.1.2-py3-none-any.whl", hash = "sha256:84008a41e51615a49fc9966191ff91509e3c40b939176e643fd50a5c2196b8f8", size = 9979 },
]

[[package]]
name = "nodeenv"
version = "1.9.1"
source = { registry = "https://pypi.org/simple" }
sdist = { url = "https://files.pythonhosted.org/packages/43/16/fc88b08840de0e0a72a2f9d8c6bae36be573e475a6326ae854bcc549fc45/nodeenv-1.9.1.tar.gz", hash = "sha256:6ec12890a2dab7946721edbfbcd91f3319c6ccc9aec47be7c7e6b7011ee6645f", size = 47437 }
wheels = [
    { url = "https://files.pythonhosted.org/packages/d2/1d/1b658dbd2b9fa9c4c9f32accbfc0205d532c8c6194dc0f2a4c0428e7128a/nodeenv-1.9.1-py2.py3-none-any.whl", hash = "sha256:ba11c9782d29c27c70ffbdda2d7415098754709be8a7056d79a737cd901155c9", size = 22314 },
]

[[package]]
name = "packaging"
version = "24.2"
source = { registry = "https://pypi.org/simple" }
sdist = { url = "https://files.pythonhosted.org/packages/d0/63/68dbb6eb2de9cb10ee4c9c14a0148804425e13c4fb20d61cce69f53106da/packaging-24.2.tar.gz", hash = "sha256:c228a6dc5e932d346bc5739379109d49e8853dd8223571c7c5b55260edc0b97f", size = 163950 }
wheels = [
    { url = "https://files.pythonhosted.org/packages/88/ef/eb23f262cca3c0c4eb7ab1933c3b1f03d021f2c48f54763065b6f0e321be/packaging-24.2-py3-none-any.whl", hash = "sha256:09abb1bccd265c01f4a3aa3f7a7db064b36514d2cba19a2f694fe6150451a759", size = 65451 },
]

[[package]]
name = "pbr"
version = "6.1.1"
source = { registry = "https://pypi.org/simple" }
dependencies = [
    { name = "setuptools" },
]
sdist = { url = "https://files.pythonhosted.org/packages/01/d2/510cc0d218e753ba62a1bc1434651db3cd797a9716a0a66cc714cb4f0935/pbr-6.1.1.tar.gz", hash = "sha256:93ea72ce6989eb2eed99d0f75721474f69ad88128afdef5ac377eb797c4bf76b", size = 125702 }
wheels = [
    { url = "https://files.pythonhosted.org/packages/47/ac/684d71315abc7b1214d59304e23a982472967f6bf4bde5a98f1503f648dc/pbr-6.1.1-py2.py3-none-any.whl", hash = "sha256:38d4daea5d9fa63b3f626131b9d34947fd0c8be9b05a29276870580050a25a76", size = 108997 },
]

[[package]]
name = "platformdirs"
version = "4.3.7"
source = { registry = "https://pypi.org/simple" }
sdist = { url = "https://files.pythonhosted.org/packages/b6/2d/7d512a3913d60623e7eb945c6d1b4f0bddf1d0b7ada5225274c87e5b53d1/platformdirs-4.3.7.tar.gz", hash = "sha256:eb437d586b6a0986388f0d6f74aa0cde27b48d0e3d66843640bfb6bdcdb6e351", size = 21291 }
wheels = [
    { url = "https://files.pythonhosted.org/packages/6d/45/59578566b3275b8fd9157885918fcd0c4d74162928a5310926887b856a51/platformdirs-4.3.7-py3-none-any.whl", hash = "sha256:a03875334331946f13c549dbd8f4bac7a13a50a895a0eb1e8c6a8ace80d40a94", size = 18499 },
]

[[package]]
name = "pluggy"
version = "1.5.0"
source = { registry = "https://pypi.org/simple" }
sdist = { url = "https://files.pythonhosted.org/packages/96/2d/02d4312c973c6050a18b314a5ad0b3210edb65a906f868e31c111dede4a6/pluggy-1.5.0.tar.gz", hash = "sha256:2cffa88e94fdc978c4c574f15f9e59b7f4201d439195c3715ca9e2486f1d0cf1", size = 67955 }
wheels = [
    { url = "https://files.pythonhosted.org/packages/88/5f/e351af9a41f866ac3f1fac4ca0613908d9a41741cfcf2228f4ad853b697d/pluggy-1.5.0-py3-none-any.whl", hash = "sha256:44e1ad92c8ca002de6377e165f3e0f1be63266ab4d554740532335b9d75ea669", size = 20556 },
]

[[package]]
name = "pre-commit"
version = "4.2.0"
source = { registry = "https://pypi.org/simple" }
dependencies = [
    { name = "cfgv" },
    { name = "identify" },
    { name = "nodeenv" },
    { name = "pyyaml" },
    { name = "virtualenv" },
]
sdist = { url = "https://files.pythonhosted.org/packages/08/39/679ca9b26c7bb2999ff122d50faa301e49af82ca9c066ec061cfbc0c6784/pre_commit-4.2.0.tar.gz", hash = "sha256:601283b9757afd87d40c4c4a9b2b5de9637a8ea02eaff7adc2d0fb4e04841146", size = 193424 }
wheels = [
    { url = "https://files.pythonhosted.org/packages/88/74/a88bf1b1efeae488a0c0b7bdf71429c313722d1fc0f377537fbe554e6180/pre_commit-4.2.0-py2.py3-none-any.whl", hash = "sha256:a009ca7205f1eb497d10b845e52c838a98b6cdd2102a6c8e4540e94ee75c58bd", size = 220707 },
]

[[package]]
name = "prompt-toolkit"
version = "3.0.50"
source = { registry = "https://pypi.org/simple" }
dependencies = [
    { name = "wcwidth" },
]
sdist = { url = "https://files.pythonhosted.org/packages/a1/e1/bd15cb8ffdcfeeb2bdc215de3c3cffca11408d829e4b8416dcfe71ba8854/prompt_toolkit-3.0.50.tar.gz", hash = "sha256:544748f3860a2623ca5cd6d2795e7a14f3d0e1c3c9728359013f79877fc89bab", size = 429087 }
wheels = [
    { url = "https://files.pythonhosted.org/packages/e4/ea/d836f008d33151c7a1f62caf3d8dd782e4d15f6a43897f64480c2b8de2ad/prompt_toolkit-3.0.50-py3-none-any.whl", hash = "sha256:9b6427eb19e479d98acff65196a307c555eb567989e6d88ebbb1b509d9779198", size = 387816 },
]

[[package]]
name = "pydantic"
version = "2.11.3"
source = { registry = "https://pypi.org/simple" }
dependencies = [
    { name = "annotated-types" },
    { name = "pydantic-core" },
    { name = "typing-extensions" },
    { name = "typing-inspection" },
]
sdist = { url = "https://files.pythonhosted.org/packages/10/2e/ca897f093ee6c5f3b0bee123ee4465c50e75431c3d5b6a3b44a47134e891/pydantic-2.11.3.tar.gz", hash = "sha256:7471657138c16adad9322fe3070c0116dd6c3ad8d649300e3cbdfe91f4db4ec3", size = 785513 }
wheels = [
    { url = "https://files.pythonhosted.org/packages/b0/1d/407b29780a289868ed696d1616f4aad49d6388e5a77f567dcd2629dcd7b8/pydantic-2.11.3-py3-none-any.whl", hash = "sha256:a082753436a07f9ba1289c6ffa01cd93db3548776088aa917cc43b63f68fa60f", size = 443591 },
]

[[package]]
name = "pydantic-core"
version = "2.33.1"
source = { registry = "https://pypi.org/simple" }
dependencies = [
    { name = "typing-extensions" },
]
sdist = { url = "https://files.pythonhosted.org/packages/17/19/ed6a078a5287aea7922de6841ef4c06157931622c89c2a47940837b5eecd/pydantic_core-2.33.1.tar.gz", hash = "sha256:bcc9c6fdb0ced789245b02b7d6603e17d1563064ddcfc36f046b61c0c05dd9df", size = 434395 }
wheels = [
    { url = "https://files.pythonhosted.org/packages/38/ea/5f572806ab4d4223d11551af814d243b0e3e02cc6913def4d1fe4a5ca41c/pydantic_core-2.33.1-cp310-cp310-macosx_10_12_x86_64.whl", hash = "sha256:3077cfdb6125cc8dab61b155fdd714663e401f0e6883f9632118ec12cf42df26", size = 2044021 },
    { url = "https://files.pythonhosted.org/packages/8c/d1/f86cc96d2aa80e3881140d16d12ef2b491223f90b28b9a911346c04ac359/pydantic_core-2.33.1-cp310-cp310-macosx_11_0_arm64.whl", hash = "sha256:8ffab8b2908d152e74862d276cf5017c81a2f3719f14e8e3e8d6b83fda863927", size = 1861742 },
    { url = "https://files.pythonhosted.org/packages/37/08/fbd2cd1e9fc735a0df0142fac41c114ad9602d1c004aea340169ae90973b/pydantic_core-2.33.1-cp310-cp310-manylinux_2_17_aarch64.manylinux2014_aarch64.whl", hash = "sha256:5183e4f6a2d468787243ebcd70cf4098c247e60d73fb7d68d5bc1e1beaa0c4db", size = 1910414 },
    { url = "https://files.pythonhosted.org/packages/7f/73/3ac217751decbf8d6cb9443cec9b9eb0130eeada6ae56403e11b486e277e/pydantic_core-2.33.1-cp310-cp310-manylinux_2_17_armv7l.manylinux2014_armv7l.whl", hash = "sha256:398a38d323f37714023be1e0285765f0a27243a8b1506b7b7de87b647b517e48", size = 1996848 },
    { url = "https://files.pythonhosted.org/packages/9a/f5/5c26b265cdcff2661e2520d2d1e9db72d117ea00eb41e00a76efe68cb009/pydantic_core-2.33.1-cp310-cp310-manylinux_2_17_ppc64le.manylinux2014_ppc64le.whl", hash = "sha256:87d3776f0001b43acebfa86f8c64019c043b55cc5a6a2e313d728b5c95b46969", size = 2141055 },
    { url = "https://files.pythonhosted.org/packages/5d/14/a9c3cee817ef2f8347c5ce0713e91867a0dceceefcb2973942855c917379/pydantic_core-2.33.1-cp310-cp310-manylinux_2_17_s390x.manylinux2014_s390x.whl", hash = "sha256:c566dd9c5f63d22226409553531f89de0cac55397f2ab8d97d6f06cfce6d947e", size = 2753806 },
    { url = "https://files.pythonhosted.org/packages/f2/68/866ce83a51dd37e7c604ce0050ff6ad26de65a7799df89f4db87dd93d1d6/pydantic_core-2.33.1-cp310-cp310-manylinux_2_17_x86_64.manylinux2014_x86_64.whl", hash = "sha256:a0d5f3acc81452c56895e90643a625302bd6be351e7010664151cc55b7b97f89", size = 2007777 },
    { url = "https://files.pythonhosted.org/packages/b6/a8/36771f4404bb3e49bd6d4344da4dede0bf89cc1e01f3b723c47248a3761c/pydantic_core-2.33.1-cp310-cp310-manylinux_2_5_i686.manylinux1_i686.whl", hash = "sha256:d3a07fadec2a13274a8d861d3d37c61e97a816beae717efccaa4b36dfcaadcde", size = 2122803 },
    { url = "https://files.pythonhosted.org/packages/18/9c/730a09b2694aa89360d20756369822d98dc2f31b717c21df33b64ffd1f50/pydantic_core-2.33.1-cp310-cp310-musllinux_1_1_aarch64.whl", hash = "sha256:f99aeda58dce827f76963ee87a0ebe75e648c72ff9ba1174a253f6744f518f65", size = 2086755 },
    { url = "https://files.pythonhosted.org/packages/54/8e/2dccd89602b5ec31d1c58138d02340ecb2ebb8c2cac3cc66b65ce3edb6ce/pydantic_core-2.33.1-cp310-cp310-musllinux_1_1_armv7l.whl", hash = "sha256:902dbc832141aa0ec374f4310f1e4e7febeebc3256f00dc359a9ac3f264a45dc", size = 2257358 },
    { url = "https://files.pythonhosted.org/packages/d1/9c/126e4ac1bfad8a95a9837acdd0963695d69264179ba4ede8b8c40d741702/pydantic_core-2.33.1-cp310-cp310-musllinux_1_1_x86_64.whl", hash = "sha256:fe44d56aa0b00d66640aa84a3cbe80b7a3ccdc6f0b1ca71090696a6d4777c091", size = 2257916 },
    { url = "https://files.pythonhosted.org/packages/7d/ba/91eea2047e681a6853c81c20aeca9dcdaa5402ccb7404a2097c2adf9d038/pydantic_core-2.33.1-cp310-cp310-win32.whl", hash = "sha256:ed3eb16d51257c763539bde21e011092f127a2202692afaeaccb50db55a31383", size = 1923823 },
    { url = "https://files.pythonhosted.org/packages/94/c0/fcdf739bf60d836a38811476f6ecd50374880b01e3014318b6e809ddfd52/pydantic_core-2.33.1-cp310-cp310-win_amd64.whl", hash = "sha256:694ad99a7f6718c1a498dc170ca430687a39894a60327f548e02a9c7ee4b6504", size = 1952494 },
    { url = "https://files.pythonhosted.org/packages/d6/7f/c6298830cb780c46b4f46bb24298d01019ffa4d21769f39b908cd14bbd50/pydantic_core-2.33.1-cp311-cp311-macosx_10_12_x86_64.whl", hash = "sha256:6e966fc3caaf9f1d96b349b0341c70c8d6573bf1bac7261f7b0ba88f96c56c24", size = 2044224 },
    { url = "https://files.pythonhosted.org/packages/a8/65/6ab3a536776cad5343f625245bd38165d6663256ad43f3a200e5936afd6c/pydantic_core-2.33.1-cp311-cp311-macosx_11_0_arm64.whl", hash = "sha256:bfd0adeee563d59c598ceabddf2c92eec77abcb3f4a391b19aa7366170bd9e30", size = 1858845 },
    { url = "https://files.pythonhosted.org/packages/e9/15/9a22fd26ba5ee8c669d4b8c9c244238e940cd5d818649603ca81d1c69861/pydantic_core-2.33.1-cp311-cp311-manylinux_2_17_aarch64.manylinux2014_aarch64.whl", hash = "sha256:91815221101ad3c6b507804178a7bb5cb7b2ead9ecd600041669c8d805ebd595", size = 1910029 },
    { url = "https://files.pythonhosted.org/packages/d5/33/8cb1a62818974045086f55f604044bf35b9342900318f9a2a029a1bec460/pydantic_core-2.33.1-cp311-cp311-manylinux_2_17_armv7l.manylinux2014_armv7l.whl", hash = "sha256:9fea9c1869bb4742d174a57b4700c6dadea951df8b06de40c2fedb4f02931c2e", size = 1997784 },
    { url = "https://files.pythonhosted.org/packages/c0/ca/49958e4df7715c71773e1ea5be1c74544923d10319173264e6db122543f9/pydantic_core-2.33.1-cp311-cp311-manylinux_2_17_ppc64le.manylinux2014_ppc64le.whl", hash = "sha256:1d20eb4861329bb2484c021b9d9a977566ab16d84000a57e28061151c62b349a", size = 2141075 },
    { url = "https://files.pythonhosted.org/packages/7b/a6/0b3a167a9773c79ba834b959b4e18c3ae9216b8319bd8422792abc8a41b1/pydantic_core-2.33.1-cp311-cp311-manylinux_2_17_s390x.manylinux2014_s390x.whl", hash = "sha256:0fb935c5591573ae3201640579f30128ccc10739b45663f93c06796854405505", size = 2745849 },
    { url = "https://files.pythonhosted.org/packages/0b/60/516484135173aa9e5861d7a0663dce82e4746d2e7f803627d8c25dfa5578/pydantic_core-2.33.1-cp311-cp311-manylinux_2_17_x86_64.manylinux2014_x86_64.whl", hash = "sha256:c964fd24e6166420d18fb53996d8c9fd6eac9bf5ae3ec3d03015be4414ce497f", size = 2005794 },
    { url = "https://files.pythonhosted.org/packages/86/70/05b1eb77459ad47de00cf78ee003016da0cedf8b9170260488d7c21e9181/pydantic_core-2.33.1-cp311-cp311-manylinux_2_5_i686.manylinux1_i686.whl", hash = "sha256:681d65e9011f7392db5aa002b7423cc442d6a673c635668c227c6c8d0e5a4f77", size = 2123237 },
    { url = "https://files.pythonhosted.org/packages/c7/57/12667a1409c04ae7dc95d3b43158948eb0368e9c790be8b095cb60611459/pydantic_core-2.33.1-cp311-cp311-musllinux_1_1_aarch64.whl", hash = "sha256:e100c52f7355a48413e2999bfb4e139d2977a904495441b374f3d4fb4a170961", size = 2086351 },
    { url = "https://files.pythonhosted.org/packages/57/61/cc6d1d1c1664b58fdd6ecc64c84366c34ec9b606aeb66cafab6f4088974c/pydantic_core-2.33.1-cp311-cp311-musllinux_1_1_armv7l.whl", hash = "sha256:048831bd363490be79acdd3232f74a0e9951b11b2b4cc058aeb72b22fdc3abe1", size = 2258914 },
    { url = "https://files.pythonhosted.org/packages/d1/0a/edb137176a1f5419b2ddee8bde6a0a548cfa3c74f657f63e56232df8de88/pydantic_core-2.33.1-cp311-cp311-musllinux_1_1_x86_64.whl", hash = "sha256:bdc84017d28459c00db6f918a7272a5190bec3090058334e43a76afb279eac7c", size = 2257385 },
    { url = "https://files.pythonhosted.org/packages/26/3c/48ca982d50e4b0e1d9954919c887bdc1c2b462801bf408613ccc641b3daa/pydantic_core-2.33.1-cp311-cp311-win32.whl", hash = "sha256:32cd11c5914d1179df70406427097c7dcde19fddf1418c787540f4b730289896", size = 1923765 },
    { url = "https://files.pythonhosted.org/packages/33/cd/7ab70b99e5e21559f5de38a0928ea84e6f23fdef2b0d16a6feaf942b003c/pydantic_core-2.33.1-cp311-cp311-win_amd64.whl", hash = "sha256:2ea62419ba8c397e7da28a9170a16219d310d2cf4970dbc65c32faf20d828c83", size = 1950688 },
    { url = "https://files.pythonhosted.org/packages/4b/ae/db1fc237b82e2cacd379f63e3335748ab88b5adde98bf7544a1b1bd10a84/pydantic_core-2.33.1-cp311-cp311-win_arm64.whl", hash = "sha256:fc903512177361e868bc1f5b80ac8c8a6e05fcdd574a5fb5ffeac5a9982b9e89", size = 1908185 },
    { url = "https://files.pythonhosted.org/packages/c8/ce/3cb22b07c29938f97ff5f5bb27521f95e2ebec399b882392deb68d6c440e/pydantic_core-2.33.1-cp312-cp312-macosx_10_12_x86_64.whl", hash = "sha256:1293d7febb995e9d3ec3ea09caf1a26214eec45b0f29f6074abb004723fc1de8", size = 2026640 },
    { url = "https://files.pythonhosted.org/packages/19/78/f381d643b12378fee782a72126ec5d793081ef03791c28a0fd542a5bee64/pydantic_core-2.33.1-cp312-cp312-macosx_11_0_arm64.whl", hash = "sha256:99b56acd433386c8f20be5c4000786d1e7ca0523c8eefc995d14d79c7a081498", size = 1852649 },
    { url = "https://files.pythonhosted.org/packages/9d/2b/98a37b80b15aac9eb2c6cfc6dbd35e5058a352891c5cce3a8472d77665a6/pydantic_core-2.33.1-cp312-cp312-manylinux_2_17_aarch64.manylinux2014_aarch64.whl", hash = "sha256:35a5ec3fa8c2fe6c53e1b2ccc2454398f95d5393ab398478f53e1afbbeb4d939", size = 1892472 },
    { url = "https://files.pythonhosted.org/packages/4e/d4/3c59514e0f55a161004792b9ff3039da52448f43f5834f905abef9db6e4a/pydantic_core-2.33.1-cp312-cp312-manylinux_2_17_armv7l.manylinux2014_armv7l.whl", hash = "sha256:b172f7b9d2f3abc0efd12e3386f7e48b576ef309544ac3a63e5e9cdd2e24585d", size = 1977509 },
    { url = "https://files.pythonhosted.org/packages/a9/b6/c2c7946ef70576f79a25db59a576bce088bdc5952d1b93c9789b091df716/pydantic_core-2.33.1-cp312-cp312-manylinux_2_17_ppc64le.manylinux2014_ppc64le.whl", hash = "sha256:9097b9f17f91eea659b9ec58148c0747ec354a42f7389b9d50701610d86f812e", size = 2128702 },
    { url = "https://files.pythonhosted.org/packages/88/fe/65a880f81e3f2a974312b61f82a03d85528f89a010ce21ad92f109d94deb/pydantic_core-2.33.1-cp312-cp312-manylinux_2_17_s390x.manylinux2014_s390x.whl", hash = "sha256:cc77ec5b7e2118b152b0d886c7514a4653bcb58c6b1d760134a9fab915f777b3", size = 2679428 },
    { url = "https://files.pythonhosted.org/packages/6f/ff/4459e4146afd0462fb483bb98aa2436d69c484737feaceba1341615fb0ac/pydantic_core-2.33.1-cp312-cp312-manylinux_2_17_x86_64.manylinux2014_x86_64.whl", hash = "sha256:d5e3d15245b08fa4a84cefc6c9222e6f37c98111c8679fbd94aa145f9a0ae23d", size = 2008753 },
    { url = "https://files.pythonhosted.org/packages/7c/76/1c42e384e8d78452ededac8b583fe2550c84abfef83a0552e0e7478ccbc3/pydantic_core-2.33.1-cp312-cp312-manylinux_2_5_i686.manylinux1_i686.whl", hash = "sha256:ef99779001d7ac2e2461d8ab55d3373fe7315caefdbecd8ced75304ae5a6fc6b", size = 2114849 },
    { url = "https://files.pythonhosted.org/packages/00/72/7d0cf05095c15f7ffe0eb78914b166d591c0eed72f294da68378da205101/pydantic_core-2.33.1-cp312-cp312-musllinux_1_1_aarch64.whl", hash = "sha256:fc6bf8869e193855e8d91d91f6bf59699a5cdfaa47a404e278e776dd7f168b39", size = 2069541 },
    { url = "https://files.pythonhosted.org/packages/b3/69/94a514066bb7d8be499aa764926937409d2389c09be0b5107a970286ef81/pydantic_core-2.33.1-cp312-cp312-musllinux_1_1_armv7l.whl", hash = "sha256:b1caa0bc2741b043db7823843e1bde8aaa58a55a58fda06083b0569f8b45693a", size = 2239225 },
    { url = "https://files.pythonhosted.org/packages/84/b0/e390071eadb44b41f4f54c3cef64d8bf5f9612c92686c9299eaa09e267e2/pydantic_core-2.33.1-cp312-cp312-musllinux_1_1_x86_64.whl", hash = "sha256:ec259f62538e8bf364903a7d0d0239447059f9434b284f5536e8402b7dd198db", size = 2248373 },
    { url = "https://files.pythonhosted.org/packages/d6/b2/288b3579ffc07e92af66e2f1a11be3b056fe1214aab314748461f21a31c3/pydantic_core-2.33.1-cp312-cp312-win32.whl", hash = "sha256:e14f369c98a7c15772b9da98987f58e2b509a93235582838bd0d1d8c08b68fda", size = 1907034 },
    { url = "https://files.pythonhosted.org/packages/02/28/58442ad1c22b5b6742b992ba9518420235adced665513868f99a1c2638a5/pydantic_core-2.33.1-cp312-cp312-win_amd64.whl", hash = "sha256:1c607801d85e2e123357b3893f82c97a42856192997b95b4d8325deb1cd0c5f4", size = 1956848 },
    { url = "https://files.pythonhosted.org/packages/a1/eb/f54809b51c7e2a1d9f439f158b8dd94359321abcc98767e16fc48ae5a77e/pydantic_core-2.33.1-cp312-cp312-win_arm64.whl", hash = "sha256:8d13f0276806ee722e70a1c93da19748594f19ac4299c7e41237fc791d1861ea", size = 1903986 },
    { url = "https://files.pythonhosted.org/packages/9c/c7/8b311d5adb0fe00a93ee9b4e92a02b0ec08510e9838885ef781ccbb20604/pydantic_core-2.33.1-pp310-pypy310_pp73-macosx_10_12_x86_64.whl", hash = "sha256:5c834f54f8f4640fd7e4b193f80eb25a0602bba9e19b3cd2fc7ffe8199f5ae02", size = 2041659 },
    { url = "https://files.pythonhosted.org/packages/8a/d6/4f58d32066a9e26530daaf9adc6664b01875ae0691570094968aaa7b8fcc/pydantic_core-2.33.1-pp310-pypy310_pp73-macosx_11_0_arm64.whl", hash = "sha256:049e0de24cf23766f12cc5cc71d8abc07d4a9deb9061b334b62093dedc7cb068", size = 1873294 },
    { url = "https://files.pythonhosted.org/packages/f7/3f/53cc9c45d9229da427909c751f8ed2bf422414f7664ea4dde2d004f596ba/pydantic_core-2.33.1-pp310-pypy310_pp73-manylinux_2_17_aarch64.manylinux2014_aarch64.whl", hash = "sha256:1a28239037b3d6f16916a4c831a5a0eadf856bdd6d2e92c10a0da3a59eadcf3e", size = 1903771 },
    { url = "https://files.pythonhosted.org/packages/f0/49/bf0783279ce674eb9903fb9ae43f6c614cb2f1c4951370258823f795368b/pydantic_core-2.33.1-pp310-pypy310_pp73-manylinux_2_17_x86_64.manylinux2014_x86_64.whl", hash = "sha256:9d3da303ab5f378a268fa7d45f37d7d85c3ec19769f28d2cc0c61826a8de21fe", size = 2083558 },
    { url = "https://files.pythonhosted.org/packages/9c/5b/0d998367687f986c7d8484a2c476d30f07bf5b8b1477649a6092bd4c540e/pydantic_core-2.33.1-pp310-pypy310_pp73-manylinux_2_5_i686.manylinux1_i686.whl", hash = "sha256:25626fb37b3c543818c14821afe0fd3830bc327a43953bc88db924b68c5723f1", size = 2118038 },
    { url = "https://files.pythonhosted.org/packages/b3/33/039287d410230ee125daee57373ac01940d3030d18dba1c29cd3089dc3ca/pydantic_core-2.33.1-pp310-pypy310_pp73-musllinux_1_1_aarch64.whl", hash = "sha256:3ab2d36e20fbfcce8f02d73c33a8a7362980cff717926bbae030b93ae46b56c7", size = 2079315 },
    { url = "https://files.pythonhosted.org/packages/1f/85/6d8b2646d99c062d7da2d0ab2faeb0d6ca9cca4c02da6076376042a20da3/pydantic_core-2.33.1-pp310-pypy310_pp73-musllinux_1_1_armv7l.whl", hash = "sha256:2f9284e11c751b003fd4215ad92d325d92c9cb19ee6729ebd87e3250072cdcde", size = 2249063 },
    { url = "https://files.pythonhosted.org/packages/17/d7/c37d208d5738f7b9ad8f22ae8a727d88ebf9c16c04ed2475122cc3f7224a/pydantic_core-2.33.1-pp310-pypy310_pp73-musllinux_1_1_x86_64.whl", hash = "sha256:048c01eee07d37cbd066fc512b9d8b5ea88ceeb4e629ab94b3e56965ad655add", size = 2254631 },
    { url = "https://files.pythonhosted.org/packages/13/e0/bafa46476d328e4553b85ab9b2f7409e7aaef0ce4c937c894821c542d347/pydantic_core-2.33.1-pp310-pypy310_pp73-win_amd64.whl", hash = "sha256:5ccd429694cf26af7997595d627dd2637e7932214486f55b8a357edaac9dae8c", size = 2080877 },
    { url = "https://files.pythonhosted.org/packages/0b/76/1794e440c1801ed35415238d2c728f26cd12695df9057154ad768b7b991c/pydantic_core-2.33.1-pp311-pypy311_pp73-macosx_10_12_x86_64.whl", hash = "sha256:3a371dc00282c4b84246509a5ddc808e61b9864aa1eae9ecc92bb1268b82db4a", size = 2042858 },
    { url = "https://files.pythonhosted.org/packages/73/b4/9cd7b081fb0b1b4f8150507cd59d27b275c3e22ad60b35cb19ea0977d9b9/pydantic_core-2.33.1-pp311-pypy311_pp73-macosx_11_0_arm64.whl", hash = "sha256:f59295ecc75a1788af8ba92f2e8c6eeaa5a94c22fc4d151e8d9638814f85c8fc", size = 1873745 },
    { url = "https://files.pythonhosted.org/packages/e1/d7/9ddb7575d4321e40d0363903c2576c8c0c3280ebea137777e5ab58d723e3/pydantic_core-2.33.1-pp311-pypy311_pp73-manylinux_2_17_aarch64.manylinux2014_aarch64.whl", hash = "sha256:08530b8ac922003033f399128505f513e30ca770527cc8bbacf75a84fcc2c74b", size = 1904188 },
    { url = "https://files.pythonhosted.org/packages/d1/a8/3194ccfe461bb08da19377ebec8cb4f13c9bd82e13baebc53c5c7c39a029/pydantic_core-2.33.1-pp311-pypy311_pp73-manylinux_2_17_x86_64.manylinux2014_x86_64.whl", hash = "sha256:bae370459da6a5466978c0eacf90690cb57ec9d533f8e63e564ef3822bfa04fe", size = 2083479 },
    { url = "https://files.pythonhosted.org/packages/42/c7/84cb569555d7179ca0b3f838cef08f66f7089b54432f5b8599aac6e9533e/pydantic_core-2.33.1-pp311-pypy311_pp73-manylinux_2_5_i686.manylinux1_i686.whl", hash = "sha256:e3de2777e3b9f4d603112f78006f4ae0acb936e95f06da6cb1a45fbad6bdb4b5", size = 2118415 },
    { url = "https://files.pythonhosted.org/packages/3b/67/72abb8c73e0837716afbb58a59cc9e3ae43d1aa8677f3b4bc72c16142716/pydantic_core-2.33.1-pp311-pypy311_pp73-musllinux_1_1_aarch64.whl", hash = "sha256:3a64e81e8cba118e108d7126362ea30e021291b7805d47e4896e52c791be2761", size = 2079623 },
    { url = "https://files.pythonhosted.org/packages/0b/cd/c59707e35a47ba4cbbf153c3f7c56420c58653b5801b055dc52cccc8e2dc/pydantic_core-2.33.1-pp311-pypy311_pp73-musllinux_1_1_armv7l.whl", hash = "sha256:52928d8c1b6bda03cc6d811e8923dffc87a2d3c8b3bfd2ce16471c7147a24850", size = 2250175 },
    { url = "https://files.pythonhosted.org/packages/84/32/e4325a6676b0bed32d5b084566ec86ed7fd1e9bcbfc49c578b1755bde920/pydantic_core-2.33.1-pp311-pypy311_pp73-musllinux_1_1_x86_64.whl", hash = "sha256:1b30d92c9412beb5ac6b10a3eb7ef92ccb14e3f2a8d7732e2d739f58b3aa7544", size = 2254674 },
    { url = "https://files.pythonhosted.org/packages/12/6f/5596dc418f2e292ffc661d21931ab34591952e2843e7168ea5a52591f6ff/pydantic_core-2.33.1-pp311-pypy311_pp73-win_amd64.whl", hash = "sha256:f995719707e0e29f0f41a8aa3bcea6e761a36c9136104d3189eafb83f5cec5e5", size = 2080951 },
]

[[package]]
name = "pydantic-settings"
version = "2.8.1"
source = { registry = "https://pypi.org/simple" }
dependencies = [
    { name = "pydantic" },
    { name = "python-dotenv" },
]
sdist = { url = "https://files.pythonhosted.org/packages/88/82/c79424d7d8c29b994fb01d277da57b0a9b09cc03c3ff875f9bd8a86b2145/pydantic_settings-2.8.1.tar.gz", hash = "sha256:d5c663dfbe9db9d5e1c646b2e161da12f0d734d422ee56f567d0ea2cee4e8585", size = 83550 }
wheels = [
    { url = "https://files.pythonhosted.org/packages/0b/53/a64f03044927dc47aafe029c42a5b7aabc38dfb813475e0e1bf71c4a59d0/pydantic_settings-2.8.1-py3-none-any.whl", hash = "sha256:81942d5ac3d905f7f3ee1a70df5dfb62d5569c12f51a5a647defc1c3d9ee2e9c", size = 30839 },
]

[[package]]
name = "pygments"
version = "2.19.1"
source = { registry = "https://pypi.org/simple" }
sdist = { url = "https://files.pythonhosted.org/packages/7c/2d/c3338d48ea6cc0feb8446d8e6937e1408088a72a39937982cc6111d17f84/pygments-2.19.1.tar.gz", hash = "sha256:61c16d2a8576dc0649d9f39e089b5f02bcd27fba10d8fb4dcc28173f7a45151f", size = 4968581 }
wheels = [
    { url = "https://files.pythonhosted.org/packages/8a/0b/9fcc47d19c48b59121088dd6da2488a49d5f72dacf8262e2790a1d2c7d15/pygments-2.19.1-py3-none-any.whl", hash = "sha256:9ea1544ad55cecf4b8242fab6dd35a93bbce657034b0611ee383099054ab6d8c", size = 1225293 },
]

[[package]]
name = "pyright"
version = "1.1.398"
source = { registry = "https://pypi.org/simple" }
dependencies = [
    { name = "nodeenv" },
    { name = "typing-extensions" },
]
sdist = { url = "https://files.pythonhosted.org/packages/24/d6/48740f1d029e9fc4194880d1ad03dcf0ba3a8f802e0e166b8f63350b3584/pyright-1.1.398.tar.gz", hash = "sha256:357a13edd9be8082dc73be51190913e475fa41a6efb6ec0d4b7aab3bc11638d8", size = 3892675 }
wheels = [
    { url = "https://files.pythonhosted.org/packages/58/e0/5283593f61b3c525d6d7e94cfb6b3ded20b3df66e953acaf7bb4f23b3f6e/pyright-1.1.398-py3-none-any.whl", hash = "sha256:0a70bfd007d9ea7de1cf9740e1ad1a40a122592cfe22a3f6791b06162ad08753", size = 5780235 },
]

[[package]]
name = "pytest"
version = "8.3.5"
source = { registry = "https://pypi.org/simple" }
dependencies = [
    { name = "colorama", marker = "sys_platform == 'win32'" },
    { name = "exceptiongroup", marker = "python_full_version < '3.11'" },
    { name = "iniconfig" },
    { name = "packaging" },
    { name = "pluggy" },
    { name = "tomli", marker = "python_full_version < '3.11'" },
]
sdist = { url = "https://files.pythonhosted.org/packages/ae/3c/c9d525a414d506893f0cd8a8d0de7706446213181570cdbd766691164e40/pytest-8.3.5.tar.gz", hash = "sha256:f4efe70cc14e511565ac476b57c279e12a855b11f48f212af1080ef2263d3845", size = 1450891 }
wheels = [
    { url = "https://files.pythonhosted.org/packages/30/3d/64ad57c803f1fa1e963a7946b6e0fea4a70df53c1a7fed304586539c2bac/pytest-8.3.5-py3-none-any.whl", hash = "sha256:c69214aa47deac29fad6c2a4f590b9c4a9fdb16a403176fe154b79c0b4d4d820", size = 343634 },
]

[[package]]
name = "pytest-asyncio"
version = "0.26.0"
source = { registry = "https://pypi.org/simple" }
dependencies = [
    { name = "pytest" },
]
sdist = { url = "https://files.pythonhosted.org/packages/8e/c4/453c52c659521066969523e87d85d54139bbd17b78f09532fb8eb8cdb58e/pytest_asyncio-0.26.0.tar.gz", hash = "sha256:c4df2a697648241ff39e7f0e4a73050b03f123f760673956cf0d72a4990e312f", size = 54156 }
wheels = [
    { url = "https://files.pythonhosted.org/packages/20/7f/338843f449ace853647ace35870874f69a764d251872ed1b4de9f234822c/pytest_asyncio-0.26.0-py3-none-any.whl", hash = "sha256:7b51ed894f4fbea1340262bdae5135797ebbe21d8638978e35d31c6d19f72fb0", size = 19694 },
]

[[package]]
name = "pytest-cov"
version = "6.1.1"
source = { registry = "https://pypi.org/simple" }
dependencies = [
    { name = "coverage", extra = ["toml"] },
    { name = "pytest" },
]
sdist = { url = "https://files.pythonhosted.org/packages/25/69/5f1e57f6c5a39f81411b550027bf72842c4567ff5fd572bed1edc9e4b5d9/pytest_cov-6.1.1.tar.gz", hash = "sha256:46935f7aaefba760e716c2ebfbe1c216240b9592966e7da99ea8292d4d3e2a0a", size = 66857 }
wheels = [
    { url = "https://files.pythonhosted.org/packages/28/d0/def53b4a790cfb21483016430ed828f64830dd981ebe1089971cd10cab25/pytest_cov-6.1.1-py3-none-any.whl", hash = "sha256:bddf29ed2d0ab6f4df17b4c55b0a657287db8684af9c42ea546b21b1041b3dde", size = 23841 },
]

[[package]]
name = "python-dateutil"
version = "2.9.0.post0"
source = { registry = "https://pypi.org/simple" }
dependencies = [
    { name = "six" },
]
sdist = { url = "https://files.pythonhosted.org/packages/66/c0/0c8b6ad9f17a802ee498c46e004a0eb49bc148f2fd230864601a86dcf6db/python-dateutil-2.9.0.post0.tar.gz", hash = "sha256:37dd54208da7e1cd875388217d5e00ebd4179249f90fb72437e91a35459a0ad3", size = 342432 }
wheels = [
    { url = "https://files.pythonhosted.org/packages/ec/57/56b9bcc3c9c6a792fcbaf139543cee77261f3651ca9da0c93f5c1221264b/python_dateutil-2.9.0.post0-py2.py3-none-any.whl", hash = "sha256:a8b2bc7bffae282281c8140a97d3aa9c14da0b136dfe83f850eea9a5f7470427", size = 229892 },
]

[[package]]
name = "python-dotenv"
version = "1.1.0"
source = { registry = "https://pypi.org/simple" }
sdist = { url = "https://files.pythonhosted.org/packages/88/2c/7bb1416c5620485aa793f2de31d3df393d3686aa8a8506d11e10e13c5baf/python_dotenv-1.1.0.tar.gz", hash = "sha256:41f90bc6f5f177fb41f53e87666db362025010eb28f60a01c9143bfa33a2b2d5", size = 39920 }
wheels = [
    { url = "https://files.pythonhosted.org/packages/1e/18/98a99ad95133c6a6e2005fe89faedf294a748bd5dc803008059409ac9b1e/python_dotenv-1.1.0-py3-none-any.whl", hash = "sha256:d7c01d9e2293916c18baf562d95698754b0dbbb5e74d457c45d4f6561fb9d55d", size = 20256 },
]

[[package]]
name = "pyyaml"
version = "6.0.2"
source = { registry = "https://pypi.org/simple" }
sdist = { url = "https://files.pythonhosted.org/packages/54/ed/79a089b6be93607fa5cdaedf301d7dfb23af5f25c398d5ead2525b063e17/pyyaml-6.0.2.tar.gz", hash = "sha256:d584d9ec91ad65861cc08d42e834324ef890a082e591037abe114850ff7bbc3e", size = 130631 }
wheels = [
    { url = "https://files.pythonhosted.org/packages/9b/95/a3fac87cb7158e231b5a6012e438c647e1a87f09f8e0d123acec8ab8bf71/PyYAML-6.0.2-cp310-cp310-macosx_10_9_x86_64.whl", hash = "sha256:0a9a2848a5b7feac301353437eb7d5957887edbf81d56e903999a75a3d743086", size = 184199 },
    { url = "https://files.pythonhosted.org/packages/c7/7a/68bd47624dab8fd4afbfd3c48e3b79efe09098ae941de5b58abcbadff5cb/PyYAML-6.0.2-cp310-cp310-macosx_11_0_arm64.whl", hash = "sha256:29717114e51c84ddfba879543fb232a6ed60086602313ca38cce623c1d62cfbf", size = 171758 },
    { url = "https://files.pythonhosted.org/packages/49/ee/14c54df452143b9ee9f0f29074d7ca5516a36edb0b4cc40c3f280131656f/PyYAML-6.0.2-cp310-cp310-manylinux_2_17_aarch64.manylinux2014_aarch64.whl", hash = "sha256:8824b5a04a04a047e72eea5cec3bc266db09e35de6bdfe34c9436ac5ee27d237", size = 718463 },
    { url = "https://files.pythonhosted.org/packages/4d/61/de363a97476e766574650d742205be468921a7b532aa2499fcd886b62530/PyYAML-6.0.2-cp310-cp310-manylinux_2_17_s390x.manylinux2014_s390x.whl", hash = "sha256:7c36280e6fb8385e520936c3cb3b8042851904eba0e58d277dca80a5cfed590b", size = 719280 },
    { url = "https://files.pythonhosted.org/packages/6b/4e/1523cb902fd98355e2e9ea5e5eb237cbc5f3ad5f3075fa65087aa0ecb669/PyYAML-6.0.2-cp310-cp310-manylinux_2_17_x86_64.manylinux2014_x86_64.whl", hash = "sha256:ec031d5d2feb36d1d1a24380e4db6d43695f3748343d99434e6f5f9156aaa2ed", size = 751239 },
    { url = "https://files.pythonhosted.org/packages/b7/33/5504b3a9a4464893c32f118a9cc045190a91637b119a9c881da1cf6b7a72/PyYAML-6.0.2-cp310-cp310-musllinux_1_1_aarch64.whl", hash = "sha256:936d68689298c36b53b29f23c6dbb74de12b4ac12ca6cfe0e047bedceea56180", size = 695802 },
    { url = "https://files.pythonhosted.org/packages/5c/20/8347dcabd41ef3a3cdc4f7b7a2aff3d06598c8779faa189cdbf878b626a4/PyYAML-6.0.2-cp310-cp310-musllinux_1_1_x86_64.whl", hash = "sha256:23502f431948090f597378482b4812b0caae32c22213aecf3b55325e049a6c68", size = 720527 },
    { url = "https://files.pythonhosted.org/packages/be/aa/5afe99233fb360d0ff37377145a949ae258aaab831bde4792b32650a4378/PyYAML-6.0.2-cp310-cp310-win32.whl", hash = "sha256:2e99c6826ffa974fe6e27cdb5ed0021786b03fc98e5ee3c5bfe1fd5015f42b99", size = 144052 },
    { url = "https://files.pythonhosted.org/packages/b5/84/0fa4b06f6d6c958d207620fc60005e241ecedceee58931bb20138e1e5776/PyYAML-6.0.2-cp310-cp310-win_amd64.whl", hash = "sha256:a4d3091415f010369ae4ed1fc6b79def9416358877534caf6a0fdd2146c87a3e", size = 161774 },
    { url = "https://files.pythonhosted.org/packages/f8/aa/7af4e81f7acba21a4c6be026da38fd2b872ca46226673c89a758ebdc4fd2/PyYAML-6.0.2-cp311-cp311-macosx_10_9_x86_64.whl", hash = "sha256:cc1c1159b3d456576af7a3e4d1ba7e6924cb39de8f67111c735f6fc832082774", size = 184612 },
    { url = "https://files.pythonhosted.org/packages/8b/62/b9faa998fd185f65c1371643678e4d58254add437edb764a08c5a98fb986/PyYAML-6.0.2-cp311-cp311-macosx_11_0_arm64.whl", hash = "sha256:1e2120ef853f59c7419231f3bf4e7021f1b936f6ebd222406c3b60212205d2ee", size = 172040 },
    { url = "https://files.pythonhosted.org/packages/ad/0c/c804f5f922a9a6563bab712d8dcc70251e8af811fce4524d57c2c0fd49a4/PyYAML-6.0.2-cp311-cp311-manylinux_2_17_aarch64.manylinux2014_aarch64.whl", hash = "sha256:5d225db5a45f21e78dd9358e58a98702a0302f2659a3c6cd320564b75b86f47c", size = 736829 },
    { url = "https://files.pythonhosted.org/packages/51/16/6af8d6a6b210c8e54f1406a6b9481febf9c64a3109c541567e35a49aa2e7/PyYAML-6.0.2-cp311-cp311-manylinux_2_17_s390x.manylinux2014_s390x.whl", hash = "sha256:5ac9328ec4831237bec75defaf839f7d4564be1e6b25ac710bd1a96321cc8317", size = 764167 },
    { url = "https://files.pythonhosted.org/packages/75/e4/2c27590dfc9992f73aabbeb9241ae20220bd9452df27483b6e56d3975cc5/PyYAML-6.0.2-cp311-cp311-manylinux_2_17_x86_64.manylinux2014_x86_64.whl", hash = "sha256:3ad2a3decf9aaba3d29c8f537ac4b243e36bef957511b4766cb0057d32b0be85", size = 762952 },
    { url = "https://files.pythonhosted.org/packages/9b/97/ecc1abf4a823f5ac61941a9c00fe501b02ac3ab0e373c3857f7d4b83e2b6/PyYAML-6.0.2-cp311-cp311-musllinux_1_1_aarch64.whl", hash = "sha256:ff3824dc5261f50c9b0dfb3be22b4567a6f938ccce4587b38952d85fd9e9afe4", size = 735301 },
    { url = "https://files.pythonhosted.org/packages/45/73/0f49dacd6e82c9430e46f4a027baa4ca205e8b0a9dce1397f44edc23559d/PyYAML-6.0.2-cp311-cp311-musllinux_1_1_x86_64.whl", hash = "sha256:797b4f722ffa07cc8d62053e4cff1486fa6dc094105d13fea7b1de7d8bf71c9e", size = 756638 },
    { url = "https://files.pythonhosted.org/packages/22/5f/956f0f9fc65223a58fbc14459bf34b4cc48dec52e00535c79b8db361aabd/PyYAML-6.0.2-cp311-cp311-win32.whl", hash = "sha256:11d8f3dd2b9c1207dcaf2ee0bbbfd5991f571186ec9cc78427ba5bd32afae4b5", size = 143850 },
    { url = "https://files.pythonhosted.org/packages/ed/23/8da0bbe2ab9dcdd11f4f4557ccaf95c10b9811b13ecced089d43ce59c3c8/PyYAML-6.0.2-cp311-cp311-win_amd64.whl", hash = "sha256:e10ce637b18caea04431ce14fabcf5c64a1c61ec9c56b071a4b7ca131ca52d44", size = 161980 },
    { url = "https://files.pythonhosted.org/packages/86/0c/c581167fc46d6d6d7ddcfb8c843a4de25bdd27e4466938109ca68492292c/PyYAML-6.0.2-cp312-cp312-macosx_10_9_x86_64.whl", hash = "sha256:c70c95198c015b85feafc136515252a261a84561b7b1d51e3384e0655ddf25ab", size = 183873 },
    { url = "https://files.pythonhosted.org/packages/a8/0c/38374f5bb272c051e2a69281d71cba6fdb983413e6758b84482905e29a5d/PyYAML-6.0.2-cp312-cp312-macosx_11_0_arm64.whl", hash = "sha256:ce826d6ef20b1bc864f0a68340c8b3287705cae2f8b4b1d932177dcc76721725", size = 173302 },
    { url = "https://files.pythonhosted.org/packages/c3/93/9916574aa8c00aa06bbac729972eb1071d002b8e158bd0e83a3b9a20a1f7/PyYAML-6.0.2-cp312-cp312-manylinux_2_17_aarch64.manylinux2014_aarch64.whl", hash = "sha256:1f71ea527786de97d1a0cc0eacd1defc0985dcf6b3f17bb77dcfc8c34bec4dc5", size = 739154 },
    { url = "https://files.pythonhosted.org/packages/95/0f/b8938f1cbd09739c6da569d172531567dbcc9789e0029aa070856f123984/PyYAML-6.0.2-cp312-cp312-manylinux_2_17_s390x.manylinux2014_s390x.whl", hash = "sha256:9b22676e8097e9e22e36d6b7bda33190d0d400f345f23d4065d48f4ca7ae0425", size = 766223 },
    { url = "https://files.pythonhosted.org/packages/b9/2b/614b4752f2e127db5cc206abc23a8c19678e92b23c3db30fc86ab731d3bd/PyYAML-6.0.2-cp312-cp312-manylinux_2_17_x86_64.manylinux2014_x86_64.whl", hash = "sha256:80bab7bfc629882493af4aa31a4cfa43a4c57c83813253626916b8c7ada83476", size = 767542 },
    { url = "https://files.pythonhosted.org/packages/d4/00/dd137d5bcc7efea1836d6264f049359861cf548469d18da90cd8216cf05f/PyYAML-6.0.2-cp312-cp312-musllinux_1_1_aarch64.whl", hash = "sha256:0833f8694549e586547b576dcfaba4a6b55b9e96098b36cdc7ebefe667dfed48", size = 731164 },
    { url = "https://files.pythonhosted.org/packages/c9/1f/4f998c900485e5c0ef43838363ba4a9723ac0ad73a9dc42068b12aaba4e4/PyYAML-6.0.2-cp312-cp312-musllinux_1_1_x86_64.whl", hash = "sha256:8b9c7197f7cb2738065c481a0461e50ad02f18c78cd75775628afb4d7137fb3b", size = 756611 },
    { url = "https://files.pythonhosted.org/packages/df/d1/f5a275fdb252768b7a11ec63585bc38d0e87c9e05668a139fea92b80634c/PyYAML-6.0.2-cp312-cp312-win32.whl", hash = "sha256:ef6107725bd54b262d6dedcc2af448a266975032bc85ef0172c5f059da6325b4", size = 140591 },
    { url = "https://files.pythonhosted.org/packages/0c/e8/4f648c598b17c3d06e8753d7d13d57542b30d56e6c2dedf9c331ae56312e/PyYAML-6.0.2-cp312-cp312-win_amd64.whl", hash = "sha256:7e7401d0de89a9a855c839bc697c079a4af81cf878373abd7dc625847d25cbd8", size = 156338 },
]

[[package]]
name = "questionary"
version = "2.1.0"
source = { registry = "https://pypi.org/simple" }
dependencies = [
    { name = "prompt-toolkit" },
]
sdist = { url = "https://files.pythonhosted.org/packages/a8/b8/d16eb579277f3de9e56e5ad25280fab52fc5774117fb70362e8c2e016559/questionary-2.1.0.tar.gz", hash = "sha256:6302cdd645b19667d8f6e6634774e9538bfcd1aad9be287e743d96cacaf95587", size = 26775 }
wheels = [
    { url = "https://files.pythonhosted.org/packages/ad/3f/11dd4cd4f39e05128bfd20138faea57bec56f9ffba6185d276e3107ba5b2/questionary-2.1.0-py3-none-any.whl", hash = "sha256:44174d237b68bc828e4878c763a9ad6790ee61990e0ae72927694ead57bab8ec", size = 36747 },
]

[[package]]
name = "rich"
version = "14.0.0"
source = { registry = "https://pypi.org/simple" }
dependencies = [
    { name = "markdown-it-py" },
    { name = "pygments" },
    { name = "typing-extensions", marker = "python_full_version < '3.11'" },
]
sdist = { url = "https://files.pythonhosted.org/packages/a1/53/830aa4c3066a8ab0ae9a9955976fb770fe9c6102117c8ec4ab3ea62d89e8/rich-14.0.0.tar.gz", hash = "sha256:82f1bc23a6a21ebca4ae0c45af9bdbc492ed20231dcb63f297d6d1021a9d5725", size = 224078 }
wheels = [
    { url = "https://files.pythonhosted.org/packages/0d/9b/63f4c7ebc259242c89b3acafdb37b41d1185c07ff0011164674e9076b491/rich-14.0.0-py3-none-any.whl", hash = "sha256:1c9491e1951aac09caffd42f448ee3d04e58923ffe14993f6e83068dc395d7e0", size = 243229 },
]

[[package]]
name = "ruff"
version = "0.11.4"
source = { registry = "https://pypi.org/simple" }
sdist = { url = "https://files.pythonhosted.org/packages/e8/5b/3ae20f89777115944e89c2d8c2e795dcc5b9e04052f76d5347e35e0da66e/ruff-0.11.4.tar.gz", hash = "sha256:f45bd2fb1a56a5a85fae3b95add03fb185a0b30cf47f5edc92aa0355ca1d7407", size = 3933063 }
wheels = [
    { url = "https://files.pythonhosted.org/packages/9c/db/baee59ac88f57527fcbaad3a7b309994e42329c6bc4d4d2b681a3d7b5426/ruff-0.11.4-py3-none-linux_armv6l.whl", hash = "sha256:d9f4a761ecbde448a2d3e12fb398647c7f0bf526dbc354a643ec505965824ed2", size = 10106493 },
    { url = "https://files.pythonhosted.org/packages/c1/d6/9a0962cbb347f4ff98b33d699bf1193ff04ca93bed4b4222fd881b502154/ruff-0.11.4-py3-none-macosx_10_12_x86_64.whl", hash = "sha256:8c1747d903447d45ca3d40c794d1a56458c51e5cc1bc77b7b64bd2cf0b1626cc", size = 10876382 },
    { url = "https://files.pythonhosted.org/packages/3a/8f/62bab0c7d7e1ae3707b69b157701b41c1ccab8f83e8501734d12ea8a839f/ruff-0.11.4-py3-none-macosx_11_0_arm64.whl", hash = "sha256:51a6494209cacca79e121e9b244dc30d3414dac8cc5afb93f852173a2ecfc906", size = 10237050 },
    { url = "https://files.pythonhosted.org/packages/09/96/e296965ae9705af19c265d4d441958ed65c0c58fc4ec340c27cc9d2a1f5b/ruff-0.11.4-py3-none-manylinux_2_17_aarch64.manylinux2014_aarch64.whl", hash = "sha256:3f171605f65f4fc49c87f41b456e882cd0c89e4ac9d58e149a2b07930e1d466f", size = 10424984 },
    { url = "https://files.pythonhosted.org/packages/e5/56/644595eb57d855afed6e54b852e2df8cd5ca94c78043b2f29bdfb29882d5/ruff-0.11.4-py3-none-manylinux_2_17_armv7l.manylinux2014_armv7l.whl", hash = "sha256:ebf99ea9af918878e6ce42098981fc8c1db3850fef2f1ada69fb1dcdb0f8e79e", size = 9957438 },
    { url = "https://files.pythonhosted.org/packages/86/83/9d3f3bed0118aef3e871ded9e5687fb8c5776bde233427fd9ce0a45db2d4/ruff-0.11.4-py3-none-manylinux_2_17_i686.manylinux2014_i686.whl", hash = "sha256:edad2eac42279df12e176564a23fc6f4aaeeb09abba840627780b1bb11a9d223", size = 11547282 },
    { url = "https://files.pythonhosted.org/packages/40/e6/0c6e4f5ae72fac5ccb44d72c0111f294a5c2c8cc5024afcb38e6bda5f4b3/ruff-0.11.4-py3-none-manylinux_2_17_ppc64.manylinux2014_ppc64.whl", hash = "sha256:f103a848be9ff379fc19b5d656c1f911d0a0b4e3e0424f9532ececf319a4296e", size = 12182020 },
    { url = "https://files.pythonhosted.org/packages/b5/92/4aed0e460aeb1df5ea0c2fbe8d04f9725cccdb25d8da09a0d3f5b8764bf8/ruff-0.11.4-py3-none-manylinux_2_17_ppc64le.manylinux2014_ppc64le.whl", hash = "sha256:193e6fac6eb60cc97b9f728e953c21cc38a20077ed64f912e9d62b97487f3f2d", size = 11679154 },
    { url = "https://files.pythonhosted.org/packages/1b/d3/7316aa2609f2c592038e2543483eafbc62a0e1a6a6965178e284808c095c/ruff-0.11.4-py3-none-manylinux_2_17_s390x.manylinux2014_s390x.whl", hash = "sha256:7af4e5f69b7c138be8dcffa5b4a061bf6ba6a3301f632a6bce25d45daff9bc99", size = 13905985 },
    { url = "https://files.pythonhosted.org/packages/63/80/734d3d17546e47ff99871f44ea7540ad2bbd7a480ed197fe8a1c8a261075/ruff-0.11.4-py3-none-manylinux_2_17_x86_64.manylinux2014_x86_64.whl", hash = "sha256:126b1bf13154aa18ae2d6c3c5efe144ec14b97c60844cfa6eb960c2a05188222", size = 11348343 },
    { url = "https://files.pythonhosted.org/packages/04/7b/70fc7f09a0161dce9613a4671d198f609e653d6f4ff9eee14d64c4c240fb/ruff-0.11.4-py3-none-musllinux_1_2_aarch64.whl", hash = "sha256:e8806daaf9dfa881a0ed603f8a0e364e4f11b6ed461b56cae2b1c0cab0645304", size = 10308487 },
    { url = "https://files.pythonhosted.org/packages/1a/22/1cdd62dabd678d75842bf4944fd889cf794dc9e58c18cc547f9eb28f95ed/ruff-0.11.4-py3-none-musllinux_1_2_armv7l.whl", hash = "sha256:5d94bb1cc2fc94a769b0eb975344f1b1f3d294da1da9ddbb5a77665feb3a3019", size = 9929091 },
    { url = "https://files.pythonhosted.org/packages/9f/20/40e0563506332313148e783bbc1e4276d657962cc370657b2fff20e6e058/ruff-0.11.4-py3-none-musllinux_1_2_i686.whl", hash = "sha256:995071203d0fe2183fc7a268766fd7603afb9996785f086b0d76edee8755c896", size = 10924659 },
    { url = "https://files.pythonhosted.org/packages/b5/41/eef9b7aac8819d9e942f617f9db296f13d2c4576806d604aba8db5a753f1/ruff-0.11.4-py3-none-musllinux_1_2_x86_64.whl", hash = "sha256:7a37ca937e307ea18156e775a6ac6e02f34b99e8c23fe63c1996185a4efe0751", size = 11428160 },
    { url = "https://files.pythonhosted.org/packages/ff/61/c488943414fb2b8754c02f3879de003e26efdd20f38167ded3fb3fc1cda3/ruff-0.11.4-py3-none-win32.whl", hash = "sha256:0e9365a7dff9b93af933dab8aebce53b72d8f815e131796268709890b4a83270", size = 10311496 },
    { url = "https://files.pythonhosted.org/packages/b6/2b/2a1c8deb5f5dfa3871eb7daa41492c4d2b2824a74d2b38e788617612a66d/ruff-0.11.4-py3-none-win_amd64.whl", hash = "sha256:5a9fa1c69c7815e39fcfb3646bbfd7f528fa8e2d4bebdcf4c2bd0fa037a255fb", size = 11399146 },
    { url = "https://files.pythonhosted.org/packages/4f/03/3aec4846226d54a37822e4c7ea39489e4abd6f88388fba74e3d4abe77300/ruff-0.11.4-py3-none-win_arm64.whl", hash = "sha256:d435db6b9b93d02934cf61ef332e66af82da6d8c69aefdea5994c89997c7a0fc", size = 10450306 },
]

[[package]]
name = "s3transfer"
version = "0.12.0"
source = { registry = "https://pypi.org/simple" }
dependencies = [
    { name = "botocore" },
]
sdist = { url = "https://files.pythonhosted.org/packages/fc/9e/73b14aed38ee1f62cd30ab93cd0072dec7fb01f3033d116875ae3e7b8b44/s3transfer-0.12.0.tar.gz", hash = "sha256:8ac58bc1989a3fdb7c7f3ee0918a66b160d038a147c7b5db1500930a607e9a1c", size = 149178 }
wheels = [
    { url = "https://files.pythonhosted.org/packages/89/64/d2b49620039b82688aeebd510bd62ff4cdcdb86cbf650cc72ae42c5254a3/s3transfer-0.12.0-py3-none-any.whl", hash = "sha256:35b314d7d82865756edab59f7baebc6b477189e6ab4c53050e28c1de4d9cce18", size = 84773 },
]

[[package]]
name = "setuptools"
version = "78.1.0"
source = { registry = "https://pypi.org/simple" }
sdist = { url = "https://files.pythonhosted.org/packages/a9/5a/0db4da3bc908df06e5efae42b44e75c81dd52716e10192ff36d0c1c8e379/setuptools-78.1.0.tar.gz", hash = "sha256:18fd474d4a82a5f83dac888df697af65afa82dec7323d09c3e37d1f14288da54", size = 1367827 }
wheels = [
    { url = "https://files.pythonhosted.org/packages/54/21/f43f0a1fa8b06b32812e0975981f4677d28e0f3271601dc88ac5a5b83220/setuptools-78.1.0-py3-none-any.whl", hash = "sha256:3e386e96793c8702ae83d17b853fb93d3e09ef82ec62722e61da5cd22376dcd8", size = 1256108 },
]

[[package]]
name = "shellingham"
version = "1.5.4"
source = { registry = "https://pypi.org/simple" }
sdist = { url = "https://files.pythonhosted.org/packages/58/15/8b3609fd3830ef7b27b655beb4b4e9c62313a4e8da8c676e142cc210d58e/shellingham-1.5.4.tar.gz", hash = "sha256:8dbca0739d487e5bd35ab3ca4b36e11c4078f3a234bfce294b0a0291363404de", size = 10310 }
wheels = [
    { url = "https://files.pythonhosted.org/packages/e0/f9/0595336914c5619e5f28a1fb793285925a8cd4b432c9da0a987836c7f822/shellingham-1.5.4-py2.py3-none-any.whl", hash = "sha256:7ecfff8f2fd72616f7481040475a65b2bf8af90a56c89140852d1120324e8686", size = 9755 },
]

[[package]]
name = "six"
version = "1.17.0"
source = { registry = "https://pypi.org/simple" }
sdist = { url = "https://files.pythonhosted.org/packages/94/e7/b2c673351809dca68a0e064b6af791aa332cf192da575fd474ed7d6f16a2/six-1.17.0.tar.gz", hash = "sha256:ff70335d468e7eb6ec65b95b99d3a2836546063f63acc5171de367e834932a81", size = 34031 }
wheels = [
    { url = "https://files.pythonhosted.org/packages/b7/ce/149a00dd41f10bc29e5921b496af8b574d8413afcd5e30dfa0ed46c2cc5e/six-1.17.0-py2.py3-none-any.whl", hash = "sha256:4721f391ed90541fddacab5acf947aa0d3dc7d27b2e1e8eda2be8970586c3274", size = 11050 },
]

[[package]]
name = "sniffio"
version = "1.3.1"
source = { registry = "https://pypi.org/simple" }
sdist = { url = "https://files.pythonhosted.org/packages/a2/87/a6771e1546d97e7e041b6ae58d80074f81b7d5121207425c964ddf5cfdbd/sniffio-1.3.1.tar.gz", hash = "sha256:f4324edc670a0f49750a81b895f35c3adb843cca46f0530f79fc1babb23789dc", size = 20372 }
wheels = [
    { url = "https://files.pythonhosted.org/packages/e9/44/75a9c9421471a6c4805dbf2356f7c181a29c1879239abab1ea2cc8f38b40/sniffio-1.3.1-py3-none-any.whl", hash = "sha256:2f6da418d1f1e0fddd844478f41680e794e6051915791a034ff65e5f100525a2", size = 10235 },
]

[[package]]
name = "sse-starlette"
version = "2.2.1"
source = { registry = "https://pypi.org/simple" }
dependencies = [
    { name = "anyio" },
    { name = "starlette" },
]
sdist = { url = "https://files.pythonhosted.org/packages/71/a4/80d2a11af59fe75b48230846989e93979c892d3a20016b42bb44edb9e398/sse_starlette-2.2.1.tar.gz", hash = "sha256:54470d5f19274aeed6b2d473430b08b4b379ea851d953b11d7f1c4a2c118b419", size = 17376 }
wheels = [
    { url = "https://files.pythonhosted.org/packages/d9/e0/5b8bd393f27f4a62461c5cf2479c75a2cc2ffa330976f9f00f5f6e4f50eb/sse_starlette-2.2.1-py3-none-any.whl", hash = "sha256:6410a3d3ba0c89e7675d4c273a301d64649c03a5ef1ca101f10b47f895fd0e99", size = 10120 },
]

[[package]]
name = "starlette"
version = "0.46.1"
source = { registry = "https://pypi.org/simple" }
dependencies = [
    { name = "anyio" },
]
sdist = { url = "https://files.pythonhosted.org/packages/04/1b/52b27f2e13ceedc79a908e29eac426a63465a1a01248e5f24aa36a62aeb3/starlette-0.46.1.tar.gz", hash = "sha256:3c88d58ee4bd1bb807c0d1acb381838afc7752f9ddaec81bbe4383611d833230", size = 2580102 }
wheels = [
    { url = "https://files.pythonhosted.org/packages/a0/4b/528ccf7a982216885a1ff4908e886b8fb5f19862d1962f56a3fce2435a70/starlette-0.46.1-py3-none-any.whl", hash = "sha256:77c74ed9d2720138b25875133f3a2dae6d854af2ec37dceb56aef370c1d8a227", size = 71995 },
]

[[package]]
name = "stevedore"
version = "5.4.1"
source = { registry = "https://pypi.org/simple" }
dependencies = [
    { name = "pbr" },
]
sdist = { url = "https://files.pythonhosted.org/packages/28/3f/13cacea96900bbd31bb05c6b74135f85d15564fc583802be56976c940470/stevedore-5.4.1.tar.gz", hash = "sha256:3135b5ae50fe12816ef291baff420acb727fcd356106e3e9cbfa9e5985cd6f4b", size = 513858 }
wheels = [
    { url = "https://files.pythonhosted.org/packages/f7/45/8c4ebc0c460e6ec38e62ab245ad3c7fc10b210116cea7c16d61602aa9558/stevedore-5.4.1-py3-none-any.whl", hash = "sha256:d10a31c7b86cba16c1f6e8d15416955fc797052351a56af15e608ad20811fcfe", size = 49533 },
]

[[package]]
name = "termcolor"
version = "2.5.0"
source = { registry = "https://pypi.org/simple" }
sdist = { url = "https://files.pythonhosted.org/packages/37/72/88311445fd44c455c7d553e61f95412cf89054308a1aa2434ab835075fc5/termcolor-2.5.0.tar.gz", hash = "sha256:998d8d27da6d48442e8e1f016119076b690d962507531df4890fcd2db2ef8a6f", size = 13057 }
wheels = [
    { url = "https://files.pythonhosted.org/packages/7f/be/df630c387a0a054815d60be6a97eb4e8f17385d5d6fe660e1c02750062b4/termcolor-2.5.0-py3-none-any.whl", hash = "sha256:37b17b5fc1e604945c2642c872a3764b5d547a48009871aea3edd3afa180afb8", size = 7755 },
]

[[package]]
name = "tomli"
version = "2.2.1"
source = { registry = "https://pypi.org/simple" }
sdist = { url = "https://files.pythonhosted.org/packages/18/87/302344fed471e44a87289cf4967697d07e532f2421fdaf868a303cbae4ff/tomli-2.2.1.tar.gz", hash = "sha256:cd45e1dc79c835ce60f7404ec8119f2eb06d38b1deba146f07ced3bbc44505ff", size = 17175 }
wheels = [
    { url = "https://files.pythonhosted.org/packages/43/ca/75707e6efa2b37c77dadb324ae7d9571cb424e61ea73fad7c56c2d14527f/tomli-2.2.1-cp311-cp311-macosx_10_9_x86_64.whl", hash = "sha256:678e4fa69e4575eb77d103de3df8a895e1591b48e740211bd1067378c69e8249", size = 131077 },
    { url = "https://files.pythonhosted.org/packages/c7/16/51ae563a8615d472fdbffc43a3f3d46588c264ac4f024f63f01283becfbb/tomli-2.2.1-cp311-cp311-macosx_11_0_arm64.whl", hash = "sha256:023aa114dd824ade0100497eb2318602af309e5a55595f76b626d6d9f3b7b0a6", size = 123429 },
    { url = "https://files.pythonhosted.org/packages/f1/dd/4f6cd1e7b160041db83c694abc78e100473c15d54620083dbd5aae7b990e/tomli-2.2.1-cp311-cp311-manylinux_2_17_aarch64.manylinux2014_aarch64.whl", hash = "sha256:ece47d672db52ac607a3d9599a9d48dcb2f2f735c6c2d1f34130085bb12b112a", size = 226067 },
    { url = "https://files.pythonhosted.org/packages/a9/6b/c54ede5dc70d648cc6361eaf429304b02f2871a345bbdd51e993d6cdf550/tomli-2.2.1-cp311-cp311-manylinux_2_17_x86_64.manylinux2014_x86_64.whl", hash = "sha256:6972ca9c9cc9f0acaa56a8ca1ff51e7af152a9f87fb64623e31d5c83700080ee", size = 236030 },
    { url = "https://files.pythonhosted.org/packages/1f/47/999514fa49cfaf7a92c805a86c3c43f4215621855d151b61c602abb38091/tomli-2.2.1-cp311-cp311-manylinux_2_5_i686.manylinux1_i686.manylinux_2_17_i686.manylinux2014_i686.whl", hash = "sha256:c954d2250168d28797dd4e3ac5cf812a406cd5a92674ee4c8f123c889786aa8e", size = 240898 },
    { url = "https://files.pythonhosted.org/packages/73/41/0a01279a7ae09ee1573b423318e7934674ce06eb33f50936655071d81a24/tomli-2.2.1-cp311-cp311-musllinux_1_2_aarch64.whl", hash = "sha256:8dd28b3e155b80f4d54beb40a441d366adcfe740969820caf156c019fb5c7ec4", size = 229894 },
    { url = "https://files.pythonhosted.org/packages/55/18/5d8bc5b0a0362311ce4d18830a5d28943667599a60d20118074ea1b01bb7/tomli-2.2.1-cp311-cp311-musllinux_1_2_i686.whl", hash = "sha256:e59e304978767a54663af13c07b3d1af22ddee3bb2fb0618ca1593e4f593a106", size = 245319 },
    { url = "https://files.pythonhosted.org/packages/92/a3/7ade0576d17f3cdf5ff44d61390d4b3febb8a9fc2b480c75c47ea048c646/tomli-2.2.1-cp311-cp311-musllinux_1_2_x86_64.whl", hash = "sha256:33580bccab0338d00994d7f16f4c4ec25b776af3ffaac1ed74e0b3fc95e885a8", size = 238273 },
    { url = "https://files.pythonhosted.org/packages/72/6f/fa64ef058ac1446a1e51110c375339b3ec6be245af9d14c87c4a6412dd32/tomli-2.2.1-cp311-cp311-win32.whl", hash = "sha256:465af0e0875402f1d226519c9904f37254b3045fc5084697cefb9bdde1ff99ff", size = 98310 },
    { url = "https://files.pythonhosted.org/packages/6a/1c/4a2dcde4a51b81be3530565e92eda625d94dafb46dbeb15069df4caffc34/tomli-2.2.1-cp311-cp311-win_amd64.whl", hash = "sha256:2d0f2fdd22b02c6d81637a3c95f8cd77f995846af7414c5c4b8d0545afa1bc4b", size = 108309 },
    { url = "https://files.pythonhosted.org/packages/52/e1/f8af4c2fcde17500422858155aeb0d7e93477a0d59a98e56cbfe75070fd0/tomli-2.2.1-cp312-cp312-macosx_10_13_x86_64.whl", hash = "sha256:4a8f6e44de52d5e6c657c9fe83b562f5f4256d8ebbfe4ff922c495620a7f6cea", size = 132762 },
    { url = "https://files.pythonhosted.org/packages/03/b8/152c68bb84fc00396b83e7bbddd5ec0bd3dd409db4195e2a9b3e398ad2e3/tomli-2.2.1-cp312-cp312-macosx_11_0_arm64.whl", hash = "sha256:8d57ca8095a641b8237d5b079147646153d22552f1c637fd3ba7f4b0b29167a8", size = 123453 },
    { url = "https://files.pythonhosted.org/packages/c8/d6/fc9267af9166f79ac528ff7e8c55c8181ded34eb4b0e93daa767b8841573/tomli-2.2.1-cp312-cp312-manylinux_2_17_aarch64.manylinux2014_aarch64.whl", hash = "sha256:4e340144ad7ae1533cb897d406382b4b6fede8890a03738ff1683af800d54192", size = 233486 },
    { url = "https://files.pythonhosted.org/packages/5c/51/51c3f2884d7bab89af25f678447ea7d297b53b5a3b5730a7cb2ef6069f07/tomli-2.2.1-cp312-cp312-manylinux_2_17_x86_64.manylinux2014_x86_64.whl", hash = "sha256:db2b95f9de79181805df90bedc5a5ab4c165e6ec3fe99f970d0e302f384ad222", size = 242349 },
    { url = "https://files.pythonhosted.org/packages/ab/df/bfa89627d13a5cc22402e441e8a931ef2108403db390ff3345c05253935e/tomli-2.2.1-cp312-cp312-manylinux_2_5_i686.manylinux1_i686.manylinux_2_17_i686.manylinux2014_i686.whl", hash = "sha256:40741994320b232529c802f8bc86da4e1aa9f413db394617b9a256ae0f9a7f77", size = 252159 },
    { url = "https://files.pythonhosted.org/packages/9e/6e/fa2b916dced65763a5168c6ccb91066f7639bdc88b48adda990db10c8c0b/tomli-2.2.1-cp312-cp312-musllinux_1_2_aarch64.whl", hash = "sha256:400e720fe168c0f8521520190686ef8ef033fb19fc493da09779e592861b78c6", size = 237243 },
    { url = "https://files.pythonhosted.org/packages/b4/04/885d3b1f650e1153cbb93a6a9782c58a972b94ea4483ae4ac5cedd5e4a09/tomli-2.2.1-cp312-cp312-musllinux_1_2_i686.whl", hash = "sha256:02abe224de6ae62c19f090f68da4e27b10af2b93213d36cf44e6e1c5abd19fdd", size = 259645 },
    { url = "https://files.pythonhosted.org/packages/9c/de/6b432d66e986e501586da298e28ebeefd3edc2c780f3ad73d22566034239/tomli-2.2.1-cp312-cp312-musllinux_1_2_x86_64.whl", hash = "sha256:b82ebccc8c8a36f2094e969560a1b836758481f3dc360ce9a3277c65f374285e", size = 244584 },
    { url = "https://files.pythonhosted.org/packages/1c/9a/47c0449b98e6e7d1be6cbac02f93dd79003234ddc4aaab6ba07a9a7482e2/tomli-2.2.1-cp312-cp312-win32.whl", hash = "sha256:889f80ef92701b9dbb224e49ec87c645ce5df3fa2cc548664eb8a25e03127a98", size = 98875 },
    { url = "https://files.pythonhosted.org/packages/ef/60/9b9638f081c6f1261e2688bd487625cd1e660d0a85bd469e91d8db969734/tomli-2.2.1-cp312-cp312-win_amd64.whl", hash = "sha256:7fc04e92e1d624a4a63c76474610238576942d6b8950a2d7f908a340494e67e4", size = 109418 },
    { url = "https://files.pythonhosted.org/packages/6e/c2/61d3e0f47e2b74ef40a68b9e6ad5984f6241a942f7cd3bbfbdbd03861ea9/tomli-2.2.1-py3-none-any.whl", hash = "sha256:cb55c73c5f4408779d0cf3eef9f762b9c9f147a77de7b258bef0a5628adc85cc", size = 14257 },
]

[[package]]
name = "tomlkit"
version = "0.13.2"
source = { registry = "https://pypi.org/simple" }
sdist = { url = "https://files.pythonhosted.org/packages/b1/09/a439bec5888f00a54b8b9f05fa94d7f901d6735ef4e55dcec9bc37b5d8fa/tomlkit-0.13.2.tar.gz", hash = "sha256:fff5fe59a87295b278abd31bec92c15d9bc4a06885ab12bcea52c71119392e79", size = 192885 }
wheels = [
    { url = "https://files.pythonhosted.org/packages/f9/b6/a447b5e4ec71e13871be01ba81f5dfc9d0af7e473da256ff46bc0e24026f/tomlkit-0.13.2-py3-none-any.whl", hash = "sha256:7a974427f6e119197f670fbbbeae7bef749a6c14e793db934baefc1b5f03efde", size = 37955 },
]

[[package]]
name = "typer"
version = "0.15.2"
source = { registry = "https://pypi.org/simple" }
dependencies = [
    { name = "click" },
    { name = "rich" },
    { name = "shellingham" },
    { name = "typing-extensions" },
]
sdist = { url = "https://files.pythonhosted.org/packages/8b/6f/3991f0f1c7fcb2df31aef28e0594d8d54b05393a0e4e34c65e475c2a5d41/typer-0.15.2.tar.gz", hash = "sha256:ab2fab47533a813c49fe1f16b1a370fd5819099c00b119e0633df65f22144ba5", size = 100711 }
wheels = [
    { url = "https://files.pythonhosted.org/packages/7f/fc/5b29fea8cee020515ca82cc68e3b8e1e34bb19a3535ad854cac9257b414c/typer-0.15.2-py3-none-any.whl", hash = "sha256:46a499c6107d645a9c13f7ee46c5d5096cae6f5fc57dd11eccbbb9ae3e44ddfc", size = 45061 },
]

[[package]]
name = "typing-extensions"
version = "4.13.1"
source = { registry = "https://pypi.org/simple" }
sdist = { url = "https://files.pythonhosted.org/packages/76/ad/cd3e3465232ec2416ae9b983f27b9e94dc8171d56ac99b345319a9475967/typing_extensions-4.13.1.tar.gz", hash = "sha256:98795af00fb9640edec5b8e31fc647597b4691f099ad75f469a2616be1a76dff", size = 106633 }
wheels = [
    { url = "https://files.pythonhosted.org/packages/df/c5/e7a0b0f5ed69f94c8ab7379c599e6036886bffcde609969a5325f47f1332/typing_extensions-4.13.1-py3-none-any.whl", hash = "sha256:4b6cf02909eb5495cfbc3f6e8fd49217e6cc7944e145cdda8caa3734777f9e69", size = 45739 },
]

[[package]]
name = "typing-inspection"
version = "0.4.0"
source = { registry = "https://pypi.org/simple" }
dependencies = [
    { name = "typing-extensions" },
]
sdist = { url = "https://files.pythonhosted.org/packages/82/5c/e6082df02e215b846b4b8c0b887a64d7d08ffaba30605502639d44c06b82/typing_inspection-0.4.0.tar.gz", hash = "sha256:9765c87de36671694a67904bf2c96e395be9c6439bb6c87b5142569dcdd65122", size = 76222 }
wheels = [
    { url = "https://files.pythonhosted.org/packages/31/08/aa4fdfb71f7de5176385bd9e90852eaf6b5d622735020ad600f2bab54385/typing_inspection-0.4.0-py3-none-any.whl", hash = "sha256:50e72559fcd2a6367a19f7a7e610e6afcb9fac940c650290eed893d61386832f", size = 14125 },
]

[[package]]
name = "urllib3"
version = "2.3.0"
source = { registry = "https://pypi.org/simple" }
sdist = { url = "https://files.pythonhosted.org/packages/aa/63/e53da845320b757bf29ef6a9062f5c669fe997973f966045cb019c3f4b66/urllib3-2.3.0.tar.gz", hash = "sha256:f8c5449b3cf0861679ce7e0503c7b44b5ec981bec0d1d3795a07f1ba96f0204d", size = 307268 }
wheels = [
    { url = "https://files.pythonhosted.org/packages/c8/19/4ec628951a74043532ca2cf5d97b7b14863931476d117c471e8e2b1eb39f/urllib3-2.3.0-py3-none-any.whl", hash = "sha256:1cee9ad369867bfdbbb48b7dd50374c0967a0bb7710050facf0dd6911440e3df", size = 128369 },
]

[[package]]
name = "uvicorn"
version = "0.34.0"
source = { registry = "https://pypi.org/simple" }
dependencies = [
    { name = "click" },
    { name = "h11" },
    { name = "typing-extensions", marker = "python_full_version < '3.11'" },
]
sdist = { url = "https://files.pythonhosted.org/packages/4b/4d/938bd85e5bf2edeec766267a5015ad969730bb91e31b44021dfe8b22df6c/uvicorn-0.34.0.tar.gz", hash = "sha256:404051050cd7e905de2c9a7e61790943440b3416f49cb409f965d9dcd0fa73e9", size = 76568 }
wheels = [
    { url = "https://files.pythonhosted.org/packages/61/14/33a3a1352cfa71812a3a21e8c9bfb83f60b0011f5e36f2b1399d51928209/uvicorn-0.34.0-py3-none-any.whl", hash = "sha256:023dc038422502fa28a09c7a30bf2b6991512da7dcdb8fd35fe57cfc154126f4", size = 62315 },
]

[[package]]
name = "virtualenv"
version = "20.30.0"
source = { registry = "https://pypi.org/simple" }
dependencies = [
    { name = "distlib" },
    { name = "filelock" },
    { name = "platformdirs" },
]
sdist = { url = "https://files.pythonhosted.org/packages/38/e0/633e369b91bbc664df47dcb5454b6c7cf441e8f5b9d0c250ce9f0546401e/virtualenv-20.30.0.tar.gz", hash = "sha256:800863162bcaa5450a6e4d721049730e7f2dae07720e0902b0e4040bd6f9ada8", size = 4346945 }
wheels = [
    { url = "https://files.pythonhosted.org/packages/4c/ed/3cfeb48175f0671ec430ede81f628f9fb2b1084c9064ca67ebe8c0ed6a05/virtualenv-20.30.0-py3-none-any.whl", hash = "sha256:e34302959180fca3af42d1800df014b35019490b119eba981af27f2fa486e5d6", size = 4329461 },
]

[[package]]
name = "wcwidth"
version = "0.2.13"
source = { registry = "https://pypi.org/simple" }
sdist = { url = "https://files.pythonhosted.org/packages/6c/63/53559446a878410fc5a5974feb13d31d78d752eb18aeba59c7fef1af7598/wcwidth-0.2.13.tar.gz", hash = "sha256:72ea0c06399eb286d978fdedb6923a9eb47e1c486ce63e9b4e64fc18303972b5", size = 101301 }
wheels = [
    { url = "https://files.pythonhosted.org/packages/fd/84/fd2ba7aafacbad3c4201d395674fc6348826569da3c0937e75505ead3528/wcwidth-0.2.13-py2.py3-none-any.whl", hash = "sha256:3da69048e4540d84af32131829ff948f1e022c1c6bdb8d6102117aac784f6859", size = 34166 },
]<|MERGE_RESOLUTION|>--- conflicted
+++ resolved
@@ -37,11 +37,7 @@
 
 [[package]]
 name = "awslabs-aws-diagram-mcp-server"
-<<<<<<< HEAD
-version = "0.9.4"
-=======
 version = "0.9.3"
->>>>>>> ff10a4a2
 source = { editable = "." }
 dependencies = [
     { name = "bandit" },
