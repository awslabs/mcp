--- conflicted
+++ resolved
@@ -54,11 +54,7 @@
     r'(?i)\bdrop\b',  # DROP statement
     r'(?i)\btruncate\b',  # TRUNCATE
     r'(?i)\bgrant\b|\brevoke\b',  # GRANT or REVOKE
-<<<<<<< HEAD
     r';\s*(?!($|\s*--|\s*/\*))(?=\S)',  # stacked queries, excluding semicolons followed by comments or whitespace
-=======
-    r'(?i);(?=\s*\S)',  # stacked queries
->>>>>>> 36bf0408
     r'(?i)\bsleep\s*\(',  # delay-based probes
     r'(?i)\bpg_sleep\s*\(',
     r'(?i)\bload_file\s*\(',
@@ -82,8 +78,6 @@
         dictionaries containing detected security issue
     """
     issues = []
-    print(f"Suspicious patterns are ${SUSPICIOUS_PATTERNS}")
-    # raise ValueError("Suspicious patterns are ${SUSPICIOUS_PATTERNS}")
     for pattern in SUSPICIOUS_PATTERNS:
         if re.search(pattern, sql):
             issues.append(
