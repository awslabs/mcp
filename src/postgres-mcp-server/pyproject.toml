[project]
name = "awslabs.postgres-mcp-server"
<<<<<<< HEAD
version = "0.0.2"
=======
version = "0.0.4"
>>>>>>> 5e24b76a
description = "An AWS Labs Model Context Protocol (MCP) server for postgres"
readme = "README.md"
requires-python = ">=3.10"
dependencies = [
    "boto3>=1.38.14",
    "botocore>=1.38.14",
    "loguru>=0.7.0",
    "mcp[cli]>=1.6.0",
    "pydantic>=2.10.6",
]
license = {text = "Apache-2.0"}
license-files = ["LICENSE", "NOTICE" ]
authors = [
    {name = "Amazon Web Services"},
    {name = "AWSLabs MCP", email="203918161+awslabs-mcp@users.noreply.github.com"},
    {name = "Ken Zhang", email="kennthhz@amazon.com"},
]
classifiers = [
    "License :: OSI Approved :: Apache Software License",
    "Operating System :: OS Independent",
    "Programming Language :: Python",
    "Programming Language :: Python :: 3",
    "Programming Language :: Python :: 3.10",
    "Programming Language :: Python :: 3.11",
    "Programming Language :: Python :: 3.12",
    "Programming Language :: Python :: 3.13",
]

[project.urls]
homepage = "https://awslabs.github.io/mcp/"
docs = "https://awslabs.github.io/mcp/servers/postgres-mcp-server/"
documentation = "https://awslabs.github.io/mcp/servers/postgres-mcp-server/"
repository = "https://github.com/awslabs/mcp.git"
changelog = "https://github.com/awslabs/mcp/blob/main/src/postgres-mcp-server/CHANGELOG.md"

[project.scripts]
"awslabs.postgres-mcp-server" = "awslabs.postgres_mcp_server.server:main"

[dependency-groups]
dev = [
    "commitizen>=4.2.2",
    "pre-commit>=4.1.0",
    "ruff>=0.9.7",
    "pyright>=1.1.398",
    "pytest>=8.0.0",
    "pytest-asyncio>=0.26.0",
    "pytest-cov>=4.1.0",
    "pytest-mock>=3.12.0",
]

[build-system]
requires = ["hatchling"]
build-backend = "hatchling.build"

[tool.hatch.metadata]
allow-direct-references = true

[tool.ruff]
line-length = 99
extend-include = ["*.ipynb"]
exclude = [
    ".venv",
    "**/__pycache__",
    "**/node_modules",
    "**/dist",
    "**/build",
    "**/env",
    "**/.ruff_cache",
    "**/.venv",
    "**/.ipynb_checkpoints"
]
force-exclude = true

[tool.ruff.lint]
exclude = ["__init__.py"]
select = ["C", "D", "E", "F", "I", "W"]
ignore = ["C901", "E501", "E741", "F402", "F823", "D100", "D106"]

[tool.ruff.lint.isort]
lines-after-imports = 2
no-sections = true

[tool.ruff.lint.per-file-ignores]
"**/*.ipynb" = ["F704"]

[tool.ruff.lint.pydocstyle]
convention = "google"

[tool.ruff.format]
quote-style = "single"
indent-style = "space"
skip-magic-trailing-comma = false
line-ending = "auto"
docstring-code-format = true

[tool.pyright]
include = ["awslabs", "tests"]
exclude = ["**/__pycache__", "**/.venv", "**/node_modules", "**/dist", "**/build"]

[tool.commitizen]
name = "cz_conventional_commits"
version = "0.0.0"
tag_format = "v$version"
version_files = [
    "pyproject.toml:version",
    "awslabs/postgres_mcp_server/__init__.py:__version__"
]
update_changelog_on_bump = true

[tool.hatch.build.targets.wheel]
packages = ["awslabs"]

[tool.bandit]
exclude_dirs = ["venv", ".venv", "tests"]

[tool.pytest.ini_options]
python_files = "test_*.py"
python_classes = "Test*"
python_functions = "test_*"
testpaths = [ "tests"]
asyncio_mode = "auto"
markers = [
    "live: marks tests that make live API calls (deselect with '-m \"not live\"')",
    "asyncio: marks tests that use asyncio"
]

[tool.coverage.report]
exclude_also = [
    'pragma: no cover',
    'if __name__ == .__main__.:\n    main()',
]

[tool.coverage.run]
source = ["awslabs"]<|MERGE_RESOLUTION|>--- conflicted
+++ resolved
@@ -1,10 +1,6 @@
 [project]
 name = "awslabs.postgres-mcp-server"
-<<<<<<< HEAD
-version = "0.0.2"
-=======
 version = "0.0.4"
->>>>>>> 5e24b76a
 description = "An AWS Labs Model Context Protocol (MCP) server for postgres"
 readme = "README.md"
 requires-python = ">=3.10"
