[project]
name = "awslabs.postgres-mcp-server"
version = "1.0.11"
description = "An AWS Labs Model Context Protocol (MCP) server for postgres"
readme = "README.md"
requires-python = ">=3.10"
dependencies = [
    "loguru>=0.7.0",
    "mcp[cli]>=1.11.0",
    "pydantic>=2.10.6",
<<<<<<< HEAD
    "boto3[crt]>=1.41.0",
    "botocore[crt]>=1.41.0",
=======
    "boto3>=1.42.4",
    "botocore>1.42.4",
>>>>>>> 8a3b17e2
    "psycopg[pool]>=3.1.12",
    "aiorwlock"
]
license = {text = "Apache-2.0"}
license-files = ["LICENSE", "NOTICE" ]
authors = [
    {name = "Amazon Web Services"},
    {name = "AWSLabs MCP", email="203918161+awslabs-mcp@users.noreply.github.com"},
    {name = "Ken Zhang", email="kennthhz@amazon.com"},
]
classifiers = [
    "License :: OSI Approved :: Apache Software License",
    "Operating System :: OS Independent",
    "Programming Language :: Python",
    "Programming Language :: Python :: 3",
    "Programming Language :: Python :: 3.10",
    "Programming Language :: Python :: 3.11",
    "Programming Language :: Python :: 3.12",
    "Programming Language :: Python :: 3.13",
]

[project.urls]
homepage = "https://awslabs.github.io/mcp/"
docs = "https://awslabs.github.io/mcp/servers/postgres-mcp-server/"
documentation = "https://awslabs.github.io/mcp/servers/postgres-mcp-server/"
repository = "https://github.com/awslabs/mcp.git"
changelog = "https://github.com/awslabs/mcp/blob/main/src/postgres-mcp-server/CHANGELOG.md"

[project.scripts]
"awslabs.postgres-mcp-server" = "awslabs.postgres_mcp_server.server:main"

[dependency-groups]
dev = [
    "commitizen>=4.2.2",
    "pre-commit>=4.1.0",
    "ruff>=0.9.7",
    "pyright>=1.1.398",
    "pytest>=8.0.0",
    "pytest-asyncio>=0.26.0",
    "pytest-cov>=4.1.0",
    "pytest-mock>=3.12.0",
]

[build-system]
requires = ["hatchling"]
build-backend = "hatchling.build"

[tool.hatch.metadata]
allow-direct-references = true

[tool.ruff]
line-length = 99
extend-include = ["*.ipynb"]
exclude = [
    ".venv",
    "**/__pycache__",
    "**/node_modules",
    "**/dist",
    "**/build",
    "**/env",
    "**/.ruff_cache",
    "**/.venv",
    "**/.ipynb_checkpoints"
]
force-exclude = true

[tool.ruff.lint]
exclude = ["__init__.py"]
select = ["C", "D", "E", "F", "I", "W"]
ignore = ["C901", "E501", "E741", "F402", "F823", "D100", "D106"]

[tool.ruff.lint.isort]
lines-after-imports = 2
no-sections = true

[tool.ruff.lint.per-file-ignores]
"**/*.ipynb" = ["F704"]

[tool.ruff.lint.pydocstyle]
convention = "google"

[tool.ruff.format]
quote-style = "single"
indent-style = "space"
skip-magic-trailing-comma = false
line-ending = "auto"
docstring-code-format = true

[tool.pyright]
include = ["awslabs", "tests"]
exclude = ["**/__pycache__", "**/.venv", "**/node_modules", "**/dist", "**/build"]

[tool.commitizen]
name = "cz_conventional_commits"
version = "0.0.0"
tag_format = "v$version"
version_files = [
    "pyproject.toml:version",
    "awslabs/postgres_mcp_server/__init__.py:__version__"
]
update_changelog_on_bump = true

[tool.hatch.build.targets.wheel]
packages = ["awslabs"]

[tool.bandit]
exclude_dirs = ["venv", ".venv", "tests"]

[tool.pytest.ini_options]
python_files = "test_*.py"
python_classes = "Test*"
python_functions = "test_*"
testpaths = [ "tests"]
asyncio_mode = "auto"
markers = [
    "live: marks tests that make live API calls (deselect with '-m \"not live\"')",
    "asyncio: marks tests that use asyncio"
]

[tool.coverage.report]
exclude_also = [
    'pragma: no cover',
    'if __name__ == .__main__.:\n    main()',
]

[tool.coverage.run]
source = ["awslabs"]<|MERGE_RESOLUTION|>--- conflicted
+++ resolved
@@ -8,13 +8,8 @@
     "loguru>=0.7.0",
     "mcp[cli]>=1.11.0",
     "pydantic>=2.10.6",
-<<<<<<< HEAD
-    "boto3[crt]>=1.41.0",
-    "botocore[crt]>=1.41.0",
-=======
-    "boto3>=1.42.4",
-    "botocore>1.42.4",
->>>>>>> 8a3b17e2
+    "boto3[crt]>=1.42.4",
+    "botocore[crt]>=1.42.4",
     "psycopg[pool]>=3.1.12",
     "aiorwlock"
 ]
