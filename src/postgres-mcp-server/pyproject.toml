[project]
name = "awslabs.postgres-mcp-server"
version = "1.0.12"
description = "An AWS Labs Model Context Protocol (MCP) server for postgres"
readme = "README.md"
requires-python = ">=3.10"
dependencies = [
    "loguru>=0.7.0",
    "mcp[cli]>=1.23.0",
    "pydantic>=2.10.6",
<<<<<<< HEAD
    "boto3[crt]>=1.42.4",
    "botocore[crt]>=1.42.4",
    "psycopg[pool]>=3.1.12",
=======
    "boto3>=1.42.4",
    "botocore>1.42.4",
    "psycopg[binary,pool]>=3.1.12",
>>>>>>> 454148eb
    "aiorwlock"
]
license = {text = "Apache-2.0"}
license-files = ["LICENSE", "NOTICE" ]
authors = [
    {name = "Amazon Web Services"},
    {name = "AWSLabs MCP", email="203918161+awslabs-mcp@users.noreply.github.com"},
    {name = "Ken Zhang", email="kennthhz@amazon.com"},
]
classifiers = [
    "License :: OSI Approved :: Apache Software License",
    "Operating System :: OS Independent",
    "Programming Language :: Python",
    "Programming Language :: Python :: 3",
    "Programming Language :: Python :: 3.10",
    "Programming Language :: Python :: 3.11",
    "Programming Language :: Python :: 3.12",
    "Programming Language :: Python :: 3.13",
]

[project.urls]
homepage = "https://awslabs.github.io/mcp/"
docs = "https://awslabs.github.io/mcp/servers/postgres-mcp-server/"
documentation = "https://awslabs.github.io/mcp/servers/postgres-mcp-server/"
repository = "https://github.com/awslabs/mcp.git"
changelog = "https://github.com/awslabs/mcp/blob/main/src/postgres-mcp-server/CHANGELOG.md"

[project.scripts]
"awslabs.postgres-mcp-server" = "awslabs.postgres_mcp_server.server:main"

[dependency-groups]
dev = [
    "commitizen>=4.2.2",
    "pre-commit>=4.1.0",
    "ruff>=0.9.7",
    "pyright>=1.1.398",
    "pytest>=8.0.0",
    "pytest-asyncio>=0.26.0",
    "pytest-cov>=4.1.0",
    "pytest-mock>=3.12.0",
]

[build-system]
requires = ["hatchling"]
build-backend = "hatchling.build"

[tool.hatch.metadata]
allow-direct-references = true

[tool.ruff]
line-length = 99
extend-include = ["*.ipynb"]
exclude = [
    ".venv",
    "**/__pycache__",
    "**/node_modules",
    "**/dist",
    "**/build",
    "**/env",
    "**/.ruff_cache",
    "**/.venv",
    "**/.ipynb_checkpoints"
]
force-exclude = true

[tool.ruff.lint]
exclude = ["__init__.py"]
select = ["C", "D", "E", "F", "I", "W"]
ignore = ["C901", "E501", "E741", "F402", "F823", "D100", "D106"]

[tool.ruff.lint.isort]
lines-after-imports = 2
no-sections = true

[tool.ruff.lint.per-file-ignores]
"**/*.ipynb" = ["F704"]

[tool.ruff.lint.pydocstyle]
convention = "google"

[tool.ruff.format]
quote-style = "single"
indent-style = "space"
skip-magic-trailing-comma = false
line-ending = "auto"
docstring-code-format = true

[tool.pyright]
include = ["awslabs", "tests"]
exclude = ["**/__pycache__", "**/.venv", "**/node_modules", "**/dist", "**/build"]

[tool.commitizen]
name = "cz_conventional_commits"
version = "0.0.0"
tag_format = "v$version"
version_files = [
    "pyproject.toml:version",
    "awslabs/postgres_mcp_server/__init__.py:__version__"
]
update_changelog_on_bump = true

[tool.hatch.build.targets.wheel]
packages = ["awslabs"]

[tool.bandit]
exclude_dirs = ["venv", ".venv", "tests"]

[tool.pytest.ini_options]
python_files = "test_*.py"
python_classes = "Test*"
python_functions = "test_*"
testpaths = [ "tests"]
asyncio_mode = "auto"
markers = [
    "live: marks tests that make live API calls (deselect with '-m \"not live\"')",
    "asyncio: marks tests that use asyncio"
]

[tool.coverage.report]
exclude_also = [
    'pragma: no cover',
    'if __name__ == .__main__.:\n    main()',
]

[tool.coverage.run]
source = ["awslabs"]<|MERGE_RESOLUTION|>--- conflicted
+++ resolved
@@ -8,15 +8,9 @@
     "loguru>=0.7.0",
     "mcp[cli]>=1.23.0",
     "pydantic>=2.10.6",
-<<<<<<< HEAD
     "boto3[crt]>=1.42.4",
     "botocore[crt]>=1.42.4",
-    "psycopg[pool]>=3.1.12",
-=======
-    "boto3>=1.42.4",
-    "botocore>1.42.4",
     "psycopg[binary,pool]>=3.1.12",
->>>>>>> 454148eb
     "aiorwlock"
 ]
 license = {text = "Apache-2.0"}
