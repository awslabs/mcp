[project]
name = "awslabs.amazon-kendra-index-mcp-server"
<<<<<<< HEAD
version = "1.0.0"
=======
version = "1.0.9223372036854775807"
>>>>>>> a4c2fd15
description = "An AWS Labs Model Context Protocol (MCP) server for amazon-kendra-index-mcp-server"
readme = "README.md"
requires-python = ">=3.10"
dependencies = [
    "boto3>=1.26.0",
    "boto3-stubs[kendra]",
    "loguru>=0.7.0",
    "mcp[cli]>=1.6.0",
    "pydantic>=2.10.6",

]
license = {text = "Apache-2.0"}
license-files = ["LICENSE", "NOTICE" ]
authors = [
    {name = "Amazon Web Services"},
    {name = "AWSLabs MCP", email="203918161+awslabs-mcp@users.noreply.github.com"},
    {name = "Tom Ron", email="tomron-aws@users.noreply.github.com"},
]
classifiers = [
    "License :: OSI Approved :: Apache Software License",
    "Operating System :: OS Independent",
    "Programming Language :: Python",
    "Programming Language :: Python :: 3",
    "Programming Language :: Python :: 3.10",
    "Programming Language :: Python :: 3.11",
    "Programming Language :: Python :: 3.12",
    "Programming Language :: Python :: 3.13",
]

[project.urls]
homepage = "https://awslabs.github.io/mcp/"
docs = "https://awslabs.github.io/mcp/servers/amazon-kendra-index-mcp-server/"
documentation = "https://awslabs.github.io/mcp/servers/amazon-kendra-index-mcp-server/"
repository = "https://github.com/awslabs/mcp.git"
changelog = "https://github.com/awslabs/mcp/blob/main/src/amazon-kendra-index-mcp-server/CHANGELOG.md"

[project.scripts]
"awslabs.amazon-kendra-index-mcp-server" = "awslabs.amazon_kendra_index_mcp_server.server:main"

[dependency-groups]
dev = [
    "boto3-stubs[kendra]",
    "commitizen>=4.2.2",
    "pre-commit>=4.1.0",
    "ruff>=0.9.7",
    "pyright>=1.1.398",
    "pytest>=8.0.0",
    "pytest-asyncio>=0.26.0",
    "pytest-cov>=4.1.0",
    "pytest-mock>=3.12.0",
]

[build-system]
requires = ["hatchling"]
build-backend = "hatchling.build"

[tool.hatch.metadata]
allow-direct-references = true

[tool.ruff]
line-length = 99
extend-include = ["*.ipynb"]
exclude = [
    ".venv",
    "**/__pycache__",
    "**/node_modules",
    "**/dist",
    "**/build",
    "**/env",
    "**/.ruff_cache",
    "**/.venv",
    "**/.ipynb_checkpoints"
]
force-exclude = true

[tool.ruff.lint]
exclude = ["__init__.py"]
select = ["C", "D", "E", "F", "I", "W"]
ignore = ["C901", "E501", "E741", "F402", "F823", "D100", "D106"]

[tool.ruff.lint.isort]
lines-after-imports = 2
no-sections = true

[tool.ruff.lint.per-file-ignores]
"**/*.ipynb" = ["F704"]

[tool.ruff.lint.pydocstyle]
convention = "google"

[tool.ruff.format]
quote-style = "single"
indent-style = "space"
skip-magic-trailing-comma = false
line-ending = "auto"
docstring-code-format = true

[tool.commitizen]
name = "cz_conventional_commits"
version = "1.0.0"
tag_format = "v$version"
version_files = [
    "pyproject.toml:version",
    "awslabs/amazon_kendra_index_mcp_server/__init__.py:__version__"
]
update_changelog_on_bump = true

[tool.hatch.build.targets.wheel]
packages = ["awslabs"]

[tool.bandit]
exclude_dirs = [".venv", "tests"]

[tool.pytest.ini_options]
python_files = "test_*.py"
python_classes = "Test*"
python_functions = "test_*"
testpaths = [ "tests"]
asyncio_mode = "auto"

[tool.coverage.report]
exclude_also = [
    'pragma: no cover',
    'if __name__ == .__main__.:\n    main()',
]

[tool.coverage.run]
source = ["awslabs"]<|MERGE_RESOLUTION|>--- conflicted
+++ resolved
@@ -1,10 +1,6 @@
 [project]
 name = "awslabs.amazon-kendra-index-mcp-server"
-<<<<<<< HEAD
-version = "1.0.0"
-=======
 version = "1.0.9223372036854775807"
->>>>>>> a4c2fd15
 description = "An AWS Labs Model Context Protocol (MCP) server for amazon-kendra-index-mcp-server"
 readme = "README.md"
 requires-python = ">=3.10"
