--- conflicted
+++ resolved
@@ -11,12 +11,8 @@
 
 - Agent script for CloudTrail Multi-Region Setup (#1320)
 - Add telemetry for AWS CLI customizations (#1335)
-<<<<<<< HEAD
 - Enforcement of `AUTH_TYPE=no-auth` for streamable-http mode (#1345)
-=======
 - Agent Script for troubleshooting permissions using CloudTrail events (#1313)
-
->>>>>>> 22bb4a76
 
 ## [0.3.0] - 2025-09-22
 
