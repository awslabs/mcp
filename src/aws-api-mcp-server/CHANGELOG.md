# Changelog

All notable changes to this project will be documented in this file.

The format is based on [Keep a Changelog](https://keepachangelog.com/en/1.0.0/),
and this project adheres to [Semantic Versioning](https://semver.org/spec/v2.0.0.html).

## Unreleased

### Added

<<<<<<< HEAD
- Agent script for CloudTrail Multi-Region Setup (#1320)
=======
- Add telemetry for AWS CLI customizations (#1335)

## [0.3.0] - 2025-09-22
>>>>>>> d173472a

### Fixed

- Loading of security policy from `~/.aws/aws-api-mcp/mcp-security-policy.json` (#1311)
- Enforcement of `READ_OPERATIONS_ONLY_MODE` and `REQUIRE_MUTATION_CONSENT` in security policy (#1301)

## [0.2.14] - 2025-09-15

### Added

- Agent Script for debugging Lambda timeouts (#1271)
- Agent Script for failure troubleshooting (#1276)
- Safe execution for AWS APIs within working directory (#1261)

## [0.2.13] - 2025-09-10

### Added

- Support for custom security policy configuration via `~/.aws/aws-api-mcp/mcp-security-policy.json` file (#1213)
- Custom deny list and elicitation required lists for AWS operations with pattern matching support (#1213)
- Documentation for security policy configuration in README (#1240)

## [0.2.12] - 2025-09-04

### Added

- Support for custom agent scripts directory via `AWS_API_MCP_AGENT_SCRIPTS_DIR` environment variable (#1227)
- Scrubbing of sensitive logs (#1228)

## [0.2.11] - 2025-08-29

### Changed

- Telemetry for consent mechanism (#1202)

## [0.2.10] - 2025-08-28

### Added

- Support for streamable HTTP transport mode via `AWS_API_MCP_TRANSPORT` environment variable (#1192)
- Configurable port for HTTP transport mode via `AWS_API_MCP_PORT` environment variable (defaults to 8000) (#1192)
- Configurable host for HTTP transport mode via `AWS_API_MCP_HOST` environment variable (defaults to 127.0.0.1) (#1192)

### Fixed

- Support commands with outfile parameter (#1154)

## [0.2.9] - 2025-08-25

### Added

- Experimental support for Agent Scripts (#1149)

## [0.2.8] - 2025-08-21

### Changed

- Fetch embedding model from AWS instead of Hugging Face (#1127)

### Fixed

- Use region from profile specified in cli command (#1123)

## [0.2.5] - 2025-08-11

### Changed

- Validate `AWS_REGION` environment variable (#1030)

## [0.2.4] - 2025-08-07

### Fixed

- Async model loading on Windows (#1035)

## [0.2.3] - 2025-08-06

### Changed

- Improve tool logging (#1004)

## [0.2.2] - 2025-08-05

### Changed

- Update README (#1020)

## [0.2.1] - 2025-08-01

### Added

- Support for `--profile` in boto3 operations. (#986)

## [0.2.0] - 2025-07-29

### Added

- First version of the consent mechanism using elicitation. This can be enabled using `REQUIRE_MUTATION_CONSENT` and will prompt for input before executing any mutating operations. (#926)

### Changed

- Load the sentence transformers in the background (#844)
- Switched to CPU-only PyTorch (#856)
- Tool annotations (#915)
- `AWS_REGION` is no longer a mandatory environment variable. The region will be determined similar to boto3 with a default fallback to `us-east-1` (#952)

### Fixed

- Support profile for customizations (e.g. `s3 ls`) (#896)

## [0.1.1] - 2025-07-15

### Added

- First release of AWS API MCP Server.
- `call_aws` tool. Executes AWS CLI commands with validation and proper error handling
- `suggest_aws_commands` tool. Suggests AWS CLI commands based on a natural language query. This tool helps the model generate CLI commands by providing a description and the complete set of parameters for the 5 most likely CLI commands for the given query, including the most recent AWS CLI commands - some of which may be otherwise unknown to the model.<|MERGE_RESOLUTION|>--- conflicted
+++ resolved
@@ -9,13 +9,10 @@
 
 ### Added
 
-<<<<<<< HEAD
 - Agent script for CloudTrail Multi-Region Setup (#1320)
-=======
 - Add telemetry for AWS CLI customizations (#1335)
 
 ## [0.3.0] - 2025-09-22
->>>>>>> d173472a
 
 ### Fixed
 
