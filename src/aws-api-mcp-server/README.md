# AWS API MCP Server


## Overview
The AWS API MCP Server enables AI assistants to interact with AWS services and resources through AWS CLI commands. It provides programmatic access to manage your AWS infrastructure while maintaining proper security controls.

This server acts as a bridge between AI assistants and AWS services, allowing you to create, update, and manage AWS resources across all available services. It helps with AWS CLI command selection and provides access to the latest AWS API features and services, even those released after an AI model's knowledge cutoff date.

This MCP server is meant for testing, development, and evaluation purposes.


## Prerequisites
- You must have an AWS account with credentials properly configured. Please refer to the official documentation [here ↗](https://boto3.amazonaws.com/v1/documentation/api/latest/guide/credentials.html#configuring-credentials) for guidance. We recommend configuring your credentials using the `AWS_API_MCP_PROFILE_NAME` environment variable (see [Configuration Options](#%EF%B8%8F-configuration-options) section for details). If `AWS_API_MCP_PROFILE_NAME` is not specified, the system follows boto3's default credential selection order, in this case, if you have multiple AWS profiles configured on your machine, ensure the correct profile is prioritized in your credential chain.
- Ensure you have Python 3.10 or newer installed. You can download it from the [official Python website](https://www.python.org/downloads/) or use a version manager such as [pyenv](https://github.com/pyenv/pyenv).
- (Optional) Install [uv](https://docs.astral.sh/uv/getting-started/installation/) for faster dependency management and improved Python environment handling.


## 📦 Installation Methods

> [!IMPORTANT]
> Getting server timeouts? Add `"timeout": 60` (or `60000`, depending on your client) to your MCP client config file.
> The server startup time varies based on your system's performance, and default timeouts may be too short.

Choose the installation method that best fits your workflow and get started with your favorite assistant with MCP support, like Q CLI, Cursor or Cline.

| Cursor | VS Code |
|:------:|:-------:|
| [![Install MCP Server](https://cursor.com/deeplink/mcp-install-light.svg)](https://cursor.com/en/install-mcp?name=awslabs.aws-api-mcp-server&config=eyJjb21tYW5kIjoidXZ4IGF3c2xhYnMuYXdzLWFwaS1tY3Atc2VydmVyQGxhdGVzdCIsImVudiI6eyJBV1NfUkVHSU9OIjoidXMtZWFzdC0xIn0sImRpc2FibGVkIjpmYWxzZSwiYXV0b0FwcHJvdmUiOltdfQ%3D%3D) | [![Install on VS Code](https://img.shields.io/badge/Install_on-VS_Code-FF9900?style=flat-square&logo=visualstudiocode&logoColor=white)](https://insiders.vscode.dev/redirect/mcp/install?name=AWS%20API%20MCP%20Server&config=%7B%22command%22%3A%22uvx%22%2C%22args%22%3A%5B%22awslabs.aws-api-mcp-server%40latest%22%5D%2C%22env%22%3A%7B%22AWS_REGION%22%3A%22us-east-1%22%7D%2C%22type%22%3A%22stdio%22%7D) |



### ⚡ Using uv
Add the following configuration to your MCP client config file (e.g., for Amazon Q Developer CLI, edit `~/.aws/amazonq/mcp.json`):

**For Linux/MacOS users:**

```json
{
  "mcpServers": {
    "awslabs.aws-api-mcp-server": {
      "command": "uvx",
      "args": [
        "awslabs.aws-api-mcp-server@latest"
      ],
      "env": {
        "AWS_REGION": "us-east-1"
      },
      "disabled": false,
      "autoApprove": []
    }
  }
}
```

<<<<<<< HEAD
### ⚡ Using uv
=======
**For Windows users:**
>>>>>>> db240455

```json
{
  "mcpServers": {
    "awslabs.aws-api-mcp-server": {
      "command": "uvx",
      "args": [
        "--from",
        "awslabs.aws-api-mcp-server@latest",
        "awslabs.aws-api-mcp-server.exe"
      ],
      "env": {
        "AWS_REGION": "us-east-1"
      },
      "disabled": false,
      "autoApprove": []
    }
  }
}
```



### 🐍 Using Python (pip)
> [!TIP]
> It's recommended to use a virtual environment because the AWS CLI version of the MCP server might not match the locally installed one
> and can cause it to be downgraded. In the MCP client config file you can change `"command"` to the path of the python executable in your
> virtual environment (e.g., `"command": "/workspace/project/.venv/bin/python"`).

**Step 1: Install the package**
```bash
pip install awslabs.aws-api-mcp-server
```

**Step 2: Configure your MCP client**
Add the following configuration to your MCP client config file (e.g., for Amazon Q Developer CLI, edit `~/.aws/amazonq/mcp.json`):

<<<<<<< HEAD
Make sure your `uv --version` is at least 0.8.12, otherwise you may see the below error:
```
error: Failed to spawn: `awslabs.<mcp server name>`
  Caused by: program not found
=======
```json
{
  "mcpServers": {
    "awslabs.aws-api-mcp-server": {
      "command": "python",
      "args": [
        "-m",
        "awslabs.aws_api_mcp_server.server"
      ],
      "env": {
        "AWS_REGION": "us-east-1"
      },
      "disabled": false,
      "autoApprove": []
    }
  }
}
>>>>>>> db240455
```



### 🐳 Using Docker

You can isolate the MCP server by running it in a Docker container. The Docker image is available on the [public AWS ECR registry](https://gallery.ecr.aws/awslabs-mcp/awslabs/aws-api-mcp-server).

```json
{
  "mcpServers": {
    "awslabs.aws-api-mcp-server": {
      "command": "docker",
      "args": [
        "run",
        "--rm",
        "--interactive",
        "--env",
        "AWS_REGION=us-east-1",
        "--volume",
        "/full/path/to/.aws:/app/.aws",
        "public.ecr.aws/awslabs-mcp/awslabs/aws-api-mcp-server:latest"
      ],
      "env": {}
    }
  }
}
```

### 🔧 Using Cloned Repository

For detailed instructions on setting up your local development environment and running the server from source, please see the CONTRIBUTING.md file.

### 🌐 HTTP Mode Configuration

The MCP server supports streamable HTTP mode. To use it, you must set:
- `AWS_API_MCP_TRANSPORT` to `"streamable-http"`
- `AUTH_TYPE` to `"no-auth"` (required; the server will fail to start otherwise)

Optionally configure the host and port with `AWS_API_MCP_HOST` and `AWS_API_MCP_PORT`.

#### For Linux/macOS:
```bash
AWS_API_MCP_TRANSPORT=streamable-http AUTH_TYPE=no-auth uvx awslabs.aws-api-mcp-server@latest
```

#### For Windows (Command Prompt):
```cmd
set AWS_API_MCP_TRANSPORT=streamable-http
set AUTH_TYPE=no-auth
uvx awslabs.aws-api-mcp-server@latest
```

#### For Windows (PowerShell):
```powershell
$env:AWS_API_MCP_TRANSPORT="streamable-http"
$env:AUTH_TYPE="no-auth"
uvx awslabs.aws-api-mcp-server@latest
```

Once the server is running, connect to it using the following configuration (ensure the host and port number match your `AWS_API_MCP_HOST` and `AWS_API_MCP_PORT` settings):"

```json
{
  "mcpServers": {
    "awslabs.aws-api-mcp-server": {
      "type": "streamableHttp",
      "url": "http://127.0.0.1:8000/mcp",
      "autoApprove": [],
      "disabled": false,
      "timeout": 60
    }
  }
}
```

**Note**: Replace `127.0.0.1` with your custom host if you've set `AWS_API_MCP_HOST` to a different value.

**Note**: When using HTTP mode, the server currently requires `AUTH_TYPE=no-auth` and provides no built-in authentication. Ensure proper network security controls (e.g., bind to localhost, firewall rules, reverse proxy) to prevent unauthorized access.



## ⚙️ Configuration Options

| Environment Variable                                              | Required | Default                                                  | Description                                                                                                                                                                                                                                                                                                                                                                                                                                                                                                                                                                                                                  |
|-------------------------------------------------------------------|----------|----------------------------------------------------------|------------------------------------------------------------------------------------------------------------------------------------------------------------------------------------------------------------------------------------------------------------------------------------------------------------------------------------------------------------------------------------------------------------------------------------------------------------------------------------------------------------------------------------------------------------------------------------------------------------------------------|
| `AWS_REGION`                                                      | ❌ No     | `"us-east-1"`                                            | Sets the default AWS region for all CLI commands, unless a specific region is provided in the request. If not provided, the MCP server will determine the region just like boto3's [configuration chain](https://boto3.amazonaws.com/v1/documentation/api/latest/guide/configuration.html#overview) but with a fallback to `us-east-1`. This provides a consistent default while allowing flexibility to run commands in different regions as needed.                                                                                                                                                                        |
| `AWS_API_MCP_WORKING_DIR`                                         | ❌ No     | \<Platform-specific temp directory\>/aws-api-mcp/workdir | Working directory path for the MCP server operations. Must be an absolute path when provided. Used to resolve relative paths in commands like `aws s3 cp`. Does not provide any sandboxing or security restrictions. If not provided, defaults to a platform-specific directory:<br/><br/>• **Windows**: `%TEMP%\aws-api-mcp\workdir` (typically `C:\Users\<username>\AppData\Local\Temp\aws-api-mcp\workdir`)<br/>• **macOS**: `/private/var/folders/<hash>/T/aws-api-mcp/workdir`<br/>• **Linux**: `$XDG_RUNTIME_DIR/aws-api-mcp/workdir` (if set) or `$TMPDIR/aws-api-mcp/workdir` (if set) or `/tmp/aws-api-mcp/workdir`
| `AWS_API_MCP_ALLOW_UNRESTRICTED_LOCAL_FILE_ACCESS`                                         | ❌ No     | `"false"`|  By default, restricts file operations to `AWS_API_MCP_WORKING_DIR`. When set to `true` system-wide file access is enabled and may cause unintended file overwrites. |
| `AWS_API_MCP_PROFILE_NAME`                                        | ❌ No     | `"default"`                                              | AWS Profile for credentials to use for command executions. If not provided, the MCP server will follow the boto3's [default credentials chain](https://boto3.amazonaws.com/v1/documentation/api/latest/guide/credentials.html#configuring-credentials) to look for credentials. We strongly recommend you to configure your credentials this way.                                                                                                                                                                                                                                                                            |
| `READ_OPERATIONS_ONLY`                                            | ❌ No     | `"false"`                                                | When set to "true", restricts execution to read-only operations only. IAM permissions remain the primary security control. For a complete list of allowed operations under this flag, refer to the [Service Authorization Reference](https://docs.aws.amazon.com/service-authorization/latest/reference/reference_policies_actions-resources-contextkeys.html). Only operations where the **Access level** column is not `Write` will be allowed when this is set to "true".                                                                                                                                                 |
| `REQUIRE_MUTATION_CONSENT`                                        | ❌ No     | `"false"`                                                | When set to "true", the MCP server will ask explicit consent before executing any operations that are **NOT** read-only. This safety mechanism uses [elicitation](https://modelcontextprotocol.io/docs/concepts/elicitation) so it requires a [client that supports elicitation](https://modelcontextprotocol.io/clients).                                                                                                                                                                                                                                                                                                   |
| `AWS_ACCESS_KEY_ID`, `AWS_SECRET_ACCESS_KEY`, `AWS_SESSION_TOKEN` | ❌ No     | -                                                        | Use environment variables to configure AWS credentials                                                                                                                                                                                                                                                                                                                                                                                                                                                                                                                                                                       |
| `AWS_API_MCP_TELEMETRY`                                           | ❌ No     | `"true"`                                                 | Allow sending additional telemetry data to AWS related to the server configuration. This includes Whether the `call_aws()` tool is used with `READ_OPERATIONS_ONLY` set to true or false. Note: Regardless of this setting, AWS obtains information about which operations were invoked and the server version as part of normal AWS service interactions; no additional telemetry calls are made by the server for this purpose.                                                                                                                                                                                            |
| `EMBEDDING_MODEL_DIR`                                             | ❌ No     | `$AWS_API_MCP_WORKING_DIR/embedding_models`              | Directory path where embedding models are stored or cached. When specified, this directory will be used for model storage and retrieval operations. Must be an absolute path when provided.                                                                                                                                                                                                                                                                                                                                                                                                                                  |
| `EXPERIMENTAL_AGENT_SCRIPTS`                                      | ❌ No     | `"false"`                                                | When set to "true", enables experimental agent scripts functionality. This provides access to structured, step-by-step workflows for complex AWS tasks through the `get_execution_plan` tool. Agent scripts are reusable workflows that automate complex processes and provide detailed guidance for accomplishing specific tasks. This feature is experimental and may change in future releases.                                                                                                                                                                                                                                                                                              |
| `AWS_API_MCP_AGENT_SCRIPTS_DIR`                                    | ❌ No     | -                                                        | Directory path containing custom user scripts for the agent scripts functionality. When specified, the server will load additional `.script.md` files from this directory alongside the built-in scripts. The directory must exist and be readable. Scripts must follow the same format as built-in scripts with frontmatter metadata including a `description` field. This allows users to extend the agent scripts functionality with their own custom workflows.                                                                                                                                                                                                                                    |
| `AWS_API_MCP_TRANSPORT`                                           | ❌ No     | `"stdio"`                                                | Transport protocol for the MCP server. Valid options are `"stdio"` (default) for local communication or `"streamable-http"` for HTTP-based communication. When using `"streamable-http"`, the server will listen on the host and port specified by `AWS_API_MCP_HOST` and `AWS_API_MCP_PORT`.                                                                                                                                                                                                                                                                                                                                                                                                                                                                                              |
| `AWS_API_MCP_HOST`                                                | ❌ No     | `"127.0.0.1"`                                            | Host address for the MCP server when using `"streamable-http"` transport. Only used when `AWS_API_MCP_TRANSPORT` is set to `"streamable-http"`.                                                                                                                                                                                                                                                                                                                                                                                                                                                                                                                                                                                                              |
| `AWS_API_MCP_PORT`                                                | ❌ No     | `"8000"`                                                 | Port number for the MCP server when using `"streamable-http"` transport. Only used when `AWS_API_MCP_TRANSPORT` is set to `"streamable-http"`.                                                                                                                                                                                                                                                                                                                                                                                                                                                                                                                                                                                                              |
| `AUTH_TYPE`                                                       | ❗ Yes (Only for HTTP mode) | -                                                        | Required only when `AWS_API_MCP_TRANSPORT` is `"streamable-http"`. Must be set to `"no-auth"`. If omitted or set to any other value, the server will fail to start. The server does not provide built-in authentication in HTTP mode; use network-layer controls to restrict access. |

### 🚀 Quick Start

Once configured, you can ask your AI assistant questions such as:

- **"List all my EC2 instances"**
- **"Show me S3 buckets in us-west-2"**
- **"Create a new security group for web servers"** *(Only with write permission)*


## Features

- **Comprehensive AWS CLI Support**: Supports all commands available in the latest AWS CLI version, ensuring access to the most recent AWS services and features
- **Help in Command Selection**: Helps AI assistants select the most appropriate AWS CLI commands to accomplish specific tasks
- **Command Validation**: Ensures safety by validating all AWS CLI commands before execution, preventing invalid or potentially harmful operations
- **Hallucination Protection**: Mitigates the risk of model hallucination by strictly limiting execution to valid AWS CLI commands only - no arbitrary code execution is permitted
- **Security-First Design**: Built with security as a core principle, providing multiple layers of protection to safeguard your AWS infrastructure
- **Read-Only Mode**: Provides an extra layer of security that disables all mutating operations, allowing safe exploration of AWS resources


## Available MCP Tools
The tool names are subject to change, please refer to CHANGELOG.md for any changes and adapt your workflows accordingly.

- `call_aws`: Executes AWS CLI commands with validation and proper error handling
- `suggest_aws_commands`: Suggests AWS CLI commands based on a natural language query. This tool helps the model generate CLI commands by providing a description and the complete set of parameters for the 5 most likely CLI commands for the given query, including the most recent AWS CLI commands - some of which may be otherwise unknown to the model (released after the model's knowledge cut-off date). This enables RAG (Retrieval-Augmented Generation) for CLI command generation via the AWS CLI command table as the knowledge source, M3 text embedding model [Chen et al., Findings of ACL 2024] for representing query and CLI documents as dense vectors, and FAISS for nearest neighbour search.
- `get_execution_plan` *(Experimental)*: Provides structured, step-by-step guidance for accomplishing complex AWS tasks through agent scripts. This tool is only available when the `EXPERIMENTAL_AGENT_SCRIPTS` environment variable is set to "true". Agent scripts are reusable workflows that automate complex processes and provide detailed guidance for accomplishing specific tasks.


## Security Considerations
Before using this MCP Server, you should consider conducting your own independent assessment to ensure that your use would comply with your own specific security and quality control practices and standards, as well as the laws, rules, and regulations that govern you and your content.

We use credentials to control which commands this MCP server can execute. This MCP server relies on IAM roles to be configured properly, in particular:
- Using credentials for an IAM role with `AdministratorAccess` policy (usually the `Admin` IAM role) permits mutating actions (i.e. creating, deleting, modifying your AWS resources) and non-mutating actions.
- Using credentials for an IAM role with `ReadOnlyAccess` policy (usually the `ReadOnly` IAM role) only allows non-mutating actions, this is sufficient if you only want to inspect resources in your account.
- If IAM roles are not available, [these alternatives](https://docs.aws.amazon.com/cli/v1/userguide/cli-configure-files.html#cli-configure-files-examples) can also be used to configure credentials.
- To add another layer of security, users can explicitly set the environment variable `READ_OPERATIONS_ONLY` to true in their MCP config file. When set to true, we'll compare each CLI command against a list of known read-only actions, and will only execute the command if it's found in the allowed list. "Read-Only" only refers to the API classification, not the file system, that is such "read-only" actions can still write to the file system if necessary or upon user request. While this environment variable provides an additional layer of protection, IAM permissions remain the primary and most reliable security control. Users should always configure appropriate IAM roles and policies for their use case, as IAM credentials take precedence over this environment variable.

Our MCP server aims to support all AWS APIs. However, some of them will spawn subprocesses that expose security risks. Such APIs will be denylisted, see the full list below.

| Service | Operations |
|---------|------------|
| **deploy** | `install`, `uninstall` |
| **emr** | `ssh`,  `sock`, `get`, `put` |
| **opsworks** | `register` |

### File System Access and Operating Mode

**Important**: This MCP server is intended for **STDIO mode only** as a local server using a single user's credentials. The server runs with the same permissions as the user who started it and has complete access to the file system.

#### Security and Access Considerations

- **No Sandboxing**: The `AWS_API_MCP_WORKING_DIR` environment variable sets a working directory. The `AWS_API_MCP_ALLOW_UNRESTRICTED_LOCAL_FILE_ACCESS` flag  by default is set to `"false"` which restricts MCP server file operations to `<AWS_API_MCP_WORKING_DIR>`. Setting to `"true"` enables system-wide file access but may cause unintended overwrites.
- **File System Access**: The server can read from and write to any location on the file system where the user has permissions.
- **No Confirmation Prompts**: Files can be modified, overwritten, or deleted without any additional user confirmation
- **Host File System Sharing**: When using this server, the host file system is directly accessible
- **Do Not Modify for Network Use**: This server is designed for local STDIO use only; network operation introduces additional security risks

#### Common File Operations

The MCP server can perform various file operations through AWS CLI commands, including:

- `aws s3 sync` - Can overwrite entire directories without warning
- `aws s3 cp` - Can overwrite existing files without confirmation
- Any AWS CLI command using the `outfile` parameter
- Commands that use the `file://` prefix to read from files

**Note**: While the `AWS_API_MCP_WORKING_DIR` environment variable sets where the server starts, it does not restrict where files can be accessed.

### Prompt Injection and Untrusted Data
This MCP server executes AWS CLI commands as instructed by an AI model, which can be vulnerable to prompt injection attacks:

- **Do not connect this MCP server to data sources with untrusted data** (e.g., CloudWatch logs containing raw user data, user-generated content in databases, etc.)
- Always use scoped-down IAM credentials with minimal permissions necessary for the specific task.
- Be aware that prompt injection vulnerabilities are a known issue with LLMs and not caused by MCP servers inherently. When working with untrusted data use a client that supports command validation with a human in the loop.

### Logging

The AWS API MCP server writes logs to help you monitor command executions, troubleshoot issues, and perform debugging. These logs are automatically rotated and contain operational data including command executions, errors, and debug information.

#### Log file location

Logs are written to a rotating file at:

- **macOS/Linux**: `<HOME>/.aws/aws-api-mcp/aws-api-mcp-server.log`
- **Windows**: `%USERPROFILE%\.aws\aws-api-mcp\aws-api-mcp-server.log`

#### Shipping logs to Amazon CloudWatch Logs

To centralize your logs in AWS CloudWatch for better monitoring and analysis, you can use the CloudWatch Agent to automatically ship the MCP server logs to a CloudWatch log group.

**Prerequisites:**

1. **Install the CloudWatch Agent** on your machine:
   - **Amazon Linux 2/2023**: `sudo yum install amazon-cloudwatch-agent`
   - **Other platforms**: Download from [CloudWatch Agent download page](https://docs.aws.amazon.com/AmazonCloudWatch/latest/monitoring/download-CloudWatch-Agent-on-EC2-Instance-commandline-first.html)
   - **Learn more**: [CloudWatch Agent overview](https://docs.aws.amazon.com/AmazonCloudWatch/latest/monitoring/Install-CloudWatch-Agent.html)

2. **Configure IAM permissions**: Ensure your instance/user has permissions to write to CloudWatch Logs. You can attach the `CloudWatchAgentServerPolicy` or create a custom policy with these permissions:
   - `logs:CreateLogGroup`
   - `logs:CreateLogStream`
   - `logs:PutLogEvents`

**Configuration steps:**

1. **Run the configuration wizard** to set up log collection. The wizard will guide you through configuring the log group name, stream name, and other settings. For detailed wizard documentation, see [Create the CloudWatch agent configuration file with the wizard](https://docs.aws.amazon.com/AmazonCloudWatch/latest/monitoring/create-cloudwatch-agent-configuration-file-wizard.html).:

   **Linux/macOS:**
   ```bash
   sudo /opt/aws/amazon-cloudwatch-agent/bin/amazon-cloudwatch-agent-config-wizard
   ```

   **Windows:**
   ```cmd
   cd "C:\Program Files\Amazon\AmazonCloudWatchAgent"
   .\amazon-cloudwatch-agent-config-wizard.exe
   ```

2. **When prompted for log file path**, specify the MCP server log location:
   - **macOS**: `/Users/<user>/.aws/aws-api-mcp/aws-api-mcp-server.log`
   - **Linux**: `/home/<user>/.aws/aws-api-mcp/aws-api-mcp-server.log`
   - **Windows**: `C:\Users\<user>\.aws\aws-api-mcp\aws-api-mcp-server.log`

3. **Start the CloudWatch Agent** following the official AWS documentation:
   - [Starting the CloudWatch agent](https://docs.aws.amazon.com/AmazonCloudWatch/latest/monitoring/start-CloudWatch-Agent-on-premise-SSM-onprem.html)

#### Troubleshooting

If you encounter issues with the CloudWatch Agent setup or log shipping, refer to the [Troubleshooting the CloudWatch agent](https://docs.aws.amazon.com/AmazonCloudWatch/latest/monitoring/troubleshooting-CloudWatch-Agent.html).

### Security Best Practices

- **Principle of Least Privilege**: While the examples above use AWS managed policies like `AdministratorAccess` and `ReadOnlyAccess` for simplicity, we **strongly** recommend following the principle of least privilege by creating custom policies tailored to your specific use case.
- **Minimal Permissions**: Start with minimal permissions and gradually add access as needed for your specific workflows.
- **Condition Statements**: Combine custom policies with condition statements to further restrict access by region or other factors based on your security requirements.
- **Untrusted Data Sources**: When connecting to potentially untrusted data sources, use scoped-down credentials with minimal permissions.
- **Regular Monitoring**: Monitor AWS CloudTrail logs to track actions performed by the MCP server.

### Custom Security Policy Configuration

You can create a custom security policy file to define additional security controls beyond IAM permissions. The MCP server will look for a security policy file at `~/.aws/aws-api-mcp/mcp-security-policy.json`.

#### Security Policy File Format

```json
{
  "version": "1.0",
  "policy": {
    "denyList": [],
    "elicitList": []
  }
}
```

#### Command Format Requirements

**Important**: Commands must be specified in the exact format that the AWS CLI uses internally:

- **Format**: `aws <service> <operation>`
- **Service names**: Use the AWS CLI service name (e.g., `s3api`, `ec2`, `iam`, `lambda`)
- **Operation names**: Use kebab-case format (e.g., `delete-user`, `list-buckets`, `stop-instances`)

#### Examples of Correct Command Formats

| AWS CLI Command | Security Policy Format |
|-----------------|------------------------|
| `aws iam delete-user --user-name john` | `"aws iam delete-user"` |
| `aws s3api list-buckets` | `"aws s3api list-buckets"` |
| `aws ec2 describe-instances` | `"aws ec2 describe-instances"` |
| `aws lambda delete-function --function-name my-func` | `"aws lambda delete-function"` |
| `aws s3 cp file.txt s3://bucket/` | `"aws s3 cp"` |
| `aws cloudformation delete-stack --stack-name my-stack` | `"aws cloudformation delete-stack"` |

#### Policy Configuration Options

- **`denyList`**: Array of AWS CLI commands that will be completely blocked. Commands in this list will never be executed.
- **`elicitList`**: Array of AWS CLI commands that will require explicit user consent before execution. This requires a client that supports [elicitation](https://modelcontextprotocol.io/docs/concepts/elicitation).

#### Pattern Matching and Wildcards

**Current Limitation**: The security policy uses **exact string matching only**. Wildcard patterns (like `iam:delete-*` or `organizations:*`) are **not supported** in the current implementation.

Each command must be specified exactly as it appears in the AWS CLI format. For comprehensive blocking, you need to list each command individually:

```json
{
  "version": "1.0",
  "policy": {
    "denyList": [
      "aws iam delete-user",
      "aws iam delete-role",
      "aws iam delete-group",
      "aws iam delete-policy",
      "aws iam delete-access-key"
    ],
    "elicitList": [
      "aws s3api delete-object",
      "aws ec2 stop-instances",
      "aws lambda delete-function",
      "aws rds delete-db-instance",
      "aws cloudformation delete-stack"
    ]
  }
}
```

#### Finding the Correct Command Format

To determine the exact format for a command:

1. **Check AWS CLI documentation**: Look up the service and operation names
2. **Use kebab-case**: Convert camelCase operations to kebab-case (e.g., `ListBuckets` → `list-buckets`)
3. **Test with logging**: Enable debug logging to see how commands are parsed internally

#### Security Policy Precedence

1. **Denylist** - Operations in the denylist are blocked completely
2. **Elicitation Required** - Operations requiring consent will prompt the user
3. **IAM Permissions** - Standard AWS IAM controls apply to all operations
4. **READ_OPERATIONS_ONLY** - Environment variable restriction (if enabled)

**Note**: IAM permissions remain the primary security control mechanism. The security policy provides an additional layer of protection but cannot override IAM restrictions.

## License
Copyright Amazon.com, Inc. or its affiliates. All Rights Reserved.

Licensed under the Apache License, Version 2.0 (the "License").


## Disclaimer
This aws-api-mcp package is provided "as is" without warranty of any kind, express or implied, and is intended for development, testing, and evaluation purposes only. We do not provide any guarantee on the quality, performance, or reliability of this package. LLMs are non-deterministic and they make mistakes, we advise you to always thoroughly test and follow the best practices of your organization before using these tools on customer facing accounts. Users of this package are solely responsible for implementing proper security controls and MUST use AWS Identity and Access Management (IAM) to manage access to AWS resources. You are responsible for configuring appropriate IAM policies, roles, and permissions, and any security vulnerabilities resulting from improper IAM configuration are your sole responsibility. By using this package, you acknowledge that you have read and understood this disclaimer and agree to use the package at your own risk.<|MERGE_RESOLUTION|>--- conflicted
+++ resolved
@@ -31,8 +31,6 @@
 
 ### ⚡ Using uv
 Add the following configuration to your MCP client config file (e.g., for Amazon Q Developer CLI, edit `~/.aws/amazonq/mcp.json`):
-
-**For Linux/MacOS users:**
 
 ```json
 {
@@ -52,30 +50,12 @@
 }
 ```
 
-<<<<<<< HEAD
-### ⚡ Using uv
-=======
 **For Windows users:**
->>>>>>> db240455
-
-```json
-{
-  "mcpServers": {
-    "awslabs.aws-api-mcp-server": {
-      "command": "uvx",
-      "args": [
-        "--from",
-        "awslabs.aws-api-mcp-server@latest",
-        "awslabs.aws-api-mcp-server.exe"
-      ],
-      "env": {
-        "AWS_REGION": "us-east-1"
-      },
-      "disabled": false,
-      "autoApprove": []
-    }
-  }
-}
+
+Make sure your `uv --version` is at least 0.8.12, otherwise you may see the below error:
+```
+error: Failed to spawn: `awslabs.<mcp server name>`
+  Caused by: program not found
 ```
 
 
@@ -94,12 +74,6 @@
 **Step 2: Configure your MCP client**
 Add the following configuration to your MCP client config file (e.g., for Amazon Q Developer CLI, edit `~/.aws/amazonq/mcp.json`):
 
-<<<<<<< HEAD
-Make sure your `uv --version` is at least 0.8.12, otherwise you may see the below error:
-```
-error: Failed to spawn: `awslabs.<mcp server name>`
-  Caused by: program not found
-=======
 ```json
 {
   "mcpServers": {
@@ -117,7 +91,6 @@
     }
   }
 }
->>>>>>> db240455
 ```
 
 
