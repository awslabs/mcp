--- conflicted
+++ resolved
@@ -147,7 +147,6 @@
         get_transport_from_env()
 
 
-<<<<<<< HEAD
 def test_get_transport_from_env_streamable_http_requires_auth_type(monkeypatch):
     """Ensure streamable-http transport fails without explicit AUTH_TYPE=no-auth."""
     monkeypatch.setenv('AWS_API_MCP_TRANSPORT', 'streamable-http')
@@ -180,8 +179,7 @@
     assert get_transport_from_env() == 'streamable-http'
 
 
-=======
->>>>>>> d173472a
+
 @patch('awslabs.aws_api_mcp_server.core.common.config.OPT_IN_TELEMETRY', False)
 def test_user_agent_without_telemetry():
     """Test user agent when telemetry is disabled."""
