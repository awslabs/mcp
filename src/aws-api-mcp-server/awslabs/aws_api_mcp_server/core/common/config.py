--- conflicted
+++ resolved
@@ -123,7 +123,6 @@
     return user_agent_extra
 
 
-<<<<<<< HEAD
 def get_working_directory() -> Path:
     """Returns the custom working directory if AWS_API_MCP_WORKING_DIR is set, otherwise returns a default directory under the server directory."""
     if custom_workdir := os.getenv(AWS_API_MCP_WORKING_DIR_KEY):
@@ -144,7 +143,8 @@
     os.makedirs(workdir, exist_ok=True)
 
     return workdir
-=======
+
+
 def get_server_auth():
     """Configure authentication and for FastMCP server."""
     auth_provider = None
@@ -168,7 +168,6 @@
     auth_provider = JWTVerifier(issuer=AUTH_ISSUER, jwks_uri=AUTH_JWKS_URI)
 
     return auth_provider
->>>>>>> 7d01f2c9
 
 
 FASTMCP_LOG_LEVEL = os.getenv('FASTMCP_LOG_LEVEL', 'INFO')
