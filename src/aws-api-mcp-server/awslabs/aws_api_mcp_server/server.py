--- conflicted
+++ resolved
@@ -38,11 +38,8 @@
     STATELESS_HTTP,
     TRANSPORT,
     WORKING_DIRECTORY,
-<<<<<<< HEAD
     get_server_auth,
-=======
     FileAccessMode,
->>>>>>> 45627a95
 )
 from .core.common.errors import AwsApiMcpError, CommandValidationError
 from .core.common.helpers import get_requests_session, validate_aws_region
