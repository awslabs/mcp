--- conflicted
+++ resolved
@@ -159,14 +159,11 @@
 
 ### Source Database Analysis
 
-<<<<<<< HEAD
-The `source_db_analyzer` tool analyzes existing MySQL databases to extract schema and access patterns for DynamoDB modeling. This is useful when migrating from relational databases.
-
-The tool supports two connection methods:
+The `source_db_analyzer` tool extracts schema and access patterns from your existing database to help design your DynamoDB model. This is useful when migrating from relational databases.
+
+The tool supports two connection methods for MySQL:
 - **RDS Data API-based access**: Serverless connection using cluster ARN
 - **Connection-based access**: Traditional connection using hostname/port
-=======
-The DynamoDB MCP server includes source database integration for database analysis. The `source_db_analyzer` tool extracts schema and access patterns from your existing database to help design your DynamoDB model.
 
 **Supported Databases:**
 - MySQL / Aurora MySQL
@@ -190,7 +187,6 @@
 ### Managed Mode (MYSQL, PSQL, MSSQL)
 
 Managed mode allow you to connect tool, to AWS RDS Data API, to analyzes existing MySQL/Aurora databases to extract schema and access patterns for DynamoDB modeling.
->>>>>>> 1ce4ec37
 
 #### Prerequisites for MySQL Integration (Managed Mode)
 
