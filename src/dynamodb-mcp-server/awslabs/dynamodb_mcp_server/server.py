# Copyright Amazon.com, Inc. or its affiliates. All Rights Reserved.
#
# Licensed under the Apache License, Version 2.0 (the "License");
# you may not use this file except in compliance with the License.
# You may obtain a copy of the License at
#
#     http://www.apache.org/licenses/LICENSE-2.0
#
# Unless required by applicable law or agreed to in writing, software
# distributed under the License is distributed on an "AS IS" BASIS,
# WITHOUT WARRANTIES OR CONDITIONS OF ANY KIND, either express or implied.
# See the License for the specific language governing permissions and
# limitations under the License.

#!/usr/bin/env python3

<<<<<<< HEAD
import boto3
import json
import os
from datetime import datetime
from awslabs.dynamodb_mcp_server.common import (
    AttributeDefinition,
    AttributeValue,
    CreateTableInput,
    DeleteItemInput,
    GetItemInput,
    GetResourcePolicyInput,
    GlobalSecondaryIndex,
    GlobalSecondaryIndexUpdate,
    KeyAttributeValue,
    KeySchemaElement,
    OnDemandThroughput,
    ProvisionedThroughput,
    PutItemInput,
    PutResourcePolicyInput,
    QueryInput,
    ReplicationGroupUpdate,
    ScanInput,
    Select,
    SSESpecification,
    StreamSpecification,
    Tag,
    TimeToLiveSpecification,
    UpdateItemInput,
    UpdateTableInput,
    WarmThroughput,
    handle_exceptions,
    mutation_check,
)
from awslabs.dynamodb_mcp_server.database_analyzers import DatabaseAnalyzer, DatabaseAnalyzerRegistry
from botocore.config import Config
=======

from awslabs.dynamodb_mcp_server.common import handle_exceptions
from awslabs.dynamodb_mcp_server.database_analyzers import (
    DatabaseAnalyzer,
    DatabaseAnalyzerRegistry,
)
>>>>>>> fae03154
from loguru import logger
from mcp.server.fastmcp import FastMCP
from pathlib import Path
from pydantic import Field
<<<<<<< HEAD
from typing import Annotated, Any, Dict, List, Literal, Optional, Union


# Define server instructions and dependencies
SERVER_INSTRUCTIONS = """The official MCP Server for interacting with AWS DynamoDB

This server provides comprehensive DynamoDB capabilities with over 30 operational tools for managing DynamoDB tables,
items, indexes, backups, and more, plus expert data modeling guidance through DynamoDB data modeling expert prompt.

MySQL Integration: This server also includes MySQL query capabilities through the run_query tool, enabling database
analysis for DynamoDB DynamoDB Data Modeling.

IMPORTANT: DynamoDB Attribute Value Format
-----------------------------------------
When working with DynamoDB, all attribute values must be specified with their data types.
Each attribute value is represented as a dictionary with a single key-value pair where the key
is the data type and the value is the data itself:

- S: String
  Example: {"S": "Hello"}

- N: Number (sent as a string)
  Example: {"N": "123.45"}

- B: Binary data (Base64-encoded)
  Example: {"B": "dGhpcyB0ZXh0IGlzIGJhc2U2NC1lbmNvZGVk"}

- BOOL: Boolean value
  Example: {"BOOL": true}
=======
from typing import Optional


# Define server instructions and dependencies
SERVER_INSTRUCTIONS = """The official MCP Server for AWS DynamoDB design and modeling guidance
>>>>>>> fae03154

This server provides DynamoDB design and modeling expertise.

When users ask for dynamodb operational tasks, provide EXACTLY these two options:
Option 1(RECOMMENDED): AWS API MCP Server
   Migration guide: https://github.com/awslabs/mcp/tree/main/src/aws-api-mcp-server
Option 2(NOT RECOMMENDED): Legacy version 1.0.9

Available Tools:
--------------
Use the `dynamodb_data_modeling` tool to access enterprise-level DynamoDB design expertise.
This tool provides systematic methodology for creating production-ready multi-table design with
advanced optimizations, cost analysis, and integration patterns.

Use the `source_db_analyzer` tool to analyze existing MySQL/Aurora databases for DynamoDB Data Modeling:
- Extracts schema structure (tables, columns, indexes, foreign keys)
- Captures access patterns from Performance Schema (query patterns, RPS, frequencies)
- Generates timestamped analysis files (JSON format) for use with dynamodb_data_modeling
- Requires AWS RDS Data API and credentials in Secrets Manager
- Safe for production use (read-only analysis)
"""


def create_server():
    """Create and configure the MCP server instance."""
    return FastMCP(
        'awslabs.dynamodb-mcp-server',
        instructions=SERVER_INSTRUCTIONS,
    )


app = create_server()


@app.tool()
@handle_exceptions
async def dynamodb_data_modeling() -> str:
    """Retrieves the complete DynamoDB Data Modeling Expert prompt.

    This tool returns a production-ready prompt to help user with data modeling on DynamoDB.
    The prompt guides through requirements gathering, access pattern analysis, and production-ready
    schema design. The prompt contains:

    - Structured 2-phase workflow (requirements → final design)
    - Enterprise design patterns: hot partition analysis, write sharding, sparse GSIs, and more
    - Cost optimization strategies and RPS-based capacity planning
    - Multi-table design philosophy with advanced denormalization patterns
    - Integration guidance for OpenSearch, Lambda, and analytics

    Usage: Simply call this tool to get the expert prompt.

    Returns: Complete expert system prompt as text (no parameters required)
    """
    prompt_file = Path(__file__).parent / 'prompts' / 'dynamodb_architect.md'
    architect_prompt = prompt_file.read_text(encoding='utf-8')
    return architect_prompt


@app.tool()
@handle_exceptions
<<<<<<< HEAD
async def source_database_analysis(
    source_db_type: str = Field(description="Source Database type: 'mysql'"),
    database_name: Optional[str] = Field(default=None, description='Database name to analyze (overrides MYSQL_DATABASE env var)'),
    analysis_days: Optional[int] = Field(default=30, description='Number of days to analyze', ge=1),
    max_query_results: Optional[int] = Field(default=None, description='Maximum number of rows returned per analysis query (overrides MYSQL_MAX_QUERY_RESULTS env var)', ge=1),
    aws_cluster_arn: Optional[str] = Field(default=None, description='AWS cluster ARN (overrides MYSQL_CLUSTER_ARN env var)'),
    aws_secret_arn: Optional[str] = Field(default=None, description='AWS secret ARN (overrides MYSQL_SECRET_ARN env var)'),
    aws_region: Optional[str] = Field(default=None, description='AWS region (overrides AWS_REGION env var)'),
) -> str:
    """This tool performs comprehensive source database analysis to support DynamoDB data modeling.

    This tool runs the full pre-defined analysis queries and returns the below:
    1. Schema analysis (tables, columns, indexes, foreign keys)
    2. Pattern analysis (if performance schema enabled for MySQL)

    Source Database Integration:
    - Connects to Aurora MySQL via RDS Data API
    - Requires database credentials in AWS Secrets Manager
    - Performance Schema must be enabled for complete access pattern analysis, else schema only analysis 
    - Supports read-only analysis to protect production systems

    Returns comprehensive analysis results with file locations and next steps for DynamoDB Data Modeling.
    """
    try:
        analyzer_class = DatabaseAnalyzerRegistry.get_analyzer(source_db_type)
    except ValueError as e:
        supported_types = DatabaseAnalyzerRegistry.get_supported_types()
        return f'{str(e)}. Supported types: {supported_types}'

    # Build connection parameters based on database type
    connection_params = DatabaseAnalyzer.build_connection_params(
        source_db_type,
        database_name=database_name,
        analysis_days=analysis_days,
        max_query_results=max_query_results,
        aws_cluster_arn=aws_cluster_arn,
        aws_secret_arn=aws_secret_arn,
        aws_region=aws_region
    )
    
    # Validate parameters based on database type
    missing_params, param_descriptions = DatabaseAnalyzer.validate_connection_params(source_db_type, connection_params)
    if missing_params:
        missing_descriptions = [param_descriptions[param] for param in missing_params]
        return f"To analyze your {source_db_type} database, I need: {', '.join(missing_descriptions)}"

    logger.info(f"Starting database analysis for {source_db_type} database: {connection_params.get('database')}")

    try:
        analysis_result = await analyzer_class.analyze(connection_params)
        
        # Save results to files
        saved_files, save_errors = DatabaseAnalyzer.save_analysis_files(
            analysis_result['results'], source_db_type, connection_params.get('database'), 
            connection_params.get('analysis_days'), connection_params.get('max_results')
        )

        # Generate report
        logger.info("Generating analysis report")
        if analysis_result['results']:
            report = f"""Database Analysis Complete

Summary:
- Database: {connection_params.get('database')}
- Analysis Period: {connection_params.get('analysis_days')} days
- {analysis_result['performance_feature']}: {'Enabled' if analysis_result['performance_enabled'] else 'Disabled'}"""

            if saved_files:
                report += f"\n\nSaved Files:\n{chr(10).join(f'- {f}' for f in saved_files)}"
            
            if analysis_result['errors']:
                report += f"\n\nQuery Errors ({len(analysis_result['errors'])}):\n" + "\n".join(f"{i}. {error}" for i, error in enumerate(analysis_result['errors'], 1))

            report += f"""

Next Steps:
1. Run dynamodb_data_modeling tool with these analysis files to perform DynamoDB Data Modeling
2. Review the analysis files to understand your current schema and access patterns"""

        else:
            report = f"Database Analysis Failed\n\nAll {len(analysis_result['errors'])} queries failed:\n" + "\n".join(f"{i}. {error}" for i, error in enumerate(analysis_result['errors'], 1))

        return report

    except Exception as e:
        logger.error(f"Analysis failed with exception: {str(e)}")
        return f"Analysis failed: {str(e)}"


@app.tool()
@handle_exceptions
@mutation_check
async def put_resource_policy(
    resource_arn: str = resource_arn,
    policy: Union[str, Dict[str, Any]] = Field(
        description='An AWS resource-based policy document in JSON format or dictionary.'
    ),
    region_name: str = Field(default=None, description='The aws region to run the tool'),
) -> dict:
    """Attaches a resource-based policy document (max 20 KB) to a DynamoDB table or stream. You can control permissions for both tables and their indexes through the policy."""
    client = get_dynamodb_client(region_name)
    # Convert policy to string if it's a dictionary
    policy_str = json.dumps(policy) if isinstance(policy, dict) else policy

    params: PutResourcePolicyInput = {'ResourceArn': resource_arn, 'Policy': policy_str}

    response = client.put_resource_policy(**params)
    return {'RevisionId': response.get('RevisionId')}


@app.tool()
@handle_exceptions
async def get_resource_policy(
    resource_arn: str = resource_arn,
    region_name: str = Field(default=None, description='The aws region to run the tool'),
) -> dict:
    """Returns the resource-based policy document attached to a DynamoDB table or stream in JSON format."""
    client = get_dynamodb_client(region_name)
    params: GetResourcePolicyInput = {'ResourceArn': resource_arn}

    response = client.get_resource_policy(**params)
    return {'Policy': response.get('Policy'), 'RevisionId': response.get('RevisionId')}


@app.tool()
@handle_exceptions
async def scan(
    table_name: str = table_name,
    index_name: str = index_name,
    filter_expression: str = filter_expression,
    projection_expression: str = projection_expression,
    expression_attribute_names: Dict[str, str] = expression_attribute_names,
    expression_attribute_values: Dict[str, AttributeValue] = expression_attribute_values,
    select: Select = select,
    limit: int = limit,
    exclusive_start_key: Dict[str, KeyAttributeValue] = exclusive_start_key,
    region_name: str = Field(default=None, description='The aws region to run the tool'),
) -> dict:
    """Returns items and attributes by scanning a table or secondary index. Reads up to Limit items or 1 MB of data, with optional FilterExpression to reduce results."""
    client = get_dynamodb_client(region_name)
    params: ScanInput = {'TableName': table_name}

    if index_name:
        params['IndexName'] = index_name
    if filter_expression:
        params['FilterExpression'] = filter_expression
    if projection_expression:
        params['ProjectionExpression'] = projection_expression
    if expression_attribute_names:
        params['ExpressionAttributeNames'] = expression_attribute_names
    if expression_attribute_values:
        params['ExpressionAttributeValues'] = expression_attribute_values
    if select:
        params['Select'] = select
    if limit:
        params['Limit'] = limit
    if exclusive_start_key:
        params['ExclusiveStartKey'] = exclusive_start_key
    params['ReturnConsumedCapacity'] = 'TOTAL'

    response = client.scan(**params)
    return {
        'Items': response.get('Items', []),
        'Count': response.get('Count'),
        'ScannedCount': response.get('ScannedCount'),
        'LastEvaluatedKey': response.get('LastEvaluatedKey'),
        'ConsumedCapacity': response.get('ConsumedCapacity'),
    }


@app.tool()
@handle_exceptions
async def query(
    table_name: str = table_name,
    key_condition_expression: str = Field(
        description='Key condition expression. Must perform an equality test on partition key value.'
=======
async def source_db_analyzer(
    source_db_type: str = Field(description="Supported Source Database type: 'mysql'"),
    database_name: Optional[str] = Field(
        default=None, description='Database name to analyze (overrides MYSQL_DATABASE env var)'
>>>>>>> fae03154
    ),
    pattern_analysis_days: Optional[int] = Field(
        default=30,
        description='Number of days to analyze the logs for pattern analysis query',
        ge=1,
    ),
    max_query_results: Optional[int] = Field(
        default=None,
        description='Maximum number of rows to include in analysis output files for schema and query log data (overrides MYSQL_MAX_QUERY_RESULTS env var)',
        ge=1,
    ),
    aws_cluster_arn: Optional[str] = Field(
        default=None, description='AWS cluster ARN (overrides MYSQL_CLUSTER_ARN env var)'
    ),
    aws_secret_arn: Optional[str] = Field(
        default=None, description='AWS secret ARN (overrides MYSQL_SECRET_ARN env var)'
    ),
    aws_region: Optional[str] = Field(
        default=None, description='AWS region (overrides AWS_REGION env var)'
    ),
    output_dir: str = Field(
        description='Absolute directory path where the timestamped output analysis folder will be created.'
    ),
) -> str:
    """Analyzes your source database to extract schema and access patterns for DynamoDB Data Modeling.

    This tool connects to your existing relational database, examines your current database structure and query
    patterns to help you design an optimal DynamoDB data model.

    Output & Next Steps:
    - Creates timestamped folder (database_analysis_YYYYMMDD_HHMMSS) with 4-5 JSON files:
      * table_analysis_results.json - Table-level statistics
      * column_analysis_results.json - Column definitions for all tables
      * index_analysis_results.json - Index structures and compositions
      * foreign_key_analysis_results.json - Relationship mappings
      * query_pattern_analysis_results.json - Query patterns (only if Performance Schema enabled)
    - Each file contains query results with metadata (database name, analysis period, descriptions)
    - Use these files with the dynamodb_data_modeling tool to design your DynamoDB schema
    - Analysis is read-only

    Connection Requirements (MySQL/Aurora):
    - AWS RDS Data API enabled on your Aurora MySQL cluster
    - Database credentials stored in AWS Secrets Manager
    - Appropriate IAM permissions to access RDS Data API and Secrets Manager
    - For complete analysis: MySQL Performance Schema must be enabled (set performance_schema=ON)
    - Without Performance Schema: Schema-only analysis is performed (no query pattern data)

    Environment Variables (Optional):
    You can set these instead of passing parameters:
    - MYSQL_DATABASE: Database name to analyze
    - MYSQL_CLUSTER_ARN: Aurora cluster ARN
    - MYSQL_SECRET_ARN: Secrets Manager secret ARN containing DB credentials
    - AWS_REGION: AWS region where your database is located
    - MYSQL_MAX_QUERY_RESULTS: Maximum rows per query (default: 500)

    Typical Usage:
    1. Run this tool against your source database
    2. Review the generated analysis files to understand your current schema and patterns
    3. Use dynamodb_data_modeling tool with these files to design your DynamoDB tables
    4. The analysis helps identify entity relationships, access patterns, and optimization opportunities

    Returns: Analysis summary with saved file locations, query statistics, and next steps.
    """
    try:
        analyzer_class = DatabaseAnalyzerRegistry.get_analyzer(source_db_type)
    except ValueError as e:
        supported_types = DatabaseAnalyzerRegistry.get_supported_types()
        return f'{str(e)}. Supported types: {supported_types}'

    # Build connection parameters based on database type
    connection_params = DatabaseAnalyzer.build_connection_params(
        source_db_type,
        database_name=database_name,
        pattern_analysis_days=pattern_analysis_days,
        max_query_results=max_query_results,
        aws_cluster_arn=aws_cluster_arn,
        aws_secret_arn=aws_secret_arn,
        aws_region=aws_region,
        output_dir=output_dir,
    )

    # Validate parameters based on database type
    missing_params, param_descriptions = DatabaseAnalyzer.validate_connection_params(
        source_db_type, connection_params
    )
    if missing_params:
        missing_descriptions = [param_descriptions[param] for param in missing_params]
        return (
            f'To analyze your {source_db_type} database, I need: {", ".join(missing_descriptions)}'
        )

    logger.info(
        f'Starting database analysis for {source_db_type} database: {connection_params.get("database")}'
    )

    try:
        analysis_result = await analyzer_class.analyze(connection_params)

        # Save results to files
        saved_files, save_errors = DatabaseAnalyzer.save_analysis_files(
            analysis_result['results'],
            source_db_type,
            connection_params.get('database'),
            connection_params.get('pattern_analysis_days'),
            connection_params.get('max_results'),
            connection_params.get('output_dir'),
        )

        # Generate report
        logger.info('Generating analysis report')
        if analysis_result['results']:
            report = f"""Database Analysis Complete

Summary:
- Database: {connection_params.get('database')}
- Analysis Period: {connection_params.get('pattern_analysis_days')} days
- {analysis_result['performance_feature']}: {'Enabled' if analysis_result['performance_enabled'] else 'Disabled'}"""

            if saved_files:
                report += f'\n\nSaved Files:\n{chr(10).join(f"- {f}" for f in saved_files)}'

            if save_errors:
                report += f'\n\nFile Save Errors:\n{chr(10).join(f"- {e}" for e in save_errors)}'

            if analysis_result['errors']:
                report += f'\n\nQuery Errors ({len(analysis_result["errors"])}):\n' + '\n'.join(
                    f'{i}. {error}' for i, error in enumerate(analysis_result['errors'], 1)
                )

        else:
            report = (
                f'Database Analysis Failed\n\nAll {len(analysis_result["errors"])} queries failed:\n'
                + '\n'.join(
                    f'{i}. {error}' for i, error in enumerate(analysis_result['errors'], 1)
                )
            )

        return report

    except Exception as e:
        logger.error(f'Analysis failed with exception: {str(e)}')
        return f'Analysis failed: {str(e)}'


def main():
    """Main entry point for the MCP server application."""
    app.run()


if __name__ == '__main__':
    main()<|MERGE_RESOLUTION|>--- conflicted
+++ resolved
@@ -14,91 +14,21 @@
 
 #!/usr/bin/env python3
 
-<<<<<<< HEAD
-import boto3
-import json
-import os
-from datetime import datetime
-from awslabs.dynamodb_mcp_server.common import (
-    AttributeDefinition,
-    AttributeValue,
-    CreateTableInput,
-    DeleteItemInput,
-    GetItemInput,
-    GetResourcePolicyInput,
-    GlobalSecondaryIndex,
-    GlobalSecondaryIndexUpdate,
-    KeyAttributeValue,
-    KeySchemaElement,
-    OnDemandThroughput,
-    ProvisionedThroughput,
-    PutItemInput,
-    PutResourcePolicyInput,
-    QueryInput,
-    ReplicationGroupUpdate,
-    ScanInput,
-    Select,
-    SSESpecification,
-    StreamSpecification,
-    Tag,
-    TimeToLiveSpecification,
-    UpdateItemInput,
-    UpdateTableInput,
-    WarmThroughput,
-    handle_exceptions,
-    mutation_check,
-)
-from awslabs.dynamodb_mcp_server.database_analyzers import DatabaseAnalyzer, DatabaseAnalyzerRegistry
-from botocore.config import Config
-=======
 
 from awslabs.dynamodb_mcp_server.common import handle_exceptions
 from awslabs.dynamodb_mcp_server.database_analyzers import (
     DatabaseAnalyzer,
     DatabaseAnalyzerRegistry,
 )
->>>>>>> fae03154
 from loguru import logger
 from mcp.server.fastmcp import FastMCP
 from pathlib import Path
 from pydantic import Field
-<<<<<<< HEAD
-from typing import Annotated, Any, Dict, List, Literal, Optional, Union
-
-
-# Define server instructions and dependencies
-SERVER_INSTRUCTIONS = """The official MCP Server for interacting with AWS DynamoDB
-
-This server provides comprehensive DynamoDB capabilities with over 30 operational tools for managing DynamoDB tables,
-items, indexes, backups, and more, plus expert data modeling guidance through DynamoDB data modeling expert prompt.
-
-MySQL Integration: This server also includes MySQL query capabilities through the run_query tool, enabling database
-analysis for DynamoDB DynamoDB Data Modeling.
-
-IMPORTANT: DynamoDB Attribute Value Format
------------------------------------------
-When working with DynamoDB, all attribute values must be specified with their data types.
-Each attribute value is represented as a dictionary with a single key-value pair where the key
-is the data type and the value is the data itself:
-
-- S: String
-  Example: {"S": "Hello"}
-
-- N: Number (sent as a string)
-  Example: {"N": "123.45"}
-
-- B: Binary data (Base64-encoded)
-  Example: {"B": "dGhpcyB0ZXh0IGlzIGJhc2U2NC1lbmNvZGVk"}
-
-- BOOL: Boolean value
-  Example: {"BOOL": true}
-=======
 from typing import Optional
 
 
 # Define server instructions and dependencies
 SERVER_INSTRUCTIONS = """The official MCP Server for AWS DynamoDB design and modeling guidance
->>>>>>> fae03154
 
 This server provides DynamoDB design and modeling expertise.
 
@@ -159,189 +89,10 @@
 
 @app.tool()
 @handle_exceptions
-<<<<<<< HEAD
-async def source_database_analysis(
-    source_db_type: str = Field(description="Source Database type: 'mysql'"),
-    database_name: Optional[str] = Field(default=None, description='Database name to analyze (overrides MYSQL_DATABASE env var)'),
-    analysis_days: Optional[int] = Field(default=30, description='Number of days to analyze', ge=1),
-    max_query_results: Optional[int] = Field(default=None, description='Maximum number of rows returned per analysis query (overrides MYSQL_MAX_QUERY_RESULTS env var)', ge=1),
-    aws_cluster_arn: Optional[str] = Field(default=None, description='AWS cluster ARN (overrides MYSQL_CLUSTER_ARN env var)'),
-    aws_secret_arn: Optional[str] = Field(default=None, description='AWS secret ARN (overrides MYSQL_SECRET_ARN env var)'),
-    aws_region: Optional[str] = Field(default=None, description='AWS region (overrides AWS_REGION env var)'),
-) -> str:
-    """This tool performs comprehensive source database analysis to support DynamoDB data modeling.
-
-    This tool runs the full pre-defined analysis queries and returns the below:
-    1. Schema analysis (tables, columns, indexes, foreign keys)
-    2. Pattern analysis (if performance schema enabled for MySQL)
-
-    Source Database Integration:
-    - Connects to Aurora MySQL via RDS Data API
-    - Requires database credentials in AWS Secrets Manager
-    - Performance Schema must be enabled for complete access pattern analysis, else schema only analysis 
-    - Supports read-only analysis to protect production systems
-
-    Returns comprehensive analysis results with file locations and next steps for DynamoDB Data Modeling.
-    """
-    try:
-        analyzer_class = DatabaseAnalyzerRegistry.get_analyzer(source_db_type)
-    except ValueError as e:
-        supported_types = DatabaseAnalyzerRegistry.get_supported_types()
-        return f'{str(e)}. Supported types: {supported_types}'
-
-    # Build connection parameters based on database type
-    connection_params = DatabaseAnalyzer.build_connection_params(
-        source_db_type,
-        database_name=database_name,
-        analysis_days=analysis_days,
-        max_query_results=max_query_results,
-        aws_cluster_arn=aws_cluster_arn,
-        aws_secret_arn=aws_secret_arn,
-        aws_region=aws_region
-    )
-    
-    # Validate parameters based on database type
-    missing_params, param_descriptions = DatabaseAnalyzer.validate_connection_params(source_db_type, connection_params)
-    if missing_params:
-        missing_descriptions = [param_descriptions[param] for param in missing_params]
-        return f"To analyze your {source_db_type} database, I need: {', '.join(missing_descriptions)}"
-
-    logger.info(f"Starting database analysis for {source_db_type} database: {connection_params.get('database')}")
-
-    try:
-        analysis_result = await analyzer_class.analyze(connection_params)
-        
-        # Save results to files
-        saved_files, save_errors = DatabaseAnalyzer.save_analysis_files(
-            analysis_result['results'], source_db_type, connection_params.get('database'), 
-            connection_params.get('analysis_days'), connection_params.get('max_results')
-        )
-
-        # Generate report
-        logger.info("Generating analysis report")
-        if analysis_result['results']:
-            report = f"""Database Analysis Complete
-
-Summary:
-- Database: {connection_params.get('database')}
-- Analysis Period: {connection_params.get('analysis_days')} days
-- {analysis_result['performance_feature']}: {'Enabled' if analysis_result['performance_enabled'] else 'Disabled'}"""
-
-            if saved_files:
-                report += f"\n\nSaved Files:\n{chr(10).join(f'- {f}' for f in saved_files)}"
-            
-            if analysis_result['errors']:
-                report += f"\n\nQuery Errors ({len(analysis_result['errors'])}):\n" + "\n".join(f"{i}. {error}" for i, error in enumerate(analysis_result['errors'], 1))
-
-            report += f"""
-
-Next Steps:
-1. Run dynamodb_data_modeling tool with these analysis files to perform DynamoDB Data Modeling
-2. Review the analysis files to understand your current schema and access patterns"""
-
-        else:
-            report = f"Database Analysis Failed\n\nAll {len(analysis_result['errors'])} queries failed:\n" + "\n".join(f"{i}. {error}" for i, error in enumerate(analysis_result['errors'], 1))
-
-        return report
-
-    except Exception as e:
-        logger.error(f"Analysis failed with exception: {str(e)}")
-        return f"Analysis failed: {str(e)}"
-
-
-@app.tool()
-@handle_exceptions
-@mutation_check
-async def put_resource_policy(
-    resource_arn: str = resource_arn,
-    policy: Union[str, Dict[str, Any]] = Field(
-        description='An AWS resource-based policy document in JSON format or dictionary.'
-    ),
-    region_name: str = Field(default=None, description='The aws region to run the tool'),
-) -> dict:
-    """Attaches a resource-based policy document (max 20 KB) to a DynamoDB table or stream. You can control permissions for both tables and their indexes through the policy."""
-    client = get_dynamodb_client(region_name)
-    # Convert policy to string if it's a dictionary
-    policy_str = json.dumps(policy) if isinstance(policy, dict) else policy
-
-    params: PutResourcePolicyInput = {'ResourceArn': resource_arn, 'Policy': policy_str}
-
-    response = client.put_resource_policy(**params)
-    return {'RevisionId': response.get('RevisionId')}
-
-
-@app.tool()
-@handle_exceptions
-async def get_resource_policy(
-    resource_arn: str = resource_arn,
-    region_name: str = Field(default=None, description='The aws region to run the tool'),
-) -> dict:
-    """Returns the resource-based policy document attached to a DynamoDB table or stream in JSON format."""
-    client = get_dynamodb_client(region_name)
-    params: GetResourcePolicyInput = {'ResourceArn': resource_arn}
-
-    response = client.get_resource_policy(**params)
-    return {'Policy': response.get('Policy'), 'RevisionId': response.get('RevisionId')}
-
-
-@app.tool()
-@handle_exceptions
-async def scan(
-    table_name: str = table_name,
-    index_name: str = index_name,
-    filter_expression: str = filter_expression,
-    projection_expression: str = projection_expression,
-    expression_attribute_names: Dict[str, str] = expression_attribute_names,
-    expression_attribute_values: Dict[str, AttributeValue] = expression_attribute_values,
-    select: Select = select,
-    limit: int = limit,
-    exclusive_start_key: Dict[str, KeyAttributeValue] = exclusive_start_key,
-    region_name: str = Field(default=None, description='The aws region to run the tool'),
-) -> dict:
-    """Returns items and attributes by scanning a table or secondary index. Reads up to Limit items or 1 MB of data, with optional FilterExpression to reduce results."""
-    client = get_dynamodb_client(region_name)
-    params: ScanInput = {'TableName': table_name}
-
-    if index_name:
-        params['IndexName'] = index_name
-    if filter_expression:
-        params['FilterExpression'] = filter_expression
-    if projection_expression:
-        params['ProjectionExpression'] = projection_expression
-    if expression_attribute_names:
-        params['ExpressionAttributeNames'] = expression_attribute_names
-    if expression_attribute_values:
-        params['ExpressionAttributeValues'] = expression_attribute_values
-    if select:
-        params['Select'] = select
-    if limit:
-        params['Limit'] = limit
-    if exclusive_start_key:
-        params['ExclusiveStartKey'] = exclusive_start_key
-    params['ReturnConsumedCapacity'] = 'TOTAL'
-
-    response = client.scan(**params)
-    return {
-        'Items': response.get('Items', []),
-        'Count': response.get('Count'),
-        'ScannedCount': response.get('ScannedCount'),
-        'LastEvaluatedKey': response.get('LastEvaluatedKey'),
-        'ConsumedCapacity': response.get('ConsumedCapacity'),
-    }
-
-
-@app.tool()
-@handle_exceptions
-async def query(
-    table_name: str = table_name,
-    key_condition_expression: str = Field(
-        description='Key condition expression. Must perform an equality test on partition key value.'
-=======
 async def source_db_analyzer(
     source_db_type: str = Field(description="Supported Source Database type: 'mysql'"),
     database_name: Optional[str] = Field(
         default=None, description='Database name to analyze (overrides MYSQL_DATABASE env var)'
->>>>>>> fae03154
     ),
     pattern_analysis_days: Optional[int] = Field(
         default=30,
