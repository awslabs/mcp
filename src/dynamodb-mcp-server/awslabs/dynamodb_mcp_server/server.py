# Copyright Amazon.com, Inc. or its affiliates. All Rights Reserved.
#
# Licensed under the Apache License, Version 2.0 (the "License");
# you may not use this file except in compliance with the License.
# You may obtain a copy of the License at
#
#     http://www.apache.org/licenses/LICENSE-2.0
#
# Unless required by applicable law or agreed to in writing, software
# distributed under the License is distributed on an "AS IS" BASIS,
# WITHOUT WARRANTIES OR CONDITIONS OF ANY KIND, either express or implied.
# See the License for the specific language governing permissions and
# limitations under the License.

#!/usr/bin/env python3

import json
import os
from awslabs.aws_api_mcp_server.server import call_aws
from awslabs.dynamodb_mcp_server.common import handle_exceptions
from awslabs.dynamodb_mcp_server.db_analyzer import analyzer_utils
from awslabs.dynamodb_mcp_server.db_analyzer.plugin_registry import PluginRegistry
from awslabs.dynamodb_mcp_server.model_validation_utils import (
    create_validation_resources,
    get_validation_result_transform_prompt,
    setup_dynamodb_local,
)
from loguru import logger
from mcp.server.fastmcp import Context, FastMCP
from pathlib import Path
from pydantic import Field
from typing import Any, Dict, List, Optional


DATA_MODEL_JSON_FILE = 'dynamodb_data_model.json'
DATA_MODEL_VALIDATION_RESULT_JSON_FILE = 'dynamodb_model_validation.json'
# Define server instructions and dependencies
SERVER_INSTRUCTIONS = """The official MCP Server for AWS DynamoDB design and modeling guidance

This server provides DynamoDB design and modeling expertise.

Available Tools:
--------------
Use the `dynamodb_data_modeling` tool to access enterprise-level DynamoDB design expertise.
This tool provides systematic methodology for creating multi-table design with
advanced optimizations, cost analysis, and integration patterns.

<<<<<<< HEAD
Use the `source_db_analyzer` tool to analyze existing MySQL databases for DynamoDB Data Modeling:
=======
Use the `source_db_analyzer` tool to analyze existing databases for DynamoDB Data Modeling:
- Supports MySQL, PostgreSQL, and SQL Server
- Two execution modes:
  * SELF_SERVICE: Generate SQL queries, user runs them, tool parses results
  * MANAGED: Direct connection via AWS RDS Data API (MySQL only)

Managed Analysis Workflow:
>>>>>>> 1ce4ec37
- Extracts schema structure (tables, columns, indexes, foreign keys)
- Captures access patterns from query logs (when available)
- Generates timestamped analysis files (Markdown format) for use with dynamodb_data_modeling
- Safe for production use (read-only analysis)

Self-Service Mode Workflow:
1. User selects database type (mysql/postgresql/sqlserver)
2. Tool generates SQL queries to file
3. User runs queries against their database
4. User provides result file path
5. Tool generates analysis markdown files

Use the `execute_dynamodb_command` tool to execute AWS CLI DynamoDB commands:
- Executes AWS CLI commands that start with 'aws dynamodb'
- Supports both DynamoDB local (with endpoint-url) and AWS DynamoDB
- Automatically configures fake credentials for DynamoDB local
- Returns command execution results or error responses

Use the `dynamodb_data_model_validation` tool to validate your DynamoDB data model:
- Loads and validates dynamodb_data_model.json structure (checks required keys: tables, items, access_patterns)
- Sets up DynamoDB Local environment automatically (tries containers first: Docker/Podman/Finch/nerdctl, falls back to Java)
- Cleans up existing tables from previous validation runs
- Creates tables and inserts test data from your model specification
- Tests all defined access patterns by executing their AWS CLI implementations
- Saves detailed validation results to dynamodb_model_validation.json with pattern responses
- Transforms results to markdown format for comprehensive review
"""


def create_server():
    """Create and configure the MCP server instance."""
    return FastMCP(
        'awslabs.dynamodb-mcp-server',
        instructions=SERVER_INSTRUCTIONS,
    )


app = create_server()


@app.tool()
@handle_exceptions
async def dynamodb_data_modeling() -> str:
    """Retrieves the complete DynamoDB Data Modeling Expert prompt.

    This tool returns a prompt to help user with data modeling on DynamoDB.
    The prompt guides through requirements gathering, access pattern analysis, and
    schema design. The prompt contains:

    - Structured 2-phase workflow (requirements → final design)
    - Enterprise design patterns: hot partition analysis, write sharding, sparse GSIs, and more
    - Cost optimization strategies and RPS-based capacity planning
    - Multi-table design philosophy with advanced denormalization patterns
    - Integration guidance for OpenSearch, Lambda, and analytics

    Usage: Simply call this tool to get the expert prompt.

    Returns: Complete expert system prompt as text (no parameters required)
    """
    prompt_file = Path(__file__).parent / 'prompts' / 'dynamodb_architect.md'
    architect_prompt = prompt_file.read_text(encoding='utf-8')
    return architect_prompt


@app.tool()
@handle_exceptions
async def source_db_analyzer(
    source_db_type: str = Field(
        description="Supported Source Database type: 'mysql', 'postgresql', 'sqlserver'"
    ),
    database_name: Optional[str] = Field(
        default=None,
        description='Database name to analyze. REQUIRED for self_service mode. For managed mode, can use MYSQL_DATABASE env var if not provided. ALWAYS ask the user for this value before calling the tool.',
    ),
    execution_mode: str = Field(
        default='self_service',
        description="Execution mode: 'self_service' (user runs queries) or 'managed' (AWS RDS Data API connection).",
    ),
    queries_file_path: Optional[str] = Field(
        default=None,
        description='For self_service mode: Path where SQL queries will be written (e.g., ./query.sql)',
    ),
    query_result_file_path: Optional[str] = Field(
        default=None,
        description='For self_service mode: Path to file containing query results from user execution',
    ),
    pattern_analysis_days: Optional[int] = Field(
        default=30,
        description='Number of days to analyze the logs for pattern analysis query',
        ge=1,
    ),
    max_query_results: Optional[int] = Field(
        default=None,
        description='Maximum number of rows to include in analysis output files for schema and query log data (overrides MYSQL_MAX_QUERY_RESULTS env var)',
        ge=1,
    ),
    aws_cluster_arn: Optional[str] = Field(
        default=None,
        description='AWS cluster ARN for RDS Data API-based access (overrides MYSQL_CLUSTER_ARN env var)',
    ),
    hostname: Optional[str] = Field(
        default=None,
        description='Database hostname for connection-based access (overrides MYSQL_HOSTNAME env var)',
    ),
    port: Optional[int] = Field(
        default=None,
        description='Database port for connection-based access (overrides MYSQL_PORT env var, default: 3306)',
    ),
    aws_secret_arn: Optional[str] = Field(
        default=None, description='AWS secret ARN (overrides MYSQL_SECRET_ARN env var)'
    ),
    aws_region: Optional[str] = Field(
        default=None, description='AWS region (overrides AWS_REGION env var)'
    ),
    output_dir: str = Field(
        description='Absolute directory path where the timestamped output analysis folder will be created. If unknown, prompt the user to provide a path or confirm using their current working directory.'
    ),
) -> str:
<<<<<<< HEAD
    """Analyzes your source database to extract schema and access patterns for DynamoDB Data Modeling.

    This tool connects to your existing relational database, examines your current database structure and query
    patterns to help you design an optimal DynamoDB data model.

    Output & Next Steps:
    - Creates timestamped folder (database_analysis_YYYYMMDD_HHMMSS) with Markdown analysis files
    - CRITICAL: Immediately read manifest.md from the timestamped folder - it lists all analysis files
    - The manifest includes summary statistics, links to all analysis files, and skipped queries
    - Read ALL analysis files listed in the manifest to understand the complete database structure
    - Files for skipped queries explain why they were skipped (e.g., Performance Schema disabled)
    - Use these analysis files with the dynamodb_data_modeling tool to design your DynamoDB schema

    Connection Requirements (MySQL):
    Two connection methods are supported:
    1. RDS Data API-based access: Requires aws_cluster_arn
    2. Connection-based access: Requires hostname and port

    Note: If both are provided, cluster_arn takes precedence over hostname

    Both methods require:
    - Database credentials stored in AWS Secrets Manager
    - Appropriate IAM permissions to access Secrets Manager
    - For complete analysis: MySQL Performance Schema must be enabled (set performance_schema=ON)
    - Without Performance Schema: Schema-only analysis is performed (no query pattern data)

    Environment Variables (Optional):
    You can set these instead of passing parameters:
    - MYSQL_DATABASE: Database name to analyze
    - MYSQL_CLUSTER_ARN: Cluster ARN (for RDS Data API-based access)
    - MYSQL_HOSTNAME: Database hostname (for connection-based access)
    - MYSQL_PORT: Database port (for connection-based access, default: 3306)
    - MYSQL_SECRET_ARN: Secrets Manager secret ARN containing DB credentials
    - AWS_REGION: AWS region where your database and Secrets Manager are located
    - MYSQL_MAX_QUERY_RESULTS: Maximum rows per query (default: 500)

    Typical Usage:
    1. Run this tool against your source database
    2. Review the generated analysis files to understand your current schema and patterns
    3. Use dynamodb_data_modeling tool with these files to design your DynamoDB tables
    4. The analysis helps identify entity relationships, access patterns, and optimization opportunities

    Returns: Analysis summary with saved file locations, query statistics, and next steps.
=======
    """Analyzes source database to extract schema and access patterns for DynamoDB modeling.

    Supports MySQL, PostgreSQL, SQL Server in two modes:
    - self_service: Generate queries, user runs them, tool parses results
    - managed: Direct AWS RDS Data API connection (MySQL only)

    Returns: Analysis summary with file locations and next steps.
>>>>>>> 1ce4ec37
    """
    # Validate execution mode
    if execution_mode not in ['managed', 'self_service']:
        return f'Invalid execution_mode: {execution_mode}. Must be "self_service" or "managed".'

    # Get plugin for database type
    try:
        plugin = PluginRegistry.get_plugin(source_db_type)
    except ValueError as e:
<<<<<<< HEAD
        supported_types = DatabaseAnalyzerRegistry.get_supported_types()
        return f'{str(e)}. Supported types: {supported_types}'

    # Build connection parameters based on database type
    connection_params = DatabaseAnalyzer.build_connection_params(
        source_db_type,
        database_name=database_name,
        pattern_analysis_days=pattern_analysis_days,
        max_query_results=max_query_results,
        aws_cluster_arn=aws_cluster_arn,
        hostname=hostname,
        port=port,
        aws_secret_arn=aws_secret_arn,
        aws_region=aws_region,
        output_dir=output_dir,
    )

    # Validate parameters based on database type
    missing_params, param_descriptions = DatabaseAnalyzer.validate_connection_params(
        source_db_type, connection_params
    )
    if missing_params:
        # Handle missing required parameters
        missing_descriptions = [param_descriptions[param] for param in missing_params]
        return f'Missing required parameters: {", ".join(missing_descriptions)}'

    logger.info(
        f'Starting database analysis for {source_db_type} database: {connection_params.get("database")}'
    )
=======
        return f'{str(e)}. Supported types: {PluginRegistry.get_supported_types()}'

    max_results = max_query_results or 500
>>>>>>> 1ce4ec37

    # Self-service mode - Step 1: Generate queries
    if execution_mode == 'self_service' and queries_file_path and not query_result_file_path:
        try:
            return analyzer_utils.generate_query_file(
                plugin, database_name, max_results, queries_file_path, output_dir, source_db_type
            )
        except Exception as e:
            logger.error(f'Failed to write queries: {str(e)}')
            return f'Failed to write queries: {str(e)}'

    # Self-service mode - Step 2: Parse results and generate analysis
    if execution_mode == 'self_service' and query_result_file_path:
        try:
            return analyzer_utils.parse_results_and_generate_analysis(
                plugin,
                query_result_file_path,
                output_dir,
                database_name,
                pattern_analysis_days,
                max_results,
                source_db_type,
            )
        except FileNotFoundError as e:
            logger.error(f'Query Result file not found: {str(e)}')
            return str(e)
        except Exception as e:
            logger.error(f'Analysis failed: {str(e)}')
            return f'Analysis failed: {str(e)}'

    # Managed analysis mode
    if execution_mode == 'managed':
        connection_params = analyzer_utils.build_connection_params(
            source_db_type,
            database_name=database_name,
            pattern_analysis_days=pattern_analysis_days,
            max_query_results=max_results,
            aws_cluster_arn=aws_cluster_arn,
            aws_secret_arn=aws_secret_arn,
            aws_region=aws_region,
            output_dir=output_dir,
        )

        # Validate parameters
        missing_params, param_descriptions = analyzer_utils.validate_connection_params(
            source_db_type, connection_params
        )
        if missing_params:
            missing_descriptions = [param_descriptions[param] for param in missing_params]
            return f'To analyze your {source_db_type} database, I need: {", ".join(missing_descriptions)}'

        logger.info(
            f'Starting managed analysis for {source_db_type}: {connection_params.get("database")}'
        )

        try:
            return await analyzer_utils.execute_managed_analysis(
                plugin, connection_params, source_db_type
            )
        except NotImplementedError as e:
            logger.error(f'Managed mode not supported: {str(e)}')
            return str(e)
        except Exception as e:
            logger.error(f'Analysis failed: {str(e)}')
            return f'Analysis failed: {str(e)}'

    # Invalid mode combination
    return 'Invalid parameter combination. For self-service mode, provide either queries_file_path (to generate queries) or query_result_file_path (to parse results).'


@app.tool()
@handle_exceptions
async def execute_dynamodb_command(
    command: str = Field(description="AWS CLI DynamoDB command (must start with 'aws dynamodb')"),
    endpoint_url: Optional[str] = Field(default=None, description='DynamoDB endpoint URL'),
):
    """Execute AWSCLI DynamoDB commands.

    Args:
        command: AWS CLI command string (e.g., "aws dynamodb query --table-name MyTable")
        endpoint_url: DynamoDB endpoint URL

    Returns:
        AWS CLI command execution results or error response
    """
    # Validate command starts with 'aws dynamodb'
    if not command.strip().startswith('aws dynamodb'):
        raise ValueError("Command must start with 'aws dynamodb'")

    # Configure environment with fake AWS credentials if endpoint_url is present
    if endpoint_url:
        os.environ['AWS_ACCESS_KEY_ID'] = 'AKIAIOSFODNN7EXAMPLE'  # pragma: allowlist secret
        os.environ['AWS_SECRET_ACCESS_KEY'] = (
            'wJalrXUtnFEMI/K7MDENG/bPxRfiCYEXAMPLEKEY'  # pragma: allowlist secret
        )
        os.environ['AWS_DEFAULT_REGION'] = os.environ.get('AWS_REGION', 'us-east-1')
        command += f' --endpoint-url {endpoint_url}'

    try:
        return await call_aws(command, Context())
    except Exception as e:
        return e


@app.tool()
@handle_exceptions
async def dynamodb_data_model_validation(
    workspace_dir: str = Field(description='Absolute path of the workspace directory'),
) -> str:
    """Validates and tests DynamoDB data models against DynamoDB Local.

    Use this tool to validate, test, and verify your DynamoDB data model after completing the design phase.
    This tool automatically checks that all access patterns work correctly by executing them against a local
    DynamoDB instance.

    WHEN TO USE:
    - After completing data model design with dynamodb_data_modeling tool
    - When user asks to "validate", "test", "check", or "verify" their DynamoDB data model
    - To ensure all access patterns execute correctly before deploying to production

    WHAT IT DOES:
    1. If dynamodb_data_model.json doesn't exist:
       - Returns complete JSON generation guide from json_generation_guide.md
       - Follow the guide to create the JSON file with tables, items, and access_patterns
       - Call this tool again after creating the JSON to validate

    2. If dynamodb_data_model.json exists:
       - Validates the JSON structure (checks for required keys: tables, items, access_patterns)
       - Sets up DynamoDB Local environment (Docker/Podman/Finch/nerdctl or Java fallback)
       - Cleans up existing tables from previous validation runs
       - Creates tables and inserts test data from your model specification
       - Tests all defined access patterns by executing their AWS CLI implementations
       - Saves detailed validation results to dynamodb_model_validation.json
       - Transforms results to markdown format for comprehensive review

    Args:
        workspace_dir: Absolute path of the workspace directory

    Returns:
        JSON generation guide (if file missing) or validation results with transformation prompt (if file exists)
    """
    try:
        # Step 1: Get current working directory reliably
        data_model_path = os.path.join(workspace_dir, DATA_MODEL_JSON_FILE)

        if not os.path.exists(data_model_path):
            # Return the JSON generation guide to help users create the required file
            guide_path = Path(__file__).parent / 'prompts' / 'json_generation_guide.md'
            try:
                json_guide = guide_path.read_text(encoding='utf-8')
                return f"""Error: {data_model_path} not found in your working directory.

{json_guide}"""
            except FileNotFoundError:
                return f'Error: {data_model_path} not found. Please generate your data model with dynamodb_data_modeling tool first.'

        # Step 2: Load and validate JSON structure
        logger.info('Loading data model configuration')
        try:
            with open(data_model_path, 'r') as f:
                data_model = json.load(f)
        except json.JSONDecodeError as e:
            return f'Error: Invalid JSON in {data_model_path}: {str(e)}'

        # Validate required structure
        required_keys = ['tables', 'items', 'access_patterns']
        missing_keys = [key for key in required_keys if key not in data_model]
        if missing_keys:
            return f'Error: Missing required keys in data model: {missing_keys}'

        # Step 3: Setup DynamoDB Local
        logger.info('Setting up DynamoDB Local environment')
        endpoint_url = setup_dynamodb_local()

        # Step 4: Create resources
        logger.info('Creating validation resources')
        create_validation_resources(data_model, endpoint_url)

        # Step 5: Execute access patterns
        logger.info('Executing access patterns')
        await _execute_access_patterns(
            workspace_dir, data_model.get('access_patterns', []), endpoint_url
        )

        # Step 6: Transform validation results to markdown
        return get_validation_result_transform_prompt()

    except FileNotFoundError as e:
        logger.error(f'File not found: {e}')
        return f'Error: Required file not found: {str(e)}'
    except Exception as e:
        logger.error(f'Data model validation failed: {e}')
        return f'Data model validation failed: {str(e)}. Please check your data model JSON structure and try again.'


def main():
    """Main entry point for the MCP server application."""
    app.run()


async def _execute_access_patterns(
    workspace_dir: str,
    access_patterns: List[Dict[str, Any]],
    endpoint_url: Optional[str] = None,
) -> dict:
    """Execute all data model validation access patterns operations.

    Args:
        workspace_dir: Absolute path of the workspace directory
        access_patterns: List of access patterns to test
        endpoint_url: DynamoDB endpoint URL

    Returns:
        Dictionary with all execution results
    """
    try:
        results = []
        for pattern in access_patterns:
            if 'implementation' not in pattern:
                results.append(pattern)
                continue

            command = pattern['implementation']
            result = await execute_dynamodb_command(command, endpoint_url)
            results.append(
                {
                    'pattern_id': pattern.get('pattern'),
                    'description': pattern.get('description'),
                    'dynamodb_operation': pattern.get('dynamodb_operation'),
                    'command': command,
                    'response': result if isinstance(result, dict) else str(result),
                }
            )

        validation_response = {'validation_response': results}

        output_file = os.path.join(workspace_dir, DATA_MODEL_VALIDATION_RESULT_JSON_FILE)
        with open(output_file, 'w') as f:
            json.dump(validation_response, f, indent=2)

        return validation_response
    except Exception as e:
        logger.error(f'Failed to execute access patterns validation: {e}')
        return {'validation_response': [], 'error': str(e)}


if __name__ == '__main__':
    main()<|MERGE_RESOLUTION|>--- conflicted
+++ resolved
@@ -12,7 +12,7 @@
 # See the License for the specific language governing permissions and
 # limitations under the License.
 
-#!/usr/bin/env python3
+"""DynamoDB MCP Server for data modeling and database analysis."""
 
 import json
 import os
@@ -34,6 +34,7 @@
 
 DATA_MODEL_JSON_FILE = 'dynamodb_data_model.json'
 DATA_MODEL_VALIDATION_RESULT_JSON_FILE = 'dynamodb_model_validation.json'
+
 # Define server instructions and dependencies
 SERVER_INSTRUCTIONS = """The official MCP Server for AWS DynamoDB design and modeling guidance
 
@@ -45,17 +46,13 @@
 This tool provides systematic methodology for creating multi-table design with
 advanced optimizations, cost analysis, and integration patterns.
 
-<<<<<<< HEAD
-Use the `source_db_analyzer` tool to analyze existing MySQL databases for DynamoDB Data Modeling:
-=======
 Use the `source_db_analyzer` tool to analyze existing databases for DynamoDB Data Modeling:
 - Supports MySQL, PostgreSQL, and SQL Server
 - Two execution modes:
   * SELF_SERVICE: Generate SQL queries, user runs them, tool parses results
-  * MANAGED: Direct connection via AWS RDS Data API (MySQL only)
+  * MANAGED: Direct database connection (MySQL supports RDS Data API or connection-based access)
 
 Managed Analysis Workflow:
->>>>>>> 1ce4ec37
 - Extracts schema structure (tables, columns, indexes, foreign keys)
 - Captures access patterns from query logs (when available)
 - Generates timestamped analysis files (Markdown format) for use with dynamodb_data_modeling
@@ -132,7 +129,7 @@
     ),
     execution_mode: str = Field(
         default='self_service',
-        description="Execution mode: 'self_service' (user runs queries) or 'managed' (AWS RDS Data API connection).",
+        description="Execution mode: 'self_service' (user runs queries) or 'managed' (direct database connection).",
     ),
     queries_file_path: Optional[str] = Field(
         default=None,
@@ -154,15 +151,7 @@
     ),
     aws_cluster_arn: Optional[str] = Field(
         default=None,
-        description='AWS cluster ARN for RDS Data API-based access (overrides MYSQL_CLUSTER_ARN env var)',
-    ),
-    hostname: Optional[str] = Field(
-        default=None,
-        description='Database hostname for connection-based access (overrides MYSQL_HOSTNAME env var)',
-    ),
-    port: Optional[int] = Field(
-        default=None,
-        description='Database port for connection-based access (overrides MYSQL_PORT env var, default: 3306)',
+        description='AWS cluster ARN for RDS Data API access (overrides MYSQL_CLUSTER_ARN env var)',
     ),
     aws_secret_arn: Optional[str] = Field(
         default=None, description='AWS secret ARN (overrides MYSQL_SECRET_ARN env var)'
@@ -170,63 +159,26 @@
     aws_region: Optional[str] = Field(
         default=None, description='AWS region (overrides AWS_REGION env var)'
     ),
+    hostname: Optional[str] = Field(
+        default=None,
+        description='Database hostname for connection-based access (alternative to RDS Data API). Overrides MYSQL_HOSTNAME env var.',
+    ),
+    port: Optional[int] = Field(
+        default=None,
+        description='Database port for connection-based access (default: 3306 for MySQL). Overrides MYSQL_PORT env var.',
+    ),
     output_dir: str = Field(
-        description='Absolute directory path where the timestamped output analysis folder will be created. If unknown, prompt the user to provide a path or confirm using their current working directory.'
+        default='.',
+        description='Absolute directory path where the timestamped output analysis folder will be created. If unknown, prompt the user to provide a path or confirm using their current working directory.',
     ),
 ) -> str:
-<<<<<<< HEAD
-    """Analyzes your source database to extract schema and access patterns for DynamoDB Data Modeling.
-
-    This tool connects to your existing relational database, examines your current database structure and query
-    patterns to help you design an optimal DynamoDB data model.
-
-    Output & Next Steps:
-    - Creates timestamped folder (database_analysis_YYYYMMDD_HHMMSS) with Markdown analysis files
-    - CRITICAL: Immediately read manifest.md from the timestamped folder - it lists all analysis files
-    - The manifest includes summary statistics, links to all analysis files, and skipped queries
-    - Read ALL analysis files listed in the manifest to understand the complete database structure
-    - Files for skipped queries explain why they were skipped (e.g., Performance Schema disabled)
-    - Use these analysis files with the dynamodb_data_modeling tool to design your DynamoDB schema
-
-    Connection Requirements (MySQL):
-    Two connection methods are supported:
-    1. RDS Data API-based access: Requires aws_cluster_arn
-    2. Connection-based access: Requires hostname and port
-
-    Note: If both are provided, cluster_arn takes precedence over hostname
-
-    Both methods require:
-    - Database credentials stored in AWS Secrets Manager
-    - Appropriate IAM permissions to access Secrets Manager
-    - For complete analysis: MySQL Performance Schema must be enabled (set performance_schema=ON)
-    - Without Performance Schema: Schema-only analysis is performed (no query pattern data)
-
-    Environment Variables (Optional):
-    You can set these instead of passing parameters:
-    - MYSQL_DATABASE: Database name to analyze
-    - MYSQL_CLUSTER_ARN: Cluster ARN (for RDS Data API-based access)
-    - MYSQL_HOSTNAME: Database hostname (for connection-based access)
-    - MYSQL_PORT: Database port (for connection-based access, default: 3306)
-    - MYSQL_SECRET_ARN: Secrets Manager secret ARN containing DB credentials
-    - AWS_REGION: AWS region where your database and Secrets Manager are located
-    - MYSQL_MAX_QUERY_RESULTS: Maximum rows per query (default: 500)
-
-    Typical Usage:
-    1. Run this tool against your source database
-    2. Review the generated analysis files to understand your current schema and patterns
-    3. Use dynamodb_data_modeling tool with these files to design your DynamoDB tables
-    4. The analysis helps identify entity relationships, access patterns, and optimization opportunities
-
-    Returns: Analysis summary with saved file locations, query statistics, and next steps.
-=======
     """Analyzes source database to extract schema and access patterns for DynamoDB modeling.
 
     Supports MySQL, PostgreSQL, SQL Server in two modes:
     - self_service: Generate queries, user runs them, tool parses results
-    - managed: Direct AWS RDS Data API connection (MySQL only)
+    - managed: Direct database connection (MySQL supports RDS Data API or connection-based access)
 
     Returns: Analysis summary with file locations and next steps.
->>>>>>> 1ce4ec37
     """
     # Validate execution mode
     if execution_mode not in ['managed', 'self_service']:
@@ -236,41 +188,9 @@
     try:
         plugin = PluginRegistry.get_plugin(source_db_type)
     except ValueError as e:
-<<<<<<< HEAD
-        supported_types = DatabaseAnalyzerRegistry.get_supported_types()
-        return f'{str(e)}. Supported types: {supported_types}'
-
-    # Build connection parameters based on database type
-    connection_params = DatabaseAnalyzer.build_connection_params(
-        source_db_type,
-        database_name=database_name,
-        pattern_analysis_days=pattern_analysis_days,
-        max_query_results=max_query_results,
-        aws_cluster_arn=aws_cluster_arn,
-        hostname=hostname,
-        port=port,
-        aws_secret_arn=aws_secret_arn,
-        aws_region=aws_region,
-        output_dir=output_dir,
-    )
-
-    # Validate parameters based on database type
-    missing_params, param_descriptions = DatabaseAnalyzer.validate_connection_params(
-        source_db_type, connection_params
-    )
-    if missing_params:
-        # Handle missing required parameters
-        missing_descriptions = [param_descriptions[param] for param in missing_params]
-        return f'Missing required parameters: {", ".join(missing_descriptions)}'
-
-    logger.info(
-        f'Starting database analysis for {source_db_type} database: {connection_params.get("database")}'
-    )
-=======
         return f'{str(e)}. Supported types: {PluginRegistry.get_supported_types()}'
 
     max_results = max_query_results or 500
->>>>>>> 1ce4ec37
 
     # Self-service mode - Step 1: Generate queries
     if execution_mode == 'self_service' and queries_file_path and not query_result_file_path:
@@ -311,6 +231,8 @@
             aws_cluster_arn=aws_cluster_arn,
             aws_secret_arn=aws_secret_arn,
             aws_region=aws_region,
+            hostname=hostname,
+            port=port,
             output_dir=output_dir,
         )
 
