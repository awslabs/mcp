import os
import pytest
import pytest_asyncio
from awslabs.dynamodb_mcp_server.database_analyzers import DatabaseAnalyzer, MySQLAnalyzer
from awslabs.dynamodb_mcp_server.server import (
    app,
    dynamodb_data_modeling,
<<<<<<< HEAD
    get_item,
    get_resource_policy,
    list_backups,
    list_tables,
    list_tags_of_resource,
    put_item,
    put_resource_policy,
    query,
    restore_table_from_backup,
    scan,
    source_database_analysis,
    tag_resource,
    untag_resource,
    update_continuous_backups,
    update_item,
    update_table,
    update_time_to_live,
=======
    source_db_analyzer,
>>>>>>> fae03154
)


@pytest_asyncio.fixture
async def aws_credentials():
    """Mocked AWS Credentials for moto."""
    os.environ['AWS_DEFAULT_REGION'] = 'us-west-2'


@pytest.mark.asyncio
async def test_dynamodb_data_modeling():
    """Test the dynamodb_data_modeling tool directly."""
    result = await dynamodb_data_modeling()

    assert isinstance(result, str), 'Expected string response'
    assert len(result) > 1000, 'Expected substantial content (>1000 characters)'

    expected_sections = [
        'DynamoDB Data Modeling Expert System Prompt',
        'Access Patterns Analysis',
        'Enhanced Aggregate Analysis',
        'Important DynamoDB Context',
    ]

    for section in expected_sections:
        assert section in result, f"Expected section '{section}' not found in content"


@pytest.mark.asyncio
async def test_dynamodb_data_modeling_mcp_integration():
    """Test the dynamodb_data_modeling tool through MCP client."""
    # Verify tool is registered in the MCP server
    tools = await app.list_tools()
    tool_names = [tool.name for tool in tools]
    assert 'dynamodb_data_modeling' in tool_names, (
        'dynamodb_data_modeling tool not found in MCP server'
    )

    # Get tool metadata
    modeling_tool = next((tool for tool in tools if tool.name == 'dynamodb_data_modeling'), None)
    assert modeling_tool is not None, 'dynamodb_data_modeling tool not found'

    assert modeling_tool.description is not None
    assert 'DynamoDB' in modeling_tool.description
    assert 'data modeling' in modeling_tool.description.lower()


@pytest.mark.asyncio
async def test_source_db_analyzer_missing_parameters(tmp_path):
    """Test source_db_analyzer with missing database parameter."""
    result = await source_db_analyzer(
        source_db_type='mysql',
        database_name=None,
        pattern_analysis_days=30,
        max_query_results=None,
        aws_cluster_arn='test-cluster',
        aws_secret_arn='test-secret',
        aws_region='us-east-1',
        output_dir=str(tmp_path),
    )

    assert 'To analyze your mysql database, I need:' in result


@pytest.mark.asyncio
async def test_source_db_analyzer_empty_parameters(tmp_path):
    """Test source_db_analyzer with empty string parameters."""
    result = await source_db_analyzer(
        source_db_type='mysql',
        database_name='test',
        pattern_analysis_days=30,
        max_query_results=None,
        aws_cluster_arn='  ',  # Empty after strip
        aws_secret_arn='test-secret',
        aws_region='us-east-1',
        output_dir=str(tmp_path),
    )

    assert 'To analyze your mysql database, I need:' in result


@pytest.mark.asyncio
async def test_source_db_analyzer_env_fallback(monkeypatch, tmp_path):
    """Test source_db_analyzer environment variable fallback."""
    # Set only some env vars to trigger fallback for others
    monkeypatch.setenv('MYSQL_SECRET_ARN', 'env-secret')
    monkeypatch.setenv('AWS_REGION', 'env-region')

    result = await source_db_analyzer(
        source_db_type='mysql',
        database_name='test',
        pattern_analysis_days=30,
        max_query_results=None,
        aws_cluster_arn=None,  # Will trigger env fallback
        aws_secret_arn=None,  # Will use env var
        aws_region=None,  # Will use env var
        output_dir=str(tmp_path),
    )

    # Should still fail due to missing cluster_arn, but covers env fallback lines
    assert 'To analyze your mysql database, I need:' in result


@pytest.mark.asyncio
async def test_source_db_analyzer_unsupported_database(tmp_path):
    """Test source_db_analyzer with unsupported database type."""
    result = await source_db_analyzer(
        source_db_type='postgresql',
        database_name='test_db',
        pattern_analysis_days=30,
        output_dir=str(tmp_path),
    )
    assert 'Unsupported database type: postgresql' in result

    result = await source_db_analyzer(
        source_db_type='oracle',
        database_name='test_db',
        pattern_analysis_days=30,
        output_dir=str(tmp_path),
    )
    assert 'Unsupported database type: oracle' in result


@pytest.mark.asyncio
async def test_source_db_analyzer_analysis_exception(tmp_path, monkeypatch):
    """Test source_db_analyzer when analysis raises exception."""

    # Mock analyze to raise exception
    async def mock_analyze_fail(connection_params):
        raise Exception('Database connection failed')

    monkeypatch.setattr(MySQLAnalyzer, 'analyze', mock_analyze_fail)

    result = await source_db_analyzer(
        source_db_type='mysql',
        database_name='test_db',
        aws_cluster_arn='test-cluster',
        aws_secret_arn='test-secret',
        aws_region='us-east-1',
        pattern_analysis_days=30,
        output_dir=str(tmp_path),
    )

    assert 'Analysis failed: Database connection failed' in result


@pytest.mark.asyncio
async def test_source_db_analyzer_successful_analysis(tmp_path, monkeypatch):
    """Test source_db_analyzer with successful analysis."""

    # Mock successful analysis
    async def mock_analyze_success(connection_params):
        return {
            'results': {'table_analysis': [{'table': 'users', 'rows': 100}]},
            'performance_enabled': True,
            'performance_feature': 'Performance Schema',
            'errors': ['Query 1 failed'],
        }

    def mock_save_files(*args):
        return ['/tmp/file1.json'], ['Error saving file2']

    monkeypatch.setattr(MySQLAnalyzer, 'analyze', mock_analyze_success)
    monkeypatch.setattr(DatabaseAnalyzer, 'save_analysis_files', mock_save_files)

    result = await source_db_analyzer(
        source_db_type='mysql',
        database_name='test_db',
        aws_cluster_arn='test-cluster',
        aws_secret_arn='test-secret',
        aws_region='us-east-1',
        pattern_analysis_days=30,
        output_dir=str(tmp_path),
    )

    assert 'Database Analysis Complete' in result
    assert 'Performance Schema: Enabled' in result
    assert 'Saved Files:' in result
    assert 'File Save Errors:' in result
    assert 'Query Errors (1):' in result


@pytest.mark.asyncio
async def test_source_db_analyzer_exception_handling(tmp_path, monkeypatch):
    """Test exception handling in source_db_analyzer."""

    def mock_analyze(*args, **kwargs):
        raise Exception('Test exception')

    monkeypatch.setattr(
        'awslabs.dynamodb_mcp_server.database_analyzers.MySQLAnalyzer.analyze', mock_analyze
    )

    result = await source_db_analyzer(
        source_db_type='mysql',
        database_name='test_db',
        aws_cluster_arn='test-cluster',
        aws_secret_arn='test-secret',
        aws_region='us-east-1',
        output_dir=str(tmp_path),
    )

<<<<<<< HEAD
    # Get tool metadata
    modeling_tool = next((tool for tool in tools if tool.name == 'dynamodb_data_modeling'), None)
    assert modeling_tool is not None, 'dynamodb_data_modeling tool not found'

    assert modeling_tool.description is not None
    assert 'DynamoDB' in modeling_tool.description
    assert 'data modeling' in modeling_tool.description.lower()


@pytest.mark.asyncio
async def test_source_database_analysis_missing_database_param():
    """Test analyze_source_db with missing database parameter."""
    result = await source_database_analysis(
        source_db_type='mysql',
        target_database=None,
        analysis_days=30,
        max_query_results=None,
        aws_cluster_arn='test-cluster',
        aws_secret_arn='test-secret',
        aws_region='us-east-1',
    )

    assert 'To analyze your MySQL database, I need: Database name' in result


@pytest.mark.asyncio
async def test_source_database_analysis_empty_string_params():
    """Test analyze_source_db with empty string parameters."""
    result = await source_database_analysis(
        source_db_type='mysql',
        target_database='test',
        analysis_days=30,
        max_query_results=None,
        aws_cluster_arn='  ',  # Empty after strip
        aws_secret_arn='test-secret',
        aws_region='us-east-1',
    )

    assert 'To analyze your MySQL database, I need: AWS Aurora MySQL cluster ARN' in result


@pytest.mark.asyncio
async def test_analyze_source_db_env_fallback(monkeypatch):
    """Test analyze_source_db environment variable fallback."""
    # Set only some env vars to trigger fallback for others
    monkeypatch.setenv('MYSQL_SECRET_ARN', 'env-secret')
    monkeypatch.setenv('AWS_REGION', 'env-region')

    result = await source_database_analysis(
        source_db_type='mysql',
        target_database='test',
        analysis_days=30,
        max_query_results=None,
        aws_cluster_arn=None,  # Will trigger env fallback
        aws_secret_arn=None,  # Will use env var
        aws_region=None,  # Will use env var
    )

    # Should still fail due to missing cluster_arn, but covers env fallback lines
    assert 'To analyze your MySQL database, I need: AWS Aurora MySQL cluster ARN' in result


@pytest.mark.asyncio
async def test_source_database_analysis_unsupported_database():
    """Test analyze_source_db with unsupported database type."""
    result = await source_database_analysis('postgresql', 'test_db', 30)
    assert 'Unsupported source database type: postgresql' in result

    result = await source_database_analysis('oracle', 'test_db', 30)
    assert 'Unsupported source database type: oracle' in result
=======
    assert 'Analysis failed: Test exception' in result
>>>>>>> fae03154
<|MERGE_RESOLUTION|>--- conflicted
+++ resolved
@@ -5,27 +5,7 @@
 from awslabs.dynamodb_mcp_server.server import (
     app,
     dynamodb_data_modeling,
-<<<<<<< HEAD
-    get_item,
-    get_resource_policy,
-    list_backups,
-    list_tables,
-    list_tags_of_resource,
-    put_item,
-    put_resource_policy,
-    query,
-    restore_table_from_backup,
-    scan,
-    source_database_analysis,
-    tag_resource,
-    untag_resource,
-    update_continuous_backups,
-    update_item,
-    update_table,
-    update_time_to_live,
-=======
     source_db_analyzer,
->>>>>>> fae03154
 )
 
 
@@ -228,77 +208,4 @@
         output_dir=str(tmp_path),
     )
 
-<<<<<<< HEAD
-    # Get tool metadata
-    modeling_tool = next((tool for tool in tools if tool.name == 'dynamodb_data_modeling'), None)
-    assert modeling_tool is not None, 'dynamodb_data_modeling tool not found'
-
-    assert modeling_tool.description is not None
-    assert 'DynamoDB' in modeling_tool.description
-    assert 'data modeling' in modeling_tool.description.lower()
-
-
-@pytest.mark.asyncio
-async def test_source_database_analysis_missing_database_param():
-    """Test analyze_source_db with missing database parameter."""
-    result = await source_database_analysis(
-        source_db_type='mysql',
-        target_database=None,
-        analysis_days=30,
-        max_query_results=None,
-        aws_cluster_arn='test-cluster',
-        aws_secret_arn='test-secret',
-        aws_region='us-east-1',
-    )
-
-    assert 'To analyze your MySQL database, I need: Database name' in result
-
-
-@pytest.mark.asyncio
-async def test_source_database_analysis_empty_string_params():
-    """Test analyze_source_db with empty string parameters."""
-    result = await source_database_analysis(
-        source_db_type='mysql',
-        target_database='test',
-        analysis_days=30,
-        max_query_results=None,
-        aws_cluster_arn='  ',  # Empty after strip
-        aws_secret_arn='test-secret',
-        aws_region='us-east-1',
-    )
-
-    assert 'To analyze your MySQL database, I need: AWS Aurora MySQL cluster ARN' in result
-
-
-@pytest.mark.asyncio
-async def test_analyze_source_db_env_fallback(monkeypatch):
-    """Test analyze_source_db environment variable fallback."""
-    # Set only some env vars to trigger fallback for others
-    monkeypatch.setenv('MYSQL_SECRET_ARN', 'env-secret')
-    monkeypatch.setenv('AWS_REGION', 'env-region')
-
-    result = await source_database_analysis(
-        source_db_type='mysql',
-        target_database='test',
-        analysis_days=30,
-        max_query_results=None,
-        aws_cluster_arn=None,  # Will trigger env fallback
-        aws_secret_arn=None,  # Will use env var
-        aws_region=None,  # Will use env var
-    )
-
-    # Should still fail due to missing cluster_arn, but covers env fallback lines
-    assert 'To analyze your MySQL database, I need: AWS Aurora MySQL cluster ARN' in result
-
-
-@pytest.mark.asyncio
-async def test_source_database_analysis_unsupported_database():
-    """Test analyze_source_db with unsupported database type."""
-    result = await source_database_analysis('postgresql', 'test_db', 30)
-    assert 'Unsupported source database type: postgresql' in result
-
-    result = await source_database_analysis('oracle', 'test_db', 30)
-    assert 'Unsupported source database type: oracle' in result
-=======
-    assert 'Analysis failed: Test exception' in result
->>>>>>> fae03154
+    assert 'Analysis failed: Test exception' in result