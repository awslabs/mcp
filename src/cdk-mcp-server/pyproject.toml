[project]
name = "awslabs.cdk-mcp-server"
version = "0.1.0"
description = "An AWS CDK MCP server that provides guidance on AWS Cloud Development Kit best practices, infrastructure as code patterns, and security compliance with CDK Nag. This server offers tools to validate infrastructure designs, explain CDK Nag rules, analyze suppressions, generate Bedrock Agent schemas, and discover Solutions Constructs patterns."
readme = "README.md"
requires-python = ">=3.10"
dependencies = [
    "mcp[cli]>=1.6.0",
    "pydantic>=2.10.6",
    "aws-lambda-powertools>=2.30.0",
    "httpx>=0.27.0",
    "bs4>=0.0.2",
]
license = {text = "Apache-2.0"}
license-files = ["LICENSE", "NOTICE" ]

authors = [
    {name = "Amazon Web Services"},
    {name = "AWSLabs MCP", email="203918161+awslabs-mcp@users.noreply.github.com"},
]
classifiers = [
    "License :: OSI Approved :: Apache Software License",
    "Operating System :: OS Independent",
    "Programming Language :: Python",
    "Programming Language :: Python :: 3",
    "Programming Language :: Python :: 3.10",
    "Programming Language :: Python :: 3.11",
    "Programming Language :: Python :: 3.12",
    "Programming Language :: Python :: 3.13",
]

[project.scripts]
"awslabs.cdk-mcp-server" = "awslabs.cdk_mcp_server.server:main"

[project.urls]
Homepage = "https://awslabs.github.io/mcp/"
Documentation = "https://awslabs.github.io/mcp/servers/cdk-mcp-server/"
Source = "https://github.com/awslabs/mcp.git"
"Bug Tracker" = "https://github.com/awslabs/mcp/issues"
Changelog = "https://github.com/awslabs/mcp/blob/main/src/cdk-mcp-server/CHANGELOG.md"

[dependency-groups]
dev = [
    "commitizen>=4.2.2",
    "pre-commit>=4.1.0",
    "ruff>=0.9.7",
    "pyright>=1.1.398",
    "pytest>=8.0.0",
    "pytest-cov>=4.1.0",
<<<<<<< HEAD
    "pytest-mock>=3.12.0",
    "pytest-asyncio>=0.23.5",
=======
>>>>>>> fd119d7e
]

[build-system]
requires = ["hatchling"]
build-backend = "hatchling.build"

[tool.hatch.metadata]
allow-direct-references = true

[tool.ruff]
line-length = 99
extend-include = ["*.ipynb"]
exclude = [
    ".venv",
    "**/__pycache__",
    "**/node_modules",
    "**/dist",
    "**/build",
    "**/env",
    "**/.ruff_cache",
    "**/.venv",
    "**/.ipynb_checkpoints"
]
force-exclude = true

[tool.ruff.lint]
exclude = ["__init__.py"]
select = ["C", "D", "E", "F", "I", "W"]
ignore = ["C901", "E501", "E741", "F402", "F823", "D100", "D106"]

[tool.ruff.lint.isort]
lines-after-imports = 2
no-sections = true

[tool.ruff.lint.per-file-ignores]
"**/*.ipynb" = ["F704"]

[tool.ruff.lint.pydocstyle]
convention = "google"

[tool.ruff.format]
quote-style = "single"
indent-style = "space"
skip-magic-trailing-comma = false
line-ending = "auto"
docstring-code-format = true

[tool.commitizen]
name = "cz_conventional_commits"
version = "0.0.0"
tag_format = "v$version"
version_files = [
    "pyproject.toml:version",
    "awslabs/cdk_mcp_server/__init__.py:__version__"
]
update_changelog_on_bump = true

[tool.hatch.build.targets.wheel]
packages = ["awslabs"]

[tool.bandit]
exclude_dirs = ["venv","tests"]

<<<<<<< HEAD
[tool.pytest.ini_options]
minversion = "8.0"
addopts = "-ra -q --cov=awslabs.cdk_mcp_server --cov-report=term-missing"
testpaths = [
    "tests",
]
python_files = ["test_*.py"]
python_classes = ["Test*"]
python_functions = ["test_*"]
filterwarnings = [
    "ignore::DeprecationWarning",
    "ignore::UserWarning",
]
asyncio_mode = "auto"

[tool.pyright]
ignore = ["scripts/generate_schema_*.py"]
=======
[tool.coverage.run]
source = ["awslabs"]
>>>>>>> fd119d7e
<|MERGE_RESOLUTION|>--- conflicted
+++ resolved
@@ -47,11 +47,8 @@
     "pyright>=1.1.398",
     "pytest>=8.0.0",
     "pytest-cov>=4.1.0",
-<<<<<<< HEAD
     "pytest-mock>=3.12.0",
     "pytest-asyncio>=0.23.5",
-=======
->>>>>>> fd119d7e
 ]
 
 [build-system]
@@ -115,7 +112,6 @@
 [tool.bandit]
 exclude_dirs = ["venv","tests"]
 
-<<<<<<< HEAD
 [tool.pytest.ini_options]
 minversion = "8.0"
 addopts = "-ra -q --cov=awslabs.cdk_mcp_server --cov-report=term-missing"
@@ -133,7 +129,6 @@
 
 [tool.pyright]
 ignore = ["scripts/generate_schema_*.py"]
-=======
+
 [tool.coverage.run]
-source = ["awslabs"]
->>>>>>> fd119d7e
+source = ["awslabs"]