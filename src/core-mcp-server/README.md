--- conflicted
+++ resolved
@@ -88,45 +88,11 @@
   }
 }
 ```
-<<<<<<< HEAD
-=======
 
 To enable specific role-based server configurations, add the corresponding environment variables to the `env` section of your MCP client configuration. For example, the configuration above enables the `aws-foundation` and `solutions-architect` roles, which will import the corresponding MCP servers.
-### Windows Installation
 
-For Windows users, the MCP server configuration format is slightly different:
 
-```json
-{
-  "mcpServers": {
-    "awslabs.core-mcp-server": {
-      "disabled": false,
-      "timeout": 60,
-      "type": "stdio",
-      "command": "uv",
-      "args": [
-        "tool",
-        "run",
-        "--from",
-        "awslabs.core-mcp-server@latest",
-        "awslabs.core-mcp-server.exe"
-      ],
-      "env": {
-        "FASTMCP_LOG_LEVEL": "ERROR",
-        "AWS_PROFILE": "your-aws-profile",
-        "AWS_REGION": "us-east-1",
-        "aws-foundation": "true",
-        "solutions-architect": "true"
-        // Add other roles as needed
-      }
-    }
-  }
-}
-```
-
->>>>>>> 29efc4aa
-
-or docker after a successful `docker build -t awslabs/core-mcp-server .`:
+Alternatively, install using docker after a successful `docker build -t awslabs/core-mcp-server .`:
 
 ```json
   {
