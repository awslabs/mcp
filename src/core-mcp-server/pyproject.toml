--- conflicted
+++ resolved
@@ -1,10 +1,6 @@
 [project]
 name = "awslabs.core-mcp-server"
-<<<<<<< HEAD
 version = "0.2.9223372036854775807"
-=======
-version = "0.1.0"
->>>>>>> b3ea9892
 description = "An AWS Labs Model Context Protocol (MCP) server for aswlabs Core MCP Server"
 readme = "README.md"
 requires-python = ">=3.10"
