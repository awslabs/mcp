[project]
name = "awslabs.core-mcp-server"
version = "1.0.14"
description = "An AWS Labs Model Context Protocol (MCP) server for aswlabs Core MCP Server"
readme = "README.md"
requires-python = ">=3.10"
dependencies = [
    "awslabs-amazon-kendra-index-mcp-server>=1.0.3",
    "awslabs-amazon-keyspaces-mcp-server>=0.0.3",
    "awslabs-amazon-mq-mcp-server>=2.0.4",
    "awslabs-amazon-neptune-mcp-server>=1.0.2",
    "awslabs-amazon-sns-sqs-mcp-server>=2.0.4",
    "awslabs-aurora-dsql-mcp-server>=1.0.3",
    "awslabs-aws-api-mcp-server>=0.2.2",
    "awslabs-aws-dataprocessing-mcp-server>=0.1.7",
    "awslabs-aws-diagram-mcp-server>=1.0.5",
    "awslabs-aws-documentation-mcp-server>=1.1.2",
    "awslabs-aws-healthomics-mcp-server>=0.0.3",
    "awslabs-aws-msk-mcp-server>=0.0.3",
    "awslabs-aws-pricing-mcp-server>=1.0.8",
    "awslabs-aws-serverless-mcp-server>=0.1.7",
    "awslabs-aws-support-mcp-server>=0.1.7",
    "awslabs-billing-cost-management-mcp-server>=0.0.2",
    "awslabs-cdk-mcp-server>=1.0.4",
    "awslabs-cfn-mcp-server>=1.0.6",
    "awslabs-cloudtrail-mcp-server>=0.0.1",
    "awslabs-cloudwatch-appsignals-mcp-server>=0.1.4",
    "awslabs-cloudwatch-mcp-server>=0.0.7",
    "awslabs-code-doc-gen-mcp-server>=1.0.2",
    "awslabs-cost-analysis-mcp-server>=1.0.5",
    "awslabs-cost-explorer-mcp-server>=0.0.8",
    "awslabs-documentdb-mcp-server>=1.0.2",
    "awslabs-dynamodb-mcp-server>=1.0.4",
    "awslabs-ecs-mcp-server>=0.1.5",
    "awslabs-eks-mcp-server>=0.1.8",
    "awslabs-elasticache-mcp-server>=0.1.4",
    "awslabs-finch-mcp-server>=0.1.4",
    "awslabs-frontend-mcp-server>=1.0.3",
    "awslabs-git-repo-research-mcp-server>=1.0.5",
    "awslabs-iam-mcp-server>=1.0.3",
    "awslabs-lambda-mcp-server>=1.0.0",
    "awslabs-lambda-tool-mcp-server>=2.0.4",
    "awslabs-memcached-mcp-server>=1.0.4",
    "awslabs-mysql-mcp-server>=1.0.2",
    "awslabs-nova-canvas-mcp-server>=1.0.3",
    "awslabs-postgres-mcp-server>=1.0.4",
    "awslabs-prometheus-mcp-server>=0.2.2",
    "awslabs-redshift-mcp-server>=0.0.3",
    "awslabs-s3-tables-mcp-server>=0.0.6",
    "awslabs-stepfunctions-tool-mcp-server>=0.1.9",
    "awslabs-syntheticdata-mcp-server>=1.0.3",
    "awslabs-timestream-for-influxdb-mcp-server>=0.0.2",
    "awslabs-well-architected-security-mcp-server>=0.1.1",
<<<<<<< HEAD
    "boto3[crt]>=1.41.0",
    "fastmcp>=2.11.1",
=======
    "boto3>=1.37.0",
    "fastmcp>=2.13.0",
>>>>>>> 8a3b17e2
    "loguru>=0.7.3",
    "mcp[cli]>=1.11.0",
    "pydantic>=2.10.6",
    "python-dotenv>=1.0.1",
]
license = {text = "Apache-2.0"}
license-files = ["LICENSE", "NOTICE" ]

authors = [
    {name = "Amazon Web Services"},
    {name = "AWSLabs MCP", email="203918161+awslabs-mcp@users.noreply.github.com"},
    {name = "Paul Vincent", email="44383239+PaulVincent707@users.noreply.github.com"},
]
classifiers = [
    "License :: OSI Approved :: Apache Software License",
    "Operating System :: OS Independent",
    "Programming Language :: Python",
    "Programming Language :: Python :: 3",
    "Programming Language :: Python :: 3.10",
    "Programming Language :: Python :: 3.11",
    "Programming Language :: Python :: 3.12",
    "Programming Language :: Python :: 3.13",
]

[project.scripts]
"awslabs.core-mcp-server" = "awslabs.core_mcp_server.server:main"

[project.urls]
Homepage = "https://awslabs.github.io/mcp/"
Documentation = "https://awslabs.github.io/mcp/servers/core-mcp-server/"
Source = "https://github.com/awslabs/mcp.git"
"Bug Tracker" = "https://github.com/awslabs/mcp/issues"
Changelog = "https://github.com/awslabs/mcp/blob/main/src/core-mcp-server/CHANGELOG.md"

[dependency-groups]
dev = [
    "commitizen>=4.2.2",
    "pre-commit>=4.1.0",
    "ruff>=0.9.7",
    "pyright>=1.1.398",
    "pytest>=8.0.0",
    "pytest-cov>=4.1.0",
    "pytest-mock>=3.12.0",
]

[build-system]
requires = ["hatchling"]
build-backend = "hatchling.build"

[tool.hatch.metadata]
allow-direct-references = true

[tool.ruff]
line-length = 99
extend-include = ["*.ipynb"]
exclude = [
    ".venv",
    "**/__pycache__",
    "**/node_modules",
    "**/dist",
    "**/build",
    "**/env",
    "**/.ruff_cache",
    "**/.venv",
    "**/.ipynb_checkpoints"
]
force-exclude = true

[tool.ruff.lint]
exclude = ["__init__.py"]
select = ["C", "D", "E", "F", "I", "W"]
ignore = ["C901", "E501", "E741", "F402", "F823", "D100", "D106"]

[tool.ruff.lint.isort]
lines-after-imports = 2
no-sections = true

[tool.ruff.lint.per-file-ignores]
"**/*.ipynb" = ["F704"]

[tool.ruff.lint.pydocstyle]
convention = "google"

[tool.ruff.format]
quote-style = "single"
indent-style = "space"
skip-magic-trailing-comma = false
line-ending = "auto"
docstring-code-format = true

[tool.commitizen]
name = "cz_conventional_commits"
version = "0.0.0"
tag_format = "v$version"
version_files = [
    "pyproject.toml:version",
    "awslabs/core_mcp_server/__init__.py:__version__"
]
update_changelog_on_bump = true

[tool.hatch.build.targets.wheel]
packages = ["awslabs"]

[tool.bandit]
exclude_dirs = ["venv","tests"]

[tool.pytest.ini_options]
testpaths = ["tests"]
python_files = "test_*.py"
python_classes = "Test*"
python_functions = "test_*"
addopts = "--cov=awslabs.core_mcp_server --cov-report=term-missing"
markers = [
    "live: mark test as making live API calls",
]

[tool.coverage.run]
source = ["awslabs"]<|MERGE_RESOLUTION|>--- conflicted
+++ resolved
@@ -51,13 +51,8 @@
     "awslabs-syntheticdata-mcp-server>=1.0.3",
     "awslabs-timestream-for-influxdb-mcp-server>=0.0.2",
     "awslabs-well-architected-security-mcp-server>=0.1.1",
-<<<<<<< HEAD
     "boto3[crt]>=1.41.0",
-    "fastmcp>=2.11.1",
-=======
-    "boto3>=1.37.0",
     "fastmcp>=2.13.0",
->>>>>>> 8a3b17e2
     "loguru>=0.7.3",
     "mcp[cli]>=1.11.0",
     "pydantic>=2.10.6",
