--- conflicted
+++ resolved
@@ -5,13 +5,8 @@
 readme = "README.md"
 requires-python = ">=3.10"
 dependencies = [
-<<<<<<< HEAD
     "boto3[crt]>=1.41.0",
     "fastmcp>=2.3.4",
-=======
-    "boto3>=1.38.12",
-    "fastmcp>=2.13.0",
->>>>>>> 8a3b17e2
     "langdetect>=1.0.9",
     "loguru>=0.7.0",
     "markdownify>=0.13.1",
