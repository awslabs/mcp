--- conflicted
+++ resolved
@@ -10,13 +10,9 @@
 ### AWS Glue Integration
 
 * Data Catalog Management: Enables users to explore, create, and manage databases, tables, and partitions through natural language requests, automatically translating them into appropriate AWS Glue Data Catalog operations.
-<<<<<<< HEAD
 * Commons: Enables users to create and manage usage profiles, security configurations, catalog encryption settings and resource policies, which provide users with the ability to manage the configuration and encryption of several Glue resources like ETL jobs, catalogs, etc.
 * ETL Job Orchestration: Provides the ability to create, monitor, and manage Glue ETL jobs with automatic script generation, job scheduling, and workflow coordination based on user-defined data transformation requirements.
-=======
 * Crawler Management: Enables intelligent data discovery through automated crawler configuration, scheduling, and metadata extraction from various data sources.
-
->>>>>>> 15cf06ca
 
 ### Amazon EMR Integration
 
@@ -298,8 +294,6 @@
 |-----------|-------------|----------------|--------------|
 | manage_aws_athena_workgroups | Manage AWS Athena workgroups | create-work-group, delete-work-group, get-work-group, list-work-groups, update-work-group | --allow-write flag for create/delete/update operations, appropriate AWS permissions |
 
-
-<<<<<<< HEAD
 ### Glue Commons Handler Tools
 
 | Tool Name | Description                                                                 | Key Operations | Requirements                                                                        |
@@ -309,13 +303,12 @@
 | manage_aws_glue_encryption | Manage AWS Glue catalog encryption settings                                 | get-catalog-encryption-settings, put-catalog-encryption-settings | --allow-write flag for put operations, appropriate AWS permissions                  |
 | manage_aws_glue_resource_policies | Manage resource policies for AWS Glue catalogs, databases and tables | get-resource-policy, put-resource-policy, delete-resource-policy | --allow-write flag for put/delete operations, appropriate AWS permissions           |
 
-
 ### Glue ETL Handler Tools
 
 | Tool Name | Description | Key Operations | Requirements |
 |-----------|-------------|----------------|--------------|
 | manage_aws_glue_jobs | Manage AWS Glue ETL jobs and job runs | create-job, delete-job, get-job, get-jobs, update-job, start-job-run, stop-job-run, get-job-run, get-job-runs, batch-stop-job-run, get-job-bookmark, reset-job-bookmark | --allow-write flag for create/delete/update/start/stop operations, appropriate AWS permissions |
-=======
+
 ### Glue Crawler Handler Tools
 
 | Tool Name | Description | Key Operations | Requirements |
@@ -323,7 +316,6 @@
 | manage_aws_glue_crawlers | Manage AWS Glue crawlers to discover and catalog data sources | create-crawler, delete-crawler, get-crawler, get-crawlers, start-crawler, stop-crawler, batch-get-crawlers, list-crawlers, update-crawler | --allow-write flag for create/delete/start/stop/update operations, appropriate AWS permissions |
 | manage_aws_glue_classifiers | Manage AWS Glue classifiers to determine data formats and schemas | create-classifier, delete-classifier, get-classifier, get-classifiers, update-classifier | --allow-write flag for create/delete/update operations, appropriate AWS permissions |
 | manage_aws_glue_crawler_management | Manage AWS Glue crawler schedules and monitor performance metrics | get-crawler-metrics, start-crawler-schedule, stop-crawler-schedule, update-crawler-schedule | --allow-write flag for schedule operations, appropriate AWS permissions |
->>>>>>> 15cf06ca
 
 
 ## Version
