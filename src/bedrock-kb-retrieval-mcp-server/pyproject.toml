[project]
name = "awslabs.bedrock-kb-retrieval-mcp-server"
version = "0.1.0"
description = "An AWS Labs Model Context Protocol (MCP) server for Bedrock Knowledge Base Retrieval"
readme = "README.md"
requires-python = ">=3.10"
dependencies = [
    "boto3>=1.37.24",
    "loguru>=0.7.3",
    "mcp[cli]>=1.6.0",
    "pydantic>=2.11.1",
]
license = {text = "Apache-2.0"}
license-files = ["LICENSE", "NOTICE" ]

authors = [
    {name = "Amazon Web Services"},
    {name = "AWSLabs MCP", email="203918161+awslabs-mcp@users.noreply.github.com"},
]
classifiers = [
    "License :: OSI Approved :: Apache Software License",
    "Operating System :: OS Independent",
    "Programming Language :: Python",
    "Programming Language :: Python :: 3",
    "Programming Language :: Python :: 3.10",
    "Programming Language :: Python :: 3.11",
    "Programming Language :: Python :: 3.12",
    "Programming Language :: Python :: 3.13",
]

[project.scripts]
"awslabs.bedrock-kb-retrieval-mcp-server" = "awslabs.bedrock_kb_retrieval_mcp_server.server:main"

[project.urls]
Homepage = "https://awslabs.github.io/mcp/"
Documentation = "https://awslabs.github.io/mcp/servers/bedrock-kb-retrieval-mcp-server/"
Source = "https://github.com/awslabs/mcp.git"
"Bug Tracker" = "https://github.com/awslabs/mcp/issues"
Changelog = "https://github.com/awslabs/mcp/blob/main/src/bedrock-kb-retrieval-mcp-server/CHANGELOG.md"

[dependency-groups]
dev = [
    "boto3-stubs[bedrock-agent,bedrock-agent-runtime]>=1.37.24",
    "commitizen>=4.4.1",
    "pre-commit>=4.2.0",
    "pyright>=1.1.398",
    "ruff>=0.11.2",
    "pytest>=7.4.0",
    "pytest-asyncio>=0.21.1",
    "pytest-cov>=4.1.0",
]

[build-system]
requires = ["hatchling"]
build-backend = "hatchling.build"

[tool.hatch.metadata]
allow-direct-references = true

[tool.ruff]
line-length = 99
extend-include = ["*.ipynb"]
exclude = [
    ".venv",
    "**/__pycache__",
    "**/node_modules",
    "**/dist",
    "**/build",
    "**/env",
    "**/.ruff_cache",
    "**/.venv",
    "**/.ipynb_checkpoints"
]
force-exclude = true

[tool.ruff.lint]
exclude = ["__init__.py"]
select = ["C", "D", "E", "F", "I", "W"]
ignore = ["C901", "E501", "E741", "F402", "F823", "D100", "D106"]

[tool.ruff.lint.isort]
lines-after-imports = 2
no-sections = true

[tool.ruff.lint.per-file-ignores]
"**/*.ipynb" = ["F704"]

[tool.ruff.lint.pydocstyle]
convention = "google"

[tool.ruff.format]
quote-style = "single"
indent-style = "space"
skip-magic-trailing-comma = false
line-ending = "auto"
docstring-code-format = true

[tool.commitizen]
name = "cz_conventional_commits"
version = "0.0.0"
tag_format = "v$version"
version_files = [
    "pyproject.toml:version",
    "awslabs/bedrock_kb_retrieval_mcp_server/__init__.py:__version__"
]
update_changelog_on_bump = true

[tool.hatch.build.targets.wheel]
packages = ["awslabs"]

[tool.bandit]
exclude_dirs = ["venv","tests"]

<<<<<<< HEAD
[tool.pytest.ini_options]
testpaths = ["tests"]
python_files = "test_*.py"
python_classes = "Test*"
python_functions = "test_*"
asyncio_mode = "auto"
=======
[tool.coverage.run]
source = ["awslabs"]
>>>>>>> cc086c6f
<|MERGE_RESOLUTION|>--- conflicted
+++ resolved
@@ -111,14 +111,13 @@
 [tool.bandit]
 exclude_dirs = ["venv","tests"]
 
-<<<<<<< HEAD
+
 [tool.pytest.ini_options]
 testpaths = ["tests"]
 python_files = "test_*.py"
 python_classes = "Test*"
 python_functions = "test_*"
 asyncio_mode = "auto"
-=======
+
 [tool.coverage.run]
-source = ["awslabs"]
->>>>>>> cc086c6f
+source = ["awslabs"]