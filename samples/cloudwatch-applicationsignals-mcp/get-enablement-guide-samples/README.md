--- conflicted
+++ resolved
@@ -48,18 +48,12 @@
   .
 ```
 
-<<<<<<< HEAD
-| Language-Framework | App Directory             | ECR Repo      |
-|--------------------|---------------------------|---------------|
-| python-flask       | docker-apps/python/flask  | python-flask  |
-| python-django      | docker-apps/python/django | python-django |
-=======
 | Language-Framework | App Directory                | ECR Repo        |
 |--------------------|------------------------------|-----------------|
 | python-flask       | docker-apps/python/flask     | python-flask    |
+| python-django      | docker-apps/python/django    | python-django   |
 | java-springboot    | docker-apps/java/spring-boot | java-springboot |
 | nodejs-express     | docker-apps/nodejs/express   | nodejs-express  |
->>>>>>> 1b1a21b1
 
 ##### Deploy & Cleanup Containerized Infrastructure
 
@@ -76,15 +70,9 @@
 cdk destroy <stack-name>
 ```
 
-<<<<<<< HEAD
-| Language-Framework | Stack Name           |
-|--------------------|----------------------|
-| python-flask       | PythonFlaskCdkStack  |
-| python-django      | PythonDjangoCdkStack |
-=======
 | Language-Framework | Stack Name             |
 |--------------------|------------------------|
 | python-flask       | PythonFlaskCdkStack    |
+| python-django      | PythonDjangoCdkStack   |
 | java-springboot    | JavaSpringBootCdkStack |
-| nodejs-express     | NodejsExpressCdkStack  |
->>>>>>> 1b1a21b1
+| nodejs-express     | NodejsExpressCdkStack  |