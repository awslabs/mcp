--- conflicted
+++ resolved
@@ -70,35 +70,9 @@
 cdk destroy <stack-name>
 ```
 
-<<<<<<< HEAD
-| Language-Framework | Stack Name          |
-|--------------------|---------------------|
-| python-flask       | PythonFlaskCdkStack |
-
-**Using Terraform:**
-
-```shell
-cd infrastructure/ec2/terraform
-
-# Initialize Terraform (first time only)
-terraform init
-
-terraform apply -var-file="config/<config-file>"
-
-terraform destroy -var-file="config/<config-file>"
-```
-
-| Language-Framework | Config File                   |
-|--------------------|-------------------------------|
-| python-flask       | config/python-flask.tfvars    |
-| python-django      | config/python-django.tfvars   |
-| nodejs-express     | config/nodejs-express.tfvars  |
-| java-springboot    | config/java-springboot.tfvars |
-=======
 | Language-Framework | Stack Name             |
 |--------------------|------------------------|
 | python-flask       | PythonFlaskCdkStack    |
 | python-django      | PythonDjangoCdkStack   |
 | java-springboot    | JavaSpringBootCdkStack |
-| nodejs-express     | NodejsExpressCdkStack  |
->>>>>>> ca2491e6
+| nodejs-express     | NodejsExpressCdkStack  |