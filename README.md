--- conflicted
+++ resolved
@@ -41,12 +41,9 @@
     - [Amazon Neptune MCP Server](#amazon-neptune-mcp-server)
     - [Amazon DocumentDB MCP Server](#amazon-documentdb-mcp-server)
     - [Amazon EKS MCP Server](#amazon-eks-mcp-server)
-<<<<<<< HEAD
     - [AWS Serverless MCP Server](#aws-serverless-mcp-server)
-=======
     - [Amazon ECS MCP Server](#amazon-ecs-mcp-server)
     - [Finch MCP Server](#finch-mcp-server)
->>>>>>> ccdc184c
     - [Use Cases for the Servers](#use-cases-for-the-servers)
   - [Installation and Setup](#installation-and-setup)
     - [Running MCP servers in containers](#running-mcp-servers-in-containers)
