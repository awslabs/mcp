--- conflicted
+++ resolved
@@ -21,12 +21,9 @@
   - [AWS Diagram MCP Server](#aws-diagram-mcp-server)
   - [AWS Lambda MCP Server](#aws-lambda-mcp-server)
   - [AWS Terraform MCP Server](#aws-terraform-mcp-server)
-<<<<<<< HEAD
   - [Amazon ElastiCache/MemoryDB Valkey MCP Server](#valkey-mcp-server)
-=======
   - [AWS Location Service MCP Server](#aws-location-service-mcp-server)
   - [Git Repo Research MCP Server](#git-repo-research-mcp-server)
->>>>>>> 79562e18
   - [Use Cases for the Servers](#use-cases-for-the-servers)
 - [Installation and Setup](#installation-and-setup)
   - [Getting Started with Cline and Amazon Bedrock](#getting-started-with-cline-and-amazon-bedrock)
@@ -188,7 +185,6 @@
 
 [Learn more](src/terraform-mcp-server/README.md) | [Documentation](https://awslabs.github.io/mcp/servers/terraform-mcp-server/)
 
-<<<<<<< HEAD
 ### Valkey MCP Server
 
 [![PyPI version](https://img.shields.io/pypi/v/awslabs.valkey-mcp-server.svg)](https://pypi.org/project/awslabs.valkey-mcp-server/)
@@ -202,7 +198,7 @@
 - Connection pooling and efficient resource management
 
 [Learn more](src/valkey-mcp-server/README.md) | [Documentation](https://awslabs.github.io/mcp/servers/valkey-mcp-server/)
-=======
+
 ### AWS Location Service MCP Server
 
 [![PyPI version](https://img.shields.io/pypi/v/awslabs.aws-location-mcp-server.svg)](https://pypi.org/project/awslabs.aws-location-mcp-server/)
@@ -232,7 +228,6 @@
 - File Access with text and binary support
 
 [Learn more](src/git-repo-research-mcp-server/README.md) | [Documentation](https://awslabs.github.io/mcp/servers/git-repo-research-mcp-server/)
->>>>>>> 79562e18
 
 ### Use Cases for the Servers
 
@@ -323,7 +318,6 @@
        "disabled": false,
        "autoApprove": []
      },
-<<<<<<< HEAD
       "awslabs.valkey-mcp-server": {
         "command": "uvx",
         "args": ["awslabs.valkey-mcp-server@latest"],
@@ -334,7 +328,6 @@
         },
         "autoApprove": [],
         "disabled": false
-=======
     "awslabs.aws-location-mcp-server": {
        "command": "uvx",
        "args": ["awslabs.aws-location-mcp-server@latest"],
@@ -357,7 +350,6 @@
       },
       "disabled": false,
       "autoApprove": []
->>>>>>> 79562e18
     }
   }
 }
@@ -658,11 +650,8 @@
 - [Cost Analysis MCP Server](https://awslabs.github.io/mcp/servers/cost-analysis-mcp-server/)
 - [Amazon Nova Canvas MCP Server](https://awslabs.github.io/mcp/servers/nova-canvas-mcp-server/)
 - [AWS Diagram MCP Server](https://awslabs.github.io/mcp/servers/aws-diagram-mcp-server/)
-<<<<<<< HEAD
 - [Amazon ElastiCache/MemoryDB Valkey MCP Server](https://awslabs.github.io/mcp/servers/valkey-mcp-server/)
-=======
 - [Git Repo Research MCP Server](https://awslabs.github.io/mcp/servers/git-repo-research-mcp-server/)
->>>>>>> 79562e18
 
 Documentation includes:
 
