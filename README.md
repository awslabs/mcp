# AWS MCP Servers

<<<<<<< HEAD
A suite of specialized Model Context Protocol (MCP) servers that bring AWS expertise directly to your development workflow.

[![GitHub](https://img.shields.io/badge/github-awslabs/mcp-blue.svg?style=flat&logo=github)](https://github.com/awslabs/mcp)
[![License](https://img.shields.io/badge/license-Apache--2.0-brightgreen)](LICENSE)

## Available Servers

This monorepo contains the following MCP servers:

### MCP Bedrock Knowledge Bases Retrieval Expert

[![PyPI version](https://img.shields.io/pypi/v/awslabs.mcp-bedrock-kb-retrieval-expert.svg)](https://pypi.org/project/awslabs.mcp-bedrock-kb-retrieval-expert/)

A server for accessing Amazon Bedrock Knowledge Bases.

- Discover knowledge bases and their data sources
- Query knowledge bases with natural language
- Filter results by data source
- Rerank results

[Learn more](src/mcp-bedrock-kb-retrieval-expert/README.md) | [Documentation](https://awslabs.github.io/mcp/servers/mcp-bedrock-kb-retrieval-expert/)

### MCP CDK Expert

[![PyPI version](https://img.shields.io/pypi/v/awslabs.mcp-cdk-expert.svg)](https://pypi.org/project/awslabs.mcp-cdk-expert/)

A server for AWS CDK expertise and automation.

- AWS CDK project analysis and assistance
- CDK construct recommendations
- Infrastructure as Code best practices

[Learn more](src/mcp-cdk-expert/README.md) | [Documentation](https://awslabs.github.io/mcp/servers/mcp-cdk-expert/)

### MCP Cost Analysis Expert

[![PyPI version](https://img.shields.io/pypi/v/awslabs.mcp-cost-analysis-expert.svg)](https://pypi.org/project/awslabs.mcp-cost-analysis-expert/)

A server for AWS Cost Analysis.

- Analyze and visualize AWS costs
- Query cost data with natural language
- Generate cost reports and insights

[Learn more](src/mcp-cost-analysis-expert/README.md) | [Documentation](https://awslabs.github.io/mcp/servers/mcp-cost-analysis-expert/)

### MCP Nova Canvas Expert

[![PyPI version](https://img.shields.io/pypi/v/awslabs.mcp-nova-canvas-expert.svg)](https://pypi.org/project/awslabs.mcp-nova-canvas-expert/)

A server for generating images using Amazon Nova Canvas.

- Text-based image generation with customizable parameters
- Color-guided image generation with specific palettes
- Workspace integration for saving generated images
- AWS authentication through profiles

[Learn more](src/mcp-nova-canvas-expert/README.md) | [Documentation](https://awslabs.github.io/mcp/servers/mcp-nova-canvas-expert/)

## Installation and Setup

Each server has specific installation instructions. Generally, you can:

1. Install `uv` from [Astral](https://docs.astral.sh/uv/getting-started/installation/)
2. Install Python using `uv python install 3.13`
3. Configure AWS credentials with access to required services
4. Add the server to your MCP client configuration

Example configuration for Amazon Q CLI MCP (`~/.aws/amazonq/mcp.json`):

```json
{
  "mcpServers": {
    "mcp-nova-canvas-expert": {
      "command": "uvx",
      "args": ["awslabs.mcp-nova-canvas-expert@latest"],
      "env": {
        "AWS_PROFILE": "your-aws-profile",
        "AWS_REGION": "us-east-1"
      }
    },
    "mcp-bedrock-kb-retrieval-expert": {
      "command": "uvx",
      "args": ["awslabs.mcp-bedrock-kb-retrieval-expert@latest"],
      "env": {
        "AWS_PROFILE": "your-aws-profile",
        "AWS_REGION": "us-east-1"
      }
    },
    "mcp-cost-analysis-expert": {
      "command": "uvx",
      "args": ["awslabs.mcp-cost-analysis-expert@latest"],
      "env": {
        "AWS_PROFILE": "your-aws-profile",
        "AWS_REGION": "us-east-1"
      }
    },
    "mcp-cdk-expert": {
      "command": "uvx",
      "args": ["awslabs.mcp-cdk-expert@latest"],
      "env": {
        "AWS_PROFILE": "your-aws-profile",
        "AWS_REGION": "us-east-1"
      }
    }
  }
}
```

See individual server READMEs for specific requirements and configuration options.

## Documentation

Comprehensive documentation for all servers is available on our [documentation website](https://awslabs.github.io/mcp/).

Documentation for each server:

- [MCP Bedrock Knowledge Bases Retrieval Expert](https://awslabs.github.io/mcp/servers/mcp-bedrock-kb-retrieval-expert/)
- [MCP Nova Canvas Expert](https://awslabs.github.io/mcp/servers/mcp-nova-canvas-expert/)

Documentation includes:

- Detailed guides for each server
- Installation and configuration instructions
- API references
- Usage examples
=======
A suite of specialized MCP servers that bring AWS best practices directly to your development workflow.
>>>>>>> 939392f0

## Security

See [CONTRIBUTING](CONTRIBUTING.md#security-issue-notifications) for more information.

## License

This project is licensed under the Apache-2.0 License.<|MERGE_RESOLUTION|>--- conflicted
+++ resolved
@@ -1,7 +1,6 @@
 # AWS MCP Servers
 
-<<<<<<< HEAD
-A suite of specialized Model Context Protocol (MCP) servers that bring AWS expertise directly to your development workflow.
+A suite of specialized MCP servers that bring AWS best practices directly to your development workflow.
 
 [![GitHub](https://img.shields.io/badge/github-awslabs/mcp-blue.svg?style=flat&logo=github)](https://github.com/awslabs/mcp)
 [![License](https://img.shields.io/badge/license-Apache--2.0-brightgreen)](LICENSE)
@@ -10,9 +9,9 @@
 
 This monorepo contains the following MCP servers:
 
-### MCP Bedrock Knowledge Bases Retrieval Expert
+### Bedrock Knowledge Bases Retrieval MCP Server
 
-[![PyPI version](https://img.shields.io/pypi/v/awslabs.mcp-bedrock-kb-retrieval-expert.svg)](https://pypi.org/project/awslabs.mcp-bedrock-kb-retrieval-expert/)
+[![PyPI version](https://img.shields.io/pypi/v/awslabs.bedrock-kb-retrieval-mcp-server.svg)](https://pypi.org/project/awslabs.bedrock-kb-retrieval-mcp-server/)
 
 A server for accessing Amazon Bedrock Knowledge Bases.
 
@@ -21,23 +20,23 @@
 - Filter results by data source
 - Rerank results
 
-[Learn more](src/mcp-bedrock-kb-retrieval-expert/README.md) | [Documentation](https://awslabs.github.io/mcp/servers/mcp-bedrock-kb-retrieval-expert/)
+[Learn more](src/bedrock-kb-retrieval-mcp-server/README.md) | [Documentation](https://awslabs.github.io/mcp/servers/bedrock-kb-retrieval-mcp-server/)
 
-### MCP CDK Expert
+### CDK MCP Server
 
-[![PyPI version](https://img.shields.io/pypi/v/awslabs.mcp-cdk-expert.svg)](https://pypi.org/project/awslabs.mcp-cdk-expert/)
+[![PyPI version](https://img.shields.io/pypi/v/awslabs.cdk-mcp-server.svg)](https://pypi.org/project/awslabs.cdk-mcp-server/)
 
-A server for AWS CDK expertise and automation.
+A server for AWS CDK best practices.
 
 - AWS CDK project analysis and assistance
 - CDK construct recommendations
 - Infrastructure as Code best practices
 
-[Learn more](src/mcp-cdk-expert/README.md) | [Documentation](https://awslabs.github.io/mcp/servers/mcp-cdk-expert/)
+[Learn more](src/cdk-mcp-server/README.md) | [Documentation](https://awslabs.github.io/mcp/servers/cdk-mcp-server/)
 
-### MCP Cost Analysis Expert
+### Cost Analysis MCP Server
 
-[![PyPI version](https://img.shields.io/pypi/v/awslabs.mcp-cost-analysis-expert.svg)](https://pypi.org/project/awslabs.mcp-cost-analysis-expert/)
+[![PyPI version](https://img.shields.io/pypi/v/awslabs.cost-analysis-mcp-server.svg)](https://pypi.org/project/awslabs.cost-analysis-mcp-server/)
 
 A server for AWS Cost Analysis.
 
@@ -45,11 +44,11 @@
 - Query cost data with natural language
 - Generate cost reports and insights
 
-[Learn more](src/mcp-cost-analysis-expert/README.md) | [Documentation](https://awslabs.github.io/mcp/servers/mcp-cost-analysis-expert/)
+[Learn more](src/cost-analysis-mcp-server/README.md) | [Documentation](https://awslabs.github.io/mcp/servers/cost-analysis-mcp-server/)
 
-### MCP Nova Canvas Expert
+### Nova Canvas MCP Server
 
-[![PyPI version](https://img.shields.io/pypi/v/awslabs.mcp-nova-canvas-expert.svg)](https://pypi.org/project/awslabs.mcp-nova-canvas-expert/)
+[![PyPI version](https://img.shields.io/pypi/v/awslabs.nova-canvas-mcp-server.svg)](https://pypi.org/project/awslabs.nova-canvas-mcp-server/)
 
 A server for generating images using Amazon Nova Canvas.
 
@@ -58,7 +57,7 @@
 - Workspace integration for saving generated images
 - AWS authentication through profiles
 
-[Learn more](src/mcp-nova-canvas-expert/README.md) | [Documentation](https://awslabs.github.io/mcp/servers/mcp-nova-canvas-expert/)
+[Learn more](src/nova-canvas-mcp-server/README.md) | [Documentation](https://awslabs.github.io/mcp/servers/nova-canvas-mcp-server/)
 
 ## Installation and Setup
 
@@ -74,33 +73,33 @@
 ```json
 {
   "mcpServers": {
-    "mcp-nova-canvas-expert": {
+    "awslabs.nova-canvas-mcp-server": {
       "command": "uvx",
-      "args": ["awslabs.mcp-nova-canvas-expert@latest"],
+      "args": ["awslabs.nova-canvas-mcp-server@latest"],
       "env": {
         "AWS_PROFILE": "your-aws-profile",
         "AWS_REGION": "us-east-1"
       }
     },
-    "mcp-bedrock-kb-retrieval-expert": {
+    "awslabs.bedrock-kb-retrieval-mcp-server": {
       "command": "uvx",
-      "args": ["awslabs.mcp-bedrock-kb-retrieval-expert@latest"],
+      "args": ["awslabs.bedrock-kb-retrieval-mcp-server@latest"],
       "env": {
         "AWS_PROFILE": "your-aws-profile",
         "AWS_REGION": "us-east-1"
       }
     },
-    "mcp-cost-analysis-expert": {
+    "awslabs.cost-analysis-mcp-server": {
       "command": "uvx",
-      "args": ["awslabs.mcp-cost-analysis-expert@latest"],
+      "args": ["awslabs.cost-analysis-mcp-server@latest"],
       "env": {
         "AWS_PROFILE": "your-aws-profile",
         "AWS_REGION": "us-east-1"
       }
     },
-    "mcp-cdk-expert": {
+    "awslabs.cdk-mcp-server": {
       "command": "uvx",
-      "args": ["awslabs.mcp-cdk-expert@latest"],
+      "args": ["awslabs.cdk-mcp-server@latest"],
       "env": {
         "AWS_PROFILE": "your-aws-profile",
         "AWS_REGION": "us-east-1"
@@ -118,8 +117,10 @@
 
 Documentation for each server:
 
-- [MCP Bedrock Knowledge Bases Retrieval Expert](https://awslabs.github.io/mcp/servers/mcp-bedrock-kb-retrieval-expert/)
-- [MCP Nova Canvas Expert](https://awslabs.github.io/mcp/servers/mcp-nova-canvas-expert/)
+- [Bedrock Knowledge Bases Retrieval MCP Server](https://awslabs.github.io/mcp/servers/bedrock-kb-retrieval-mcp-server/)
+- [Nova Canvas MCP Server](https://awslabs.github.io/mcp/servers/nova-canvas-mcp-server/)
+- [Cost Analysis MCP Server](https://awslabs.github.io/mcp/servers/cost-analysis-mcp-server/)
+- [CDK MCP Server](https://awslabs.github.io/mcp/servers/cdk-mcp-server/)
 
 Documentation includes:
 
@@ -127,9 +128,6 @@
 - Installation and configuration instructions
 - API references
 - Usage examples
-=======
-A suite of specialized MCP servers that bring AWS best practices directly to your development workflow.
->>>>>>> 939392f0
 
 ## Security
 
