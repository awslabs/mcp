# AWS MCP Servers

A suite of specialized MCP servers that help you get the most out of AWS, wherever you use MCP.

[![GitHub](https://img.shields.io/badge/github-awslabs/mcp-blue.svg?style=flat&logo=github)](https://github.com/awslabs/mcp)
[![License](https://img.shields.io/badge/license-Apache--2.0-brightgreen)](LICENSE)
[![Codecov](https://img.shields.io/codecov/c/github/awslabs/mcp)](https://app.codecov.io/gh/awslabs/mcp)
[![OSSF-Scorecard Score](https://img.shields.io/ossf-scorecard/github.com/awslabs/mcp)](https://scorecard.dev/viewer/?uri=github.com/awslabs/mcp)

## Table of Contents

- [What is the Model Context Protocol (MCP) and how does it work with AWS MCP Servers?](#what-is-the-model-context-protocol-mcp-and-how-does-it-work-with-aws-mcp-servers)
  - [Why MCP Servers?](#why-mcp-servers)
- [Available Servers](#available-servers)
  - [Core MCP Server](#core-mcp-server)
  - [AWS Documentation MCP Server](#aws-documentation-mcp-server)
  - [Amazon Bedrock Knowledge Bases Retrieval MCP Server](#amazon-bedrock-knowledge-bases-retrieval-mcp-server)
  - [AWS CDK MCP Server](#aws-cdk-mcp-server)
  - [Cost Analysis MCP Server](#cost-analysis-mcp-server)
  - [Amazon Nova Canvas MCP Server](#amazon-nova-canvas-mcp-server)
  - [AWS Diagram MCP Server](#aws-diagram-mcp-server)
  - [AWS Lambda MCP Server](#aws-lambda-mcp-server)
  - [AWS Terraform MCP Server](#aws-terraform-mcp-server)
<<<<<<< HEAD
  - [AWS Location Service MCP Server](#aws-location-service-mcp-server)
=======
  - [Git Repo Research MCP Server](#git-repo-research-mcp-server)
>>>>>>> 36e8a203
  - [Use Cases for the Servers](#use-cases-for-the-servers)
- [Installation and Setup](#installation-and-setup)
  - [Getting Started with Cline and Amazon Bedrock](#getting-started-with-cline-and-amazon-bedrock)
  - [Getting Started with Cursor](#getting-started-with-cursor)
  - [Getting Started with Windsurf](#getting-started-with-windsurf)
  - Getting Started with Q Developer - Coming Soon
- [Samples](#samples)
- [Documentation](#documentation)
- [Vibe coding](#vibe-coding)
- [Additional Resources](#additional-resources)
- [Security](#security)
- [Contributing](#contributing)
- [Developer guide](#developer-guide)
- [License](#license)
- [Disclaimer](#disclaimer)

## What is the Model Context Protocol (MCP) and how does it work with AWS MCP Servers?

> The Model Context Protocol (MCP) is an open protocol that enables seamless integration between LLM applications and external data sources and tools. Whether you're building an AI-powered IDE, enhancing a chat interface, or creating custom AI workflows, MCP provides a standardized way to connect LLMs with the context they need.
>
> &mdash; [Model Context Protocol README](https://github.com/modelcontextprotocol#:~:text=The%20Model%20Context,context%20they%20need.)

An MCP Server is a lightweight program that exposes specific capabilities through the standardized Model Context Protocol. Host applications (such as chatbots, IDEs, and other AI tools) have MCP clients that maintain 1:1 connections with MCP servers. Common MCP clients includ agentic AI coding assistants (like Q Developer, Cline, Cursor, Windsurf) as well as chatbot applications like Claude Desktop, with more clients coming soon. MCP servers can access local data sources and remote services to provide additional context that improves the generated outputs from the models.

AWS MCP Servers use this protocol to provide AI applications access to AWS documentation, contextual guidance, and best practices. Through the standardized MCP client-server architecture, AWS capabilities become an intelligent extension of your development environment or AI application.

AWS MCP servers enable enhanced cloud-native development, infrastructure management, and development workflows—making AI-assisted cloud computing more accessible and efficient.

The Model Context Protocol is an open source project run by Anthropic, PBC. and open to contributions from the entire community. For more information on MCP, you can find further documentation [here](https://modelcontextprotocol.io/introduction)

### Why MCP Servers?

MCP servers enhance the capabilities of foundation models (FMs) in several key ways:

- **Improved Output Quality**: By providing relevant information directly in the model's context, MCP servers significantly improve model responses for specialized domains like AWS services. This approach reduces hallucinations, provides more accurate technical details, enables more precise code generation, and ensures recommendations align with current AWS best practices and service capabilities.

- **Access to Latest Documentation**: FMs may not have knowledge of recent releases, APIs, or SDKs. MCP servers bridge this gap by pulling in up-to-date documentation, ensuring your AI assistant always works with the latest AWS capabilities.

- **Workflow Automation**: MCP servers convert common workflows into tools that foundation models can use directly. Whether it's CDK, Terraform, or other AWS-specific workflows, these tools enable AI assistants to perform complex tasks with greater accuracy and efficiency.

- **Specialized Domain Knowledge**: MCP servers provide deep, contextual knowledge about AWS services that might not be fully represented in foundation models' training data, enabling more accurate and helpful responses for cloud development tasks.

## Available Servers

This monorepo contains the following MCP servers:

### Core MCP Server

[![PyPI version](https://img.shields.io/pypi/v/awslabs.core-mcp-server.svg)](https://pypi.org/project/awslabs.core-mcp-server/)

A server for managing and coordinating other AWS Labs MCP servers.

- Automatic MCP Server Management
- Planning and guidance to orchestrate AWS Labs MCP Servers
- UVX Installation Support
- Centralized Configuration

[Learn more](src/core-mcp-server/README.md) | [Documentation](https://awslabs.github.io/mcp/servers/core-mcp-server/)

### AWS Documentation MCP Server

[![PyPI version](https://img.shields.io/pypi/v/awslabs.aws-documentation-mcp-server.svg)](https://pypi.org/project/awslabs.aws-documentation-mcp-server/)

A server for accessing AWS documentation and best practices.

- Search Documentation using the official AWS search API
- Get content recommendations for AWS documentation pages
- Convert documentation to markdown format

[Learn more](src/aws-documentation-mcp-server/README.md) | [Documentation](https://awslabs.github.io/mcp/servers/aws-documentation-mcp-server/)

### Amazon Bedrock Knowledge Bases Retrieval MCP Server

[![PyPI version](https://img.shields.io/pypi/v/awslabs.bedrock-kb-retrieval-mcp-server.svg)](https://pypi.org/project/awslabs.bedrock-kb-retrieval-mcp-server/)

A server for accessing Amazon Bedrock Knowledge Bases.

- Discover knowledge bases and their data sources
- Query knowledge bases with natural language
- Filter results by data source
- Rerank results

[Learn more](src/bedrock-kb-retrieval-mcp-server/README.md) | [Documentation](https://awslabs.github.io/mcp/servers/bedrock-kb-retrieval-mcp-server/)

### AWS CDK MCP Server

[![PyPI version](https://img.shields.io/pypi/v/awslabs.cdk-mcp-server.svg)](https://pypi.org/project/awslabs.cdk-mcp-server/)

A server for AWS CDK best practices.

- AWS CDK project analysis and assistance
- CDK construct recommendations
- Infrastructure as Code best practices

[Learn more](src/cdk-mcp-server/README.md) | [Documentation](https://awslabs.github.io/mcp/servers/cdk-mcp-server/)

### Cost Analysis MCP Server

[![PyPI version](https://img.shields.io/pypi/v/awslabs.cost-analysis-mcp-server.svg)](https://pypi.org/project/awslabs.cost-analysis-mcp-server/)

A server for AWS Cost Analysis.

- Analyze and visualize AWS costs
- Query cost data with natural language
- Generate cost reports and insights

[Learn more](src/cost-analysis-mcp-server/README.md) | [Documentation](https://awslabs.github.io/mcp/servers/cost-analysis-mcp-server/)

### Amazon Nova Canvas MCP Server

[![PyPI version](https://img.shields.io/pypi/v/awslabs.nova-canvas-mcp-server.svg)](https://pypi.org/project/awslabs.nova-canvas-mcp-server/)

A server for generating images using Amazon Nova Canvas.

- Text-based image generation with customizable parameters
- Color-guided image generation with specific palettes
- Workspace integration for saving generated images
- AWS authentication through profiles

[Learn more](src/nova-canvas-mcp-server/README.md) | [Documentation](https://awslabs.github.io/mcp/servers/nova-canvas-mcp-server/)

### AWS Diagram MCP Server

[![PyPI version](https://img.shields.io/pypi/v/awslabs.aws-diagram-mcp-server.svg)](https://pypi.org/project/awslabs.aws-diagram-mcp-server/)

A server for seamlessly creating diagrams using the Python diagrams package DSL.

- Generate professional diagrams using Python code
- Support for AWS architecture, sequence diagrams, flow charts, and class diagrams
- Customize diagram appearance, layout, and styling
- Code scanning to ensure secure diagram generation

[Learn more](src/aws-diagram-mcp-server/README.md) | [Documentation](https://awslabs.github.io/mcp/servers/aws-diagram-mcp-server/)

### AWS Lambda MCP Server

[![PyPI version](https://img.shields.io/pypi/v/awslabs.lambda-mcp-server.svg)](https://pypi.org/project/awslabs.lambda-mcp-server/)

A server to select and run AWS Lambda function as MCP tools without code changes.

- This server acts as a bridge between MCP clients and AWS Lambda functions, allowing foundation models (FMs) to access and run Lambda functions as tools.
- This can be used, for example, to access private resources such as internal applications and databases without the need to provide public network access.
- This approach allows an MCP client to use other AWS services, private networks, and the public internet.
- The Lambda function description is used by MCP to describe the tool and should guide the FMs on when (what does the function provide?) and how (which parameters it needs? which syntax?) to use it.

[Learn more](src/lambda-mcp-server/README.md) | [Documentation](https://awslabs.github.io/mcp/servers/lambda-mcp-server/)

### AWS Terraform MCP Server

[![PyPI version](https://img.shields.io/pypi/v/awslabs.terraform-mcp-server.svg)](https://pypi.org/project/awslabs.terraform-mcp-server/)

A server for AWS Terraform best practices.

- Security-First Development Workflow
- Checkov Integration
- AWS and AWSCC Provider Documentation
- AWS-IA GenAI Modules
- Terraform Workflow Execution

[Learn more](src/terraform-mcp-server/README.md) | [Documentation](https://awslabs.github.io/mcp/servers/terraform-mcp-server/)

<<<<<<< HEAD
### AWS Location Service MCP Server

[![PyPI version](https://img.shields.io/pypi/v/awslabs.aws-location-mcp-server.svg)](https://pypi.org/project/awslabs.aws-location-mcp-server/)

A server for accessing AWS Location Service capabilities, focusing on place search, geographical coordinates, and route planning.

- Search for places using geocoding
- Get details for specific places by PlaceId
- Reverse geocode coordinates to addresses
- Search for places near a location
- Search for places that are currently open
- Calculate routes between locations with turn-by-turn directions
- Optimize waypoints for efficient routing

[Learn more](src/aws-location-mcp-server/README.md)
=======
### Git Repo Research MCP Server

[![PyPI version](https://img.shields.io/pypi/v/awslabs.git-repo-research-mcp-server.svg)](https://pypi.org/project/awslabs.git-repo-research-mcp-server/)

A server for researching Git repositories using semantic search.

- Repository Indexing with FAISS and Amazon Bedrock embeddings
- Semantic Search within repositories
- Repository Structure Analysis
- GitHub Repository Search in AWS organizations
- File Access with text and binary support

[Learn more](src/git-repo-research-mcp-server/README.md) | [Documentation](https://awslabs.github.io/mcp/servers/git-repo-research-mcp-server/)
>>>>>>> 36e8a203

### Use Cases for the Servers

For example, you can use the **AWS Documentation MCP Server** to help your AI assistant research and generate up-to-date code for any AWS service, like Amazon Bedrock Inline agents. Alternatively, you could use the **CDK MCP Server** or the **Terraform MCP Server** to have your AI assistant create infrastructure-as-code implementations that use the latest APIs and follow AWS best practices. With the **Cost Analysis MCP Server**, you could ask "What would be the estimated monthly cost for this CDK project before I deploy it?" or "Can you help me understand the potential AWS service expenses for this infrastructure design?" and receive detailed cost estimations and budget planning insights.

## Installation and Setup

Each server has specific installation instructions. Generally, you can:

1. Install `uv` from [Astral](https://docs.astral.sh/uv/getting-started/installation/)
2. Install Python using `uv python install 3.10`
3. Configure AWS credentials with access to required services
4. Add the server to your MCP client configuration

Example configuration for Amazon Q CLI MCP (`~/.aws/amazonq/mcp.json`):

```json
{
  "mcpServers": {
    "awslabs.core-mcp-server": {
      "command": "uvx",
      "args": ["awslabs.core-mcp-server@latest"],
      "env": {
        "FASTMCP_LOG_LEVEL": "ERROR",
        "MCP_SETTINGS_PATH": "path to your mcp settings file"
      }
    },
    "awslabs.nova-canvas-mcp-server": {
      "command": "uvx",
      "args": ["awslabs.nova-canvas-mcp-server@latest"],
      "env": {
        "AWS_PROFILE": "your-aws-profile",
        "AWS_REGION": "us-east-1",
        "FASTMCP_LOG_LEVEL": "ERROR"
      }
    },
    "awslabs.bedrock-kb-retrieval-mcp-server": {
      "command": "uvx",
      "args": ["awslabs.bedrock-kb-retrieval-mcp-server@latest"],
      "env": {
        "AWS_PROFILE": "your-aws-profile",
        "AWS_REGION": "us-east-1",
        "FASTMCP_LOG_LEVEL": "ERROR"
      }
    },
    "awslabs.cost-analysis-mcp-server": {
      "command": "uvx",
      "args": ["awslabs.cost-analysis-mcp-server@latest"],
      "env": {
        "AWS_PROFILE": "your-aws-profile",
        "FASTMCP_LOG_LEVEL": "ERROR"
      }
    },
    "awslabs.cdk-mcp-server": {
      "command": "uvx",
      "args": ["awslabs.cdk-mcp-server@latest"],
      "env": {
        "FASTMCP_LOG_LEVEL": "ERROR"
      }
    },
    "awslabs.aws-documentation-mcp-server": {
      "command": "uvx",
      "args": ["awslabs.aws-documentation-mcp-server@latest"],
      "env": {
        "FASTMCP_LOG_LEVEL": "ERROR"
      },
      "disabled": false,
      "autoApprove": []
    },
    "awslabs.lambda-mcp-server": {
      "command": "uvx",
      "args": ["awslabs.lambda-mcp-server@latest"],
      "env": {
        "AWS_PROFILE": "your-aws-profile",
        "AWS_REGION": "us-east-1",
        "FUNCTION_PREFIX": "your-function-prefix",
        "FUNCTION_LIST": "your-first-function, your-second-function",
        "FUNCTION_TAG_KEY": "your-tag-key",
        "FUNCTION_TAG_VALUE": "your-tag-value"
      }
    },
    "awslabs.terraform-mcp-server": {
       "command": "uvx",
       "args": ["awslabs.terraform-mcp-server@latest"],
       "env": {
         "FASTMCP_LOG_LEVEL": "ERROR"
       },
       "disabled": false,
       "autoApprove": []
<<<<<<< HEAD
     },
    "awslabs.aws-location-mcp-server": {
       "command": "uvx",
       "args": ["awslabs.aws-location-mcp-server@latest"],
       "env": {
         "AWS_PROFILE": "your-aws-profile",
         "AWS_REGION": "us-east-1",
         "FASTMCP_LOG_LEVEL": "ERROR"
       },
       "disabled": false,
       "autoApprove": []
     }
=======
    },
    "awslabs.git-repo-research-mcp-server": {
      "command": "uvx",
      "args": ["awslabs.git-repo-research-mcp-server@latest"],
      "env": {
        "AWS_PROFILE": "your-aws-profile",
        "AWS_REGION": "us-east-1",
        "FASTMCP_LOG_LEVEL": "ERROR",
        "GITHUB_TOKEN": "your-github-token"
      },
      "disabled": false,
      "autoApprove": []
    }
>>>>>>> 36e8a203
  }
}
```

See individual server READMEs for specific requirements and configuration options.

**Note about performance when using `uvx` _"@latest"_ suffix:**

Using the _"@latest"_ suffix checks and downloads the latest MCP server package from pypi every time you start your MCP clients, but it comes with a cost of increased initial load times. If you want to minimize the initial load time, remove _"@latest"_ and manage your uv cache yourself using one of these approaches:

 - `uv cache clean <tool>`: where {tool} is the mcp server you want to delete from cache and install again (e.g.: "awslabs.lambda-mcp-server") (remember to remove the '<>').
 - `uvx <tool>@latest`: this will refresh the tool with the latest version and add it to the uv cache.

### Running MCP servers in containers

_This example uses docker with the "awslabs.nova-canvas-mcp-server and can be repeated for each MCP server_

- Build and tag the image

  ```base
  cd src/nova-canvas-mcp-server
  docker build -t awslabs/nova-canvas-mcp-server .
  ```

- Optionally save sensitive environmental variables in a file:

  ```.env
  # contents of a .env file with ficticious AWS temporary credentials
  AWS_ACCESS_KEY_ID=ASIAIOSFODNN7EXAMPLE
  AWS_SECRET_ACCESS_KEY=wJalrXUtnFEMI/K7MDENG/bPxRfiCYEXAMPLEKEY
  AWS_SESSION_TOKEN=AQoEXAMPLEH4aoAH0gNCAPy...truncated...zrkuWJOgQs8IZZaIv2BXIa2R4Olgk
  ```

- Use the docker options: `--env`, `--env-file`, and `--volume` as needed because the `"env": {}` are not available within the container.

  ```json
  {
    "mcpServers": {
      "awslabs.nova-canvas-mcp-server": {
        "command": "docker",
        "args": [
          "run",
          "--rm",
          "--interactive",
          "--env",
          "FASTMCP_LOG_LEVEL=ERROR",
          "--env",
          "AWS_REGION=us-east-1",
          "--env-file",
          "/full/path/to/.env",
          "--volume",
          "/full/path/to/.aws:/app/.aws",
          "awslabs/nova-canvas-mcp-server:latest"
        ],
        "env": {}
      }
    }
  }
  ```

### Getting Started with Cline and Amazon Bedrock
<details>
<summary>Getting Started with Cline and Amazon Bedrock</summary>

**IMPORTANT:** Following these instructions may incur costs and are subject to the [Amazon Bedrock Pricing](https://aws.amazon.com/bedrock/pricing/). You are responsible for any associated costs. In addition to selecting the desired model in the Cline settings, ensure you have your selected model (e.g. `anthropic.claude-3-7-sonnet`) also enabled in Amazon Bedrock. For more information on this, see [these AWS docs](https://docs.aws.amazon.com/bedrock/latest/userguide/model-access-modify.html) on enabling model access to Amazon Bedrock Foundation Models (FMs).


1. Follow the steps above in the **Installation and Setup** section to install `uv` from [Astral](https://docs.astral.sh/uv/getting-started/installation/), install Python, and configure AWS credentials with the required services.

2. If using Visual Studio Code, install the [Cline VS Code Extension](https://marketplace.visualstudio.com/items?itemName=saoudrizwan.claude-dev) (or equivalent extension for your preferred IDE). Once installed, click the extension to open it. When prompted, select the tier that you wish. In this case, we will be using Amazon Bedrock, so the free tier of Cline is fine as we will be sending requests using the Amazon Bedrock API instead of the Cline API.

<p align="center">
  <img src="./docs/images/root-readme/install-cline-extension.png" width="800" height="400"  />
<p>


3. Select the **MCP Servers** button.

<p align="center">
  <img src="./docs/images/root-readme/select-mcp-servers.png" width="500" height="800"  />
<p>

4. Select the **Installed** tab, then click **Configure MCP Servers** to open the `cline_mcp_settings.json` file.

 <p align="center">
   <img src="./docs/images/root-readme/configure-mcp-servers.png" width="500" height="800"  />
 <p>

 5. In the `cline_mcp_settings.json` file, add your desired MCP servers in the `mcpServers` object. See the following example that will use some of the current AWS MCP servers that are available in this repository. Ensure you save the file to install the MCP servers.

 #### `cline_mcp_settings.json`
 ```json
 {
   "mcpServers": {
     "awslabs.core-mcp-server": {
       "command": "uvx",
       "args": ["awslabs.core-mcp-server@latest"],
       "env": {
         "FASTMCP_LOG_LEVEL": "ERROR",
         "MCP_SETTINGS_PATH": "path to your mcp settings file"
       }
     },
     "awslabs.nova-canvas-mcp-server": {
       "command": "uvx",
       "args": ["awslabs.nova-canvas-mcp-server@latest"],
       "env": {
         "AWS_PROFILE": "your-aws-profile",
         "AWS_REGION": "us-east-1",
         "FASTMCP_LOG_LEVEL": "ERROR"
       }
     },
     "awslabs.terraform-mcp-server": {
       "command": "uvx",
       "args": ["awslabs.terraform-mcp-server@latest"],
       "env": {
         "FASTMCP_LOG_LEVEL": "ERROR"
       },
       "disabled": false,
       "autoApprove": []
     },
    }
  }
 ```

6. Once installed, you should see a list of your MCP Servers under the MCP Server Installed tab, and they should have a green slider to show that they are enabled. See the following for an example with two of the possible AWS MCP Servers. Click **Done** when finished. You should now see the Cline chat interface.

<p align="center">
  <img src="./docs/images/root-readme/mcp-servers-installed.png" width="500" height="800"  />
<p>

<p align="center">
  <img src="./docs/images/root-readme/cline-chat-interface.png" width="500" height="800"  />
<p>


7. By default, Cline will be set as the API provider, which has limits for the free tier. Next, let’s update the API provider to be AWS Bedrock, so we can use the LLMs through Bedrock, which would have billing go through your connected AWS account.


8. Click the settings gear to open up the Cline settings. Then under **API Provider**, switch this from `Cline` to `AWS Bedrock` and select `AWS Profile` for the authentication type. As a note, the `AWS Credentials` option works as well, however it uses a static credentials (Access Key ID and Secret Access Key) instead of temporary credentials that are automatically redistributed when the token expires, so the temporary credentials with an AWS Profile is the more secure and recommended method.

<p align="center">
  <img src="./docs/images/root-readme/cline-select-bedrock.png" width="500" height="800"  />
<p>


9. Fill out the configuration based on the existing AWS Profile you wish to use, select the desired AWS Region, and enable cross-region inference.

<p align="center">
  <img src="./docs/images/root-readme/cline-select-aws-profile.png" width="500" height="800"  />
<p>


<p align="center">
  <img src="./docs/images/root-readme/cline-api-provider-filled.png" width="500" height="800"  />
<p>

10. Next, scroll down on the settings page until you reach the text box that says Custom Instructions. Paste in the following snippet to ensure the `mcp-core` server is used as the starting point for every prompt:

```
For every new project, always look at your MCP servers and use mcp-core as the starting point every time. Also after a task completion include the list of MCP servers used in the operation.
```

<p align="center">
  <img src="./docs/images/root-readme/cline-custom-instructions.png" width="500" height="800"  />
<p>


11. Once the custom prompt is pasted in, click **Done** to return to the chat interface.

12. Now you can begin asking questions and testing out the functionality of your installed AWS MCP Servers. The default option in the chat interface is is `Plan` which will provide the output for you to take manual action on (e.g. providing you a sample configuration that you copy and paste into a file). However, you can optionally toggle this to `Act` which will allow Cline to act on your behalf (e.g. searching for content using a web browser, cloning a repository, executing code, etc). You can optionally toggle on the “Auto-approve” section to avoid having to click to approve the suggestions, however we recommend leaving this off during testing, especially if you have the Act toggle selected.

**Note:** For the best results, please prompt Cline to use the desired AWS MCP Server you wish to use. For example, `Using the Terraform MCP Server, do...`
</details>

### Getting Started with Cursor
<details>
<summary>Getting Started with Cursor</summary>

1. Follow the steps above in the **Installation and Setup** section to install `uv` from [Astral](https://docs.astral.sh/uv/getting-started/installation/), install Python, and configure AWS credentials with the required services.

2. You can place MCP configuration in two locations, depending on your use case:

  A. **Project Configuration**
    - For tools specific to a project, create a `.cursor/mcp.json` file in your project directory.
    - This allows you to define MCP servers that are only available within that specific project.

  B. **Global Configuration**
    - For tools that you want to use across all projects, create a `~/.cursor/mcp.json` file in your home directory.
    - This makes MCP servers available in all your Cursor workspaces.

#### `.cursor/mcp.json`
 ```json
 {
   "mcpServers": {
     "awslabs.core-mcp-server": {
       "command": "uvx",
       "args": ["awslabs.core-mcp-server@latest"],
       "env": {
         "FASTMCP_LOG_LEVEL": "ERROR",
         "MCP_SETTINGS_PATH": "path to your mcp settings file"
       }
     },
     "awslabs.nova-canvas-mcp-server": {
       "command": "uvx",
       "args": ["awslabs.nova-canvas-mcp-server@latest"],
       "env": {
         "AWS_PROFILE": "your-aws-profile",
         "AWS_REGION": "us-east-1",
         "FASTMCP_LOG_LEVEL": "ERROR"
       }
     },
     "awslabs.terraform-mcp-server": {
       "command": "uvx",
       "args": ["awslabs.terraform-mcp-server@latest"],
       "env": {
         "FASTMCP_LOG_LEVEL": "ERROR"
       },
       "disabled": false,
       "autoApprove": []
     },
    }
  }
 ```

3. **Using MCP in Chat** The Composer Agent will automatically use any MCP tools that are listed under Available Tools on the MCP settings page if it determines them to be relevant. To prompt tool usage intentionally, please prompt Cursor to use the desired AWS MCP Server you wish to use. For example, `Using the Terraform MCP Server, do...`

4. **Tool Approval** By default, when Agent wants to use an MCP tool, it will display a message asking for your approval. You can use the arrow next to the tool name to expand the message and see what arguments the Agent is calling the tool with.

</details>

### Getting Started with Windsurf
<details>
<summary>Getting Started with Windsurf</summary>

1. Follow the steps above in the **Installation and Setup** section to install `uv` from [Astral](https://docs.astral.sh/uv/getting-started/installation/), install Python, and configure AWS credentials with the required services.

2. **Access MCP Settings**
   - Navigate to Windsurf - Settings > Advanced Settings or use the Command Palette > Open Windsurf Settings Page
   - Look for the "Model Context Protocol (MCP) Servers" section

3. **Add MCP Servers**
   - Click "Add Server" to add a new MCP server
   - You can choose from available templates like GitHub, Puppeteer, PostgreSQL, etc.
   - Alternatively, click "Add custom server" to configure your own server

4. **Manual Configuration**
   - You can also manually edit the MCP configuration file located at `~/.codeium/windsurf/mcp_config.json`

#### `~/.codeium/windsurf/mcp_config.json`
 ```json
 {
   "mcpServers": {
     "awslabs.core-mcp-server": {
       "command": "uvx",
       "args": ["awslabs.core-mcp-server@latest"],
       "env": {
         "FASTMCP_LOG_LEVEL": "ERROR",
         "MCP_SETTINGS_PATH": "path to your mcp settings file"
       }
     },
     "awslabs.nova-canvas-mcp-server": {
       "command": "uvx",
       "args": ["awslabs.nova-canvas-mcp-server@latest"],
       "env": {
         "AWS_PROFILE": "your-aws-profile",
         "AWS_REGION": "us-east-1",
         "FASTMCP_LOG_LEVEL": "ERROR"
       }
     },
     "awslabs.terraform-mcp-server": {
       "command": "uvx",
       "args": ["awslabs.terraform-mcp-server@latest"],
       "env": {
         "FASTMCP_LOG_LEVEL": "ERROR"
       },
       "disabled": false,
       "autoApprove": []
     },
    }
  }
 ```
</details>

## Samples

Ready-to-use examples of AWS MCP Servers in action are available in the [samples](samples/) directory. These samples provide working code and step-by-step guides to help you get started with each MCP server.

## Documentation

Comprehensive documentation for all servers is available on our [documentation website](https://awslabs.github.io/mcp/).

Documentation for each server:

- [Core MCP Server](https://awslabs.github.io/mcp/servers/core-mcp-server/)
- [Amazon Bedrock Knowledge Bases Retrieval MCP Server](https://awslabs.github.io/mcp/servers/bedrock-kb-retrieval-mcp-server/)
- [AWS CDK MCP Server](https://awslabs.github.io/mcp/servers/cdk-mcp-server/)
- [Cost Analysis MCP Server](https://awslabs.github.io/mcp/servers/cost-analysis-mcp-server/)
- [Amazon Nova Canvas MCP Server](https://awslabs.github.io/mcp/servers/nova-canvas-mcp-server/)
- [AWS Diagram MCP Server](https://awslabs.github.io/mcp/servers/aws-diagram-mcp-server/)
- [Git Repo Research MCP Server](https://awslabs.github.io/mcp/servers/git-repo-research-mcp-server/)

Documentation includes:

- Detailed guides for each server
- Installation and configuration instructions
- API references
- Usage examples

## Vibe coding

You can use these MCP servers with your AI coding assistant to [vibe code](https://en.wikipedia.org/wiki/Vibe_coding). For tips and tricks on how to improve your vibe coding experience, please refer to our [guide](./VIBE_CODING_TIPS_TRICKS.md).

## Additional Resources

- [Introducing AWS MCP Servers for code assistants](https://aws.amazon.com/blogs/machine-learning/introducing-aws-mcp-servers-for-code-assistants-part-1/)
- [Vibe coding with AWS MCP Servers | AWS Show & Tell](https://www.youtube.com/watch?v=qXGQQRMrcz0)

## Security

See [CONTRIBUTING](CONTRIBUTING.md#security-issue-notifications) for more information.

## Contributing

Big shout out to our awesome contributors! Thank you for making this project better!

[![contributors](https://contrib.rocks/image?repo=awslabs/mcp&max=2000)](https://github.com/awslabs/mcp/graphs/contributors)

Contributions of all kinds are welcome! Check out our [contributor guide](CONTRIBUTING.md) for more information.

## Developer guide

If you want to add a new MCP Server to the library, check out our [development guide](DEVELOPER_GUIDE.md) and be sure to follow our [design guidelines](DESIGN_GUIDELINES.md).

## License

This project is licensed under the Apache-2.0 License.

## Disclaimer

Before using an MCP Server, you should consider conducting your own independent assessment to ensure that your use would comply with your own specific security and quality control practices and standards, as well as the laws, rules, and regulations that govern you and your content.<|MERGE_RESOLUTION|>--- conflicted
+++ resolved
@@ -21,11 +21,8 @@
   - [AWS Diagram MCP Server](#aws-diagram-mcp-server)
   - [AWS Lambda MCP Server](#aws-lambda-mcp-server)
   - [AWS Terraform MCP Server](#aws-terraform-mcp-server)
-<<<<<<< HEAD
   - [AWS Location Service MCP Server](#aws-location-service-mcp-server)
-=======
   - [Git Repo Research MCP Server](#git-repo-research-mcp-server)
->>>>>>> 36e8a203
   - [Use Cases for the Servers](#use-cases-for-the-servers)
 - [Installation and Setup](#installation-and-setup)
   - [Getting Started with Cline and Amazon Bedrock](#getting-started-with-cline-and-amazon-bedrock)
@@ -187,7 +184,6 @@
 
 [Learn more](src/terraform-mcp-server/README.md) | [Documentation](https://awslabs.github.io/mcp/servers/terraform-mcp-server/)
 
-<<<<<<< HEAD
 ### AWS Location Service MCP Server
 
 [![PyPI version](https://img.shields.io/pypi/v/awslabs.aws-location-mcp-server.svg)](https://pypi.org/project/awslabs.aws-location-mcp-server/)
@@ -203,7 +199,7 @@
 - Optimize waypoints for efficient routing
 
 [Learn more](src/aws-location-mcp-server/README.md)
-=======
+
 ### Git Repo Research MCP Server
 
 [![PyPI version](https://img.shields.io/pypi/v/awslabs.git-repo-research-mcp-server.svg)](https://pypi.org/project/awslabs.git-repo-research-mcp-server/)
@@ -217,7 +213,6 @@
 - File Access with text and binary support
 
 [Learn more](src/git-repo-research-mcp-server/README.md) | [Documentation](https://awslabs.github.io/mcp/servers/git-repo-research-mcp-server/)
->>>>>>> 36e8a203
 
 ### Use Cases for the Servers
 
@@ -307,7 +302,6 @@
        },
        "disabled": false,
        "autoApprove": []
-<<<<<<< HEAD
      },
     "awslabs.aws-location-mcp-server": {
        "command": "uvx",
@@ -319,8 +313,6 @@
        },
        "disabled": false,
        "autoApprove": []
-     }
-=======
     },
     "awslabs.git-repo-research-mcp-server": {
       "command": "uvx",
@@ -334,7 +326,6 @@
       "disabled": false,
       "autoApprove": []
     }
->>>>>>> 36e8a203
   }
 }
 ```
