# AWS MCP Servers

A suite of specialized MCP servers that help you get the most out of AWS, wherever you use MCP.

[![GitHub](https://img.shields.io/badge/github-awslabs/mcp-blue.svg?style=flat&logo=github)](https://github.com/awslabs/mcp)
[![License](https://img.shields.io/badge/license-Apache--2.0-brightgreen)](LICENSE)
[![Codecov](https://img.shields.io/codecov/c/github/awslabs/mcp)](https://app.codecov.io/gh/awslabs/mcp)
[![OSSF-Scorecard Score](https://img.shields.io/ossf-scorecard/github.com/awslabs/mcp)](https://scorecard.dev/viewer/?uri=github.com/awslabs/mcp)

## Table of Contents

- [AWS MCP Servers](#aws-mcp-servers)
  - [Table of Contents](#table-of-contents)
  - [What is the Model Context Protocol (MCP) and how does it work with AWS MCP Servers?](#what-is-the-model-context-protocol-mcp-and-how-does-it-work-with-aws-mcp-servers)
    - [Why MCP Servers?](#why-mcp-servers)
  - [Available Servers](#available-servers)
    - [Core MCP Server](#core-mcp-server)
    - [AWS Documentation MCP Server](#aws-documentation-mcp-server)
    - [Amazon Bedrock Knowledge Bases Retrieval MCP Server](#amazon-bedrock-knowledge-bases-retrieval-mcp-server)
    - [AWS Kendra Index MCP Server](#amazon-kendra-index-mcp-server)
    - [AWS CDK MCP Server](#aws-cdk-mcp-server)
    - [Cost Analysis MCP Server](#cost-analysis-mcp-server)
    - [Amazon Nova Canvas MCP Server](#amazon-nova-canvas-mcp-server)
    - [AWS Diagram MCP Server](#aws-diagram-mcp-server)
    - [AWS CloudFormation MCP Server](#aws-cloudformation-mcp-server)
    - [AWS Lambda MCP Server](#aws-lambda-mcp-server)
    - [Amazon SNS / SQS MCP Server](#amazon-sns--sqs-mcp-server)
    - [AWS Terraform MCP Server](#aws-terraform-mcp-server)
    - [Frontend MCP Server](#frontend-mcp-server)
    - [Amazon ElastiCache/MemoryDB Valkey for MCP Server](#amazon-elasticache--memorydb-for-valkey-mcp-server)
    - [Amazon ElastiCache Memcached for MCP Server](#amazon-elasticache-for-memcached-mcp-server)
    - [AWS Location Service MCP Server](#aws-location-service-mcp-server)
    - [Git Repo Research MCP Server](#git-repo-research-mcp-server)
    - [Code Documentation Generation MCP Server](#code-documentation-generation-mcp-server)
    - [Amazon Aurora Postgres MCP Server](#amazon-aurora-postgres-mcp-server)
    - [Amazon Aurora MySql MCP Server](#amazon-aurora-mysql-mcp-server)
    - [Amazon MQ MCP Server](#amazon-mq-mcp-server)
    - [Synthetic Data MCP Server](#synthetic-data-mcp-server)
    - [Amazon Aurora DSQL MCP Server](#amazon-aurora-dsql-mcp-server)
    - [Amazon DynamoDB MCP Server](#amazon-dynamodb-mcp-server)
    - [Amazon Neptune MCP Server](#amazon-neptune-mcp-server)
    - [Amazon DocumentDB MCP Server](#amazon-documentdb-mcp-server)
    - [Use Cases for the Servers](#use-cases-for-the-servers)
  - [Installation and Setup](#installation-and-setup)
    - [Running MCP servers in containers](#running-mcp-servers-in-containers)
    - [Getting Started with Cline and Amazon Bedrock](#getting-started-with-cline-and-amazon-bedrock)
      - [`cline_mcp_settings.json`](#cline_mcp_settingsjson)
    - [Getting Started with Cursor](#getting-started-with-cursor)
      - [`.cursor/mcp.json`](#cursormcpjson)
    - [Getting Started with Windsurf](#getting-started-with-windsurf)
      - [`~/.codeium/windsurf/mcp_config.json`](#codeiumwindsurfmcp_configjson)
  - [Samples](#samples)
  - [Documentation](#documentation)
  - [Vibe coding](#vibe-coding)
  - [Additional Resources](#additional-resources)
  - [Security](#security)
  - [Contributing](#contributing)
  - [Developer guide](#developer-guide)
  - [License](#license)
  - [Disclaimer](#disclaimer)

## What is the Model Context Protocol (MCP) and how does it work with AWS MCP Servers?

> The Model Context Protocol (MCP) is an open protocol that enables seamless integration between LLM applications and external data sources and tools. Whether you're building an AI-powered IDE, enhancing a chat interface, or creating custom AI workflows, MCP provides a standardized way to connect LLMs with the context they need.
>
> &mdash; [Model Context Protocol README](https://github.com/modelcontextprotocol#:~:text=The%20Model%20Context,context%20they%20need.)

An MCP Server is a lightweight program that exposes specific capabilities through the standardized Model Context Protocol. Host applications (such as chatbots, IDEs, and other AI tools) have MCP clients that maintain 1:1 connections with MCP servers. Common MCP clients include agentic AI coding assistants (like Q Developer, Cline, Cursor, Windsurf) as well as chatbot applications like Claude Desktop, with more clients coming soon. MCP servers can access local data sources and remote services to provide additional context that improves the generated outputs from the models.

AWS MCP Servers use this protocol to provide AI applications access to AWS documentation, contextual guidance, and best practices. Through the standardized MCP client-server architecture, AWS capabilities become an intelligent extension of your development environment or AI application.

AWS MCP servers enable enhanced cloud-native development, infrastructure management, and development workflows—making AI-assisted cloud computing more accessible and efficient.

The Model Context Protocol is an open source project run by Anthropic, PBC. and open to contributions from the entire community. For more information on MCP, you can find further documentation [here](https://modelcontextprotocol.io/introduction)

### Why MCP Servers?

MCP servers enhance the capabilities of foundation models (FMs) in several key ways:

- **Improved Output Quality**: By providing relevant information directly in the model's context, MCP servers significantly improve model responses for specialized domains like AWS services. This approach reduces hallucinations, provides more accurate technical details, enables more precise code generation, and ensures recommendations align with current AWS best practices and service capabilities.

- **Access to Latest Documentation**: FMs may not have knowledge of recent releases, APIs, or SDKs. MCP servers bridge this gap by pulling in up-to-date documentation, ensuring your AI assistant always works with the latest AWS capabilities.

- **Workflow Automation**: MCP servers convert common workflows into tools that foundation models can use directly. Whether it's CDK, Terraform, or other AWS-specific workflows, these tools enable AI assistants to perform complex tasks with greater accuracy and efficiency.

- **Specialized Domain Knowledge**: MCP servers provide deep, contextual knowledge about AWS services that might not be fully represented in foundation models' training data, enabling more accurate and helpful responses for cloud development tasks.

## Available Servers

This monorepo contains the following MCP servers:

### Core MCP Server

[![PyPI version](https://img.shields.io/pypi/v/awslabs.core-mcp-server.svg)](https://pypi.org/project/awslabs.core-mcp-server/)

A server for managing and coordinating other AWS Labs MCP servers.

- Automatic MCP Server Management
- Planning and guidance to orchestrate AWS Labs MCP Servers
- UVX Installation Support
- Centralized Configuration

[Learn more](src/core-mcp-server/README.md) | [Documentation](https://awslabs.github.io/mcp/servers/core-mcp-server/)

### AWS Documentation MCP Server

[![PyPI version](https://img.shields.io/pypi/v/awslabs.aws-documentation-mcp-server.svg)](https://pypi.org/project/awslabs.aws-documentation-mcp-server/)

A server for accessing AWS documentation and best practices.

- Search Documentation using the official AWS search API
- Get content recommendations for AWS documentation pages
- Convert documentation to markdown format

[Learn more](src/aws-documentation-mcp-server/README.md) | [Documentation](https://awslabs.github.io/mcp/servers/aws-documentation-mcp-server/)

### Amazon Kendra Index MCP Server

[![PyPI version](https://img.shields.io/pypi/v/awslabs.amazon-kendra-index-mcp-server.svg)](https://pypi.org/project/awslabs.amazon-kendra-index-mcp-server/)

A server for listing and querying Amazon Kendra Indexes

- List the Kendra indexes in your account.
- Query Kendra indexes with natural language to give additional RAG context to your AI tool.

[Learn more](src/amazon-kendra-index-mcp-server/README.md) | [Documentation](https://awslabs.github.io/mcp/servers/amazon-kendra-index-mcp-server/)

### Amazon Bedrock Knowledge Bases Retrieval MCP Server

[![PyPI version](https://img.shields.io/pypi/v/awslabs.bedrock-kb-retrieval-mcp-server.svg)](https://pypi.org/project/awslabs.bedrock-kb-retrieval-mcp-server/)

A server for accessing Amazon Bedrock Knowledge Bases.

- Discover knowledge bases and their data sources
- Query knowledge bases with natural language
- Filter results by data source
- Rerank results

[Learn more](src/bedrock-kb-retrieval-mcp-server/README.md) | [Documentation](https://awslabs.github.io/mcp/servers/bedrock-kb-retrieval-mcp-server/)

### AWS CDK MCP Server

[![PyPI version](https://img.shields.io/pypi/v/awslabs.cdk-mcp-server.svg)](https://pypi.org/project/awslabs.cdk-mcp-server/)

A server for AWS CDK best practices.

- AWS CDK project analysis and assistance
- CDK construct recommendations
- Infrastructure as Code best practices

[Learn more](src/cdk-mcp-server/README.md) | [Documentation](https://awslabs.github.io/mcp/servers/cdk-mcp-server/)

### Cost Analysis MCP Server

[![PyPI version](https://img.shields.io/pypi/v/awslabs.cost-analysis-mcp-server.svg)](https://pypi.org/project/awslabs.cost-analysis-mcp-server/)

A server for AWS Cost Analysis.

- Analyze and visualize AWS costs
- Query cost data with natural language
- Generate cost reports and insights

[Learn more](src/cost-analysis-mcp-server/README.md) | [Documentation](https://awslabs.github.io/mcp/servers/cost-analysis-mcp-server/)

### Amazon Nova Canvas MCP Server

[![PyPI version](https://img.shields.io/pypi/v/awslabs.nova-canvas-mcp-server.svg)](https://pypi.org/project/awslabs.nova-canvas-mcp-server/)

A server for generating images using Amazon Nova Canvas.

- Text-based image generation with customizable parameters
- Color-guided image generation with specific palettes
- Workspace integration for saving generated images
- AWS authentication through profiles

[Learn more](src/nova-canvas-mcp-server/README.md) | [Documentation](https://awslabs.github.io/mcp/servers/nova-canvas-mcp-server/)

### AWS Diagram MCP Server

[![PyPI version](https://img.shields.io/pypi/v/awslabs.aws-diagram-mcp-server.svg)](https://pypi.org/project/awslabs.aws-diagram-mcp-server/)

A server for seamlessly creating diagrams using the Python diagrams package DSL.

- Generate professional diagrams using Python code
- Support for AWS architecture, sequence diagrams, flow charts, and class diagrams
- Customize diagram appearance, layout, and styling
- Code scanning to ensure secure diagram generation

[Learn more](src/aws-diagram-mcp-server/README.md) | [Documentation](https://awslabs.github.io/mcp/servers/aws-diagram-mcp-server/)

### AWS CloudFormation MCP Server

[![PyPI version](https://img.shields.io/pypi/v/awslabs.cfn-mcp-server.svg)](https://pypi.org/project/awslabs.cfn-mcp-server/)

A server to manage AWS resources via cloudcontrol. This allows you to perform CRUDL operations on any AWS resources in your AWS account

- This server acts as a bridge between MCP clients and AWS, allowing foundation models (FMs) to read and manage resources in your AWS account.
- This can be used, for example, to create an AWS::S3::Bucket, list any AWS::Lambda::Function, etc.

[Learn more](src/cfn-mcp-server/README.md) | [Documentation](https://awslabs.github.io/mcp/servers/cfn-mcp-server/)

### AWS Lambda MCP Server

[![PyPI version](https://img.shields.io/pypi/v/awslabs.lambda-mcp-server.svg)](https://pypi.org/project/awslabs.lambda-mcp-server/)

A server to select and run AWS Lambda function as MCP tools without code changes.

- This server acts as a bridge between MCP clients and AWS Lambda functions, allowing foundation models (FMs) to access and run Lambda functions as tools.
- This can be used, for example, to access private resources such as internal applications and databases without the need to provide public network access.
- This approach allows an MCP client to use other AWS services, private networks, and the public internet.
- The Lambda function description is used by MCP to describe the tool and should guide the FMs on when (what does the function provide?) and how (which parameters it needs? which syntax?) to use it.

[Learn more](src/lambda-mcp-server/README.md) | [Documentation](https://awslabs.github.io/mcp/servers/lambda-mcp-server/)

### Amazon SNS / SQS MCP Server

[![PyPI version](https://img.shields.io/pypi/v/awslabs.amazon-sns-sqs-mcp-server.svg)](https://pypi.org/project/awslabs.amazon-sns-sqs-mcp-server/)

A server for Amazon SNS / SQS.

- Create SNS / SQS Topics and Queues.
- Subscribe, PublishMessages to SNS Topics.
- Send and receive messages from / to Queues.
- Modify Topic / Queue Attributes

[Learn more](src/amazon-sns-sqs-mcp-server/README.md) | [Documentation](https://awslabs.github.io/mcp/servers/amazon-sns-sqs-mcp-server/)

### AWS Terraform MCP Server

[![PyPI version](https://img.shields.io/pypi/v/awslabs.terraform-mcp-server.svg)](https://pypi.org/project/awslabs.terraform-mcp-server/)

A server for AWS Terraform best practices.

- Security-First Development Workflow
- Checkov Integration
- AWS and AWSCC Provider Documentation
- AWS-IA GenAI Modules
- Terraform Workflow Execution

[Learn more](src/terraform-mcp-server/README.md) | [Documentation](https://awslabs.github.io/mcp/servers/terraform-mcp-server/)

### Frontend MCP Server

[![PyPI version](https://img.shields.io/pypi/v/awslabs.frontend-mcp-server.svg)](https://pypi.org/project/awslabs.frontend-mcp-server/)

A server that provides specialized documentation for modern web application development with AWS.

- Comprehensive documentation on React with AWS integrations
- Topics include AWS Amplify authentication, React Router, and shadcn/ui
- Best practices for building AWS-powered React applications

[Learn more](src/frontend-mcp-server/README.md) | [Documentation](https://awslabs.github.io/mcp/servers/frontend-mcp-server/)

### Amazon ElastiCache / MemoryDB for Valkey MCP Server

[![PyPI version](https://img.shields.io/pypi/v/awslabs.valkey-mcp-server.svg)](https://pypi.org/project/awslabs.valkey-mcp-server/)

A server that provides natural language interface to interact with Amazon ElastiCache [Valkey](https://valkey.io/) datastores, enabling AI agents to efficiently manage and search data. This MCP server can be used with Amazon MemoryDB Valkey datastores.

- Natural language interface for data operations
- Comprehensive data type support (String, Hash, List, Set, Sorted Set)
- Advanced features like Streams, JSON documents
- Secure connections with SSL/TLS and cluster mode support
- Connection pooling and efficient resource management

[Learn more](src/valkey-mcp-server/README.md) | [Documentation](https://awslabs.github.io/mcp/servers/valkey-mcp-server/)

### Amazon ElastiCache for Memcached MCP Server

[![PyPI version](https://img.shields.io/pypi/v/awslabs.memcached-mcp-server.svg)](https://pypi.org/project/awslabs.memcached-mcp-server/)

A server that provides natural language interface to interact with Amazon ElastiCache [Memcached](https://memcached.org/) caches, enabling AI agents to efficiently manage and search cached data.

- Natural language interface for cache operations
- Comprehensive command support (Get, Set, Remove, Touch, CAS, Increment, Decrement)
- Secure connections with SSL/TLS
- Connection pooling and efficient resource management

[Learn more](src/memcached-mcp-server/README.md) | [Documentation](https://awslabs.github.io/mcp/servers/memcached-mcp-server/)

### AWS Location Service MCP Server

[![PyPI version](https://img.shields.io/pypi/v/awslabs.aws-location-mcp-server.svg)](https://pypi.org/project/awslabs.aws-location-mcp-server/)

A server for accessing AWS Location Service capabilities, focusing on place search, geographical coordinates, and route planning.

- Search for places using geocoding
- Get details for specific places by PlaceId
- Reverse geocode coordinates to addresses
- Search for places near a location
- Search for places that are currently open
- Calculate routes between locations with turn-by-turn directions
- Optimize waypoints for efficient routing

[Learn more](src/aws-location-mcp-server/README.md)

### Git Repo Research MCP Server

[![PyPI version](https://img.shields.io/pypi/v/awslabs.git-repo-research-mcp-server.svg)](https://pypi.org/project/awslabs.git-repo-research-mcp-server/)

A server for researching Git repositories using semantic search.

- Repository Indexing with FAISS and Amazon Bedrock embeddings
- Semantic Search within repositories
- Repository Structure Analysis
- GitHub Repository Search in AWS organizations
- File Access with text and binary support

[Learn more](src/git-repo-research-mcp-server/README.md) | [Documentation](https://awslabs.github.io/mcp/servers/git-repo-research-mcp-server/)

### Code Documentation Generation MCP Server

[![PyPI version](https://img.shields.io/pypi/v/awslabs.code-doc-gen-mcp-server.svg)](https://pypi.org/project/awslabs.code-doc-gen-mcp-server/)

A server that automatically generates comprehensive documentation for code repositories.

- Automated documentation generation based on repository analysis
- AWS architecture diagram integration with AWS Diagrams MCP Server
- Multiple document types (README, API, Backend, Frontend)
- Interactive documentation creation workflow for AI assistants

[Learn more](src/code-doc-gen-mcp-server/README.md) | [Documentation](https://awslabs.github.io/mcp/servers/code-doc-gen-mcp-server/)

### Amazon Aurora Postgres MCP Server

[![PyPI version](https://img.shields.io/pypi/v/awslabs.postgres-mcp-server.svg)](https://pypi.org/project/awslabs.postgres-mcp-server/)

A server for Aurora Postgres.

- Converting human-readable questions and commands into structured Postgres-compatible SQL queries and executing them against the configured Aurora Postgres database
- Fetch table columns and comments from Postgres using RDS Data API

[Learn more](src/postgres-mcp-server/README.md) | [Documentation](https://awslabs.github.io/mcp/servers/postgres-mcp-server/)

### Amazon Aurora MySql MCP Server

[![PyPI version](https://img.shields.io/pypi/v/awslabs.mysql-mcp-server.svg)](https://pypi.org/project/awslabs.mysql-mcp-server/)

A server for Aurora MySql.

- Converting human-readable questions and commands into structured MySQL-compatible SQL queries and executing them against the configured Aurora MySQL database.
- Fetch table schema

[Learn more](src/mysql-mcp-server/README.md) | [Documentation](https://awslabs.github.io/mcp/servers/mysql-mcp-server/)

### Amazon Neptune MCP Server

[![PyPI version](https://img.shields.io/pypi/v/awslabs.amazon-neptune-mcp-server.svg)](https://pypi.org/project/awslabs.amazon-neptune-mcp-server/)

A server for interacting with Amazon Neptune graph database.

- Run openCypher/Gremlin queries on a Neptune Database
- Run openCypher queries on Neptune Analytics
- Get the schema of the graph

[Learn more](src/amazon-neptune-mcp-server/README.md) | [Documentation](https://awslabs.github.io/mcp/servers/amazon-neptune-mcp-server/)

### Amazon DocumentDB MCP Server

[![PyPI version](https://img.shields.io/pypi/v/awslabs.documentdb-mcp-server.svg)](https://pypi.org/project/awslabs.documentdb-mcp-server/)

A server for interacting with Amazon DocumentDB clusters, Amazon's MongoDB-compatible document database service.

- Connect to DocumentDB clusters with SSL/TLS support
- Execute queries, aggregations, and CRUD operations
- Analyze collection schema and document structure
- Manage databases and collections
- Get database and collection statistics
- Optimize operations with query planning and execution statistics

[Learn more](src/documentdb-mcp-server/README.md) | [Documentation](https://awslabs.github.io/mcp/servers/documentdb-mcp-server/)

### Amazon MQ MCP Server

[![PyPI version](https://img.shields.io/pypi/v/awslabs.amazon-mq-mcp-server.svg)](https://pypi.org/project/awslabs.amazon-mq-mcp-server/)

A server for Amazon MQ.

- Analyze existing Amazon MQ for ActiveMQ and RabbitMQ brokers .
- Provision new Amazon MQ for ActiveMQ and RabbitMQ broker instances.

[Learn more](src/amazon-mq-mcp-server/README.md) | [Documentation](https://awslabs.github.io/mcp/servers/amazon-mq-mcp-server/)

### Synthetic Data MCP Server

[![PyPI version](https://img.shields.io/pypi/v/awslabs.syntheticdata-mcp-server.svg)](https://pypi.org/project/awslabs.syntheticdata-mcp-server/)

A server for generating, validating, and managing synthetic data.

- Business-Driven Generation: Generate synthetic data instructions based on business descriptions
- Safe Pandas Code Execution: Run pandas code in a restricted environment with automatic DataFrame detection
- JSON Lines Validation: Validate and convert JSON Lines data to CSV format
- Data Validation: Validate data structure, referential integrity, and save as CSV files
- Referential Integrity Checking: Validate relationships between tables
- Data Quality Assessment: Identify potential issues in data models (3NF validation)
- Storage Integration: Load data to various storage targets (S3) with support for multiple formats and configurations

[Learn more](src/syntheticdata-mcp-server/README.md) | [Documentation](https://awslabs.github.io/mcp/servers/syntheticdata-mcp-server/)

### Amazon Aurora DSQL MCP Server

[![PyPI version](https://img.shields.io/pypi/v/awslabs.aurora-dsql-mcp-server.svg)](https://pypi.org/project/awslabs.aurora-dsql-mcp-server/)

An AWS Labs Model Context Protocol (MCP) server for Aurora DSQL

- Converting human-readable questions and commands into structured Postgres-compatible SQL queries and executing them against the configured Aurora DSQL database.

[Learn more](src/aurora-dsql-mcp-server/README.md) | [Documentation](https://awslabs.github.io/mcp/servers/aurora-dsql-mcp-server/)

### Amazon DynamoDB MCP Server

[![PyPI version](https://img.shields.io/pypi/v/awslabs.dynamodb-mcp-server.svg)](https://pypi.org/project/awslabs.dynamodb-mcp-server/)

A server for interacting with Amazon DynamoDB

- Control Plane operations like table creation, table update, global secondary index, streams, global table management, backup, restore, etc.
- Data Plane operations like put, get, update, query and scan.

[Learn more](src/dynamodb-mcp-server/README.md) | [Documentation](https://awslabs.github.io/mcp/servers/dynamodb-mcp-server/)

## MCP AWS Lambda Handler Module

A Python library for creating serverless HTTP handlers for the Model Context Protocol (MCP) using AWS Lambda. This module provides a flexible framework for building MCP HTTP endpoints with pluggable session management, including built-in DynamoDB support.

**Features:**
- Easy serverless MCP HTTP handler creation using AWS Lambda
- Pluggable session management system
- Built-in DynamoDB session backend support
- Customizable authentication and authorization
- Example implementations and tests

See [`src/mcp-lambda-handler/README.md`](src/mcp-lambda-handler/README.md) for full usage, installation, and development instructions.

## Use Cases for the Servers

For example, you can use the **AWS Documentation MCP Server** to help your AI assistant research and generate up-to-date code for any AWS service, like Amazon Bedrock Inline agents. Alternatively, you could use the **CDK MCP Server** or the **Terraform MCP Server** to have your AI assistant create infrastructure-as-code implementations that use the latest APIs and follow AWS best practices. With the **Cost Analysis MCP Server**, you could ask "What would be the estimated monthly cost for this CDK project before I deploy it?" or "Can you help me understand the potential AWS service expenses for this infrastructure design?" and receive detailed cost estimations and budget planning insights. The **Valkey MCP Server** enables natural language interaction with Valkey data stores, allowing AI assistants to efficiently manage data operations through a simple conversational interface.
For example, you can use the **AWS Documentation MCP Server** to help your AI assistant research and generate up-to-date code for any AWS service, like Amazon Bedrock Inline agents. Alternatively, you could use the **CDK MCP Server** or the **Terraform MCP Server** to have your AI assistant create infrastructure-as-code implementations that use the latest APIs and follow AWS best practices. With the **Cost Analysis MCP Server**, you could ask "What would be the estimated monthly cost for this CDK project before I deploy it?" or "Can you help me understand the potential AWS service expenses for this infrastructure design?" and receive detailed cost estimations and budget planning insights. The **Valkey MCP Server** enables natural language interaction with Valkey data stores, allowing AI assistants to efficiently manage data operations through a simple conversational interface.

## Installation and Setup

Each server has specific installation instructions. Generally, you can:

1. Install `uv` from [Astral](https://docs.astral.sh/uv/getting-started/installation/)
2. Install Python using `uv python install 3.10`
3. Configure AWS credentials with access to required services
4. Add the server to your MCP client configuration

Example configuration for Amazon Q CLI MCP (`~/.aws/amazonq/mcp.json`):

```json
{
  "mcpServers": {
    "awslabs.core-mcp-server": {
      "command": "uvx",
      "args": ["awslabs.core-mcp-server@latest"],
      "env": {
        "FASTMCP_LOG_LEVEL": "ERROR",
      }
    },
    "awslabs.nova-canvas-mcp-server": {
      "command": "uvx",
      "args": ["awslabs.nova-canvas-mcp-server@latest"],
      "env": {
        "AWS_PROFILE": "your-aws-profile",
        "AWS_REGION": "us-east-1",
        "FASTMCP_LOG_LEVEL": "ERROR"
      }
    },
    "awslabs.bedrock-kb-retrieval-mcp-server": {
      "command": "uvx",
      "args": ["awslabs.bedrock-kb-retrieval-mcp-server@latest"],
      "env": {
        "AWS_PROFILE": "your-aws-profile",
        "AWS_REGION": "us-east-1",
        "FASTMCP_LOG_LEVEL": "ERROR"
      }
    },
    "awslabs.cost-analysis-mcp-server": {
      "command": "uvx",
      "args": ["awslabs.cost-analysis-mcp-server@latest"],
      "env": {
        "AWS_PROFILE": "your-aws-profile",
        "FASTMCP_LOG_LEVEL": "ERROR"
      }
    },
    "awslabs.cdk-mcp-server": {
      "command": "uvx",
      "args": ["awslabs.cdk-mcp-server@latest"],
      "env": {
        "FASTMCP_LOG_LEVEL": "ERROR"
      }
    },
    "awslabs.aws-documentation-mcp-server": {
      "command": "uvx",
      "args": ["awslabs.aws-documentation-mcp-server@latest"],
      "env": {
        "FASTMCP_LOG_LEVEL": "ERROR"
      },
      "disabled": false,
      "autoApprove": []
    },
    "awslabs.lambda-mcp-server": {
      "command": "uvx",
      "args": ["awslabs.lambda-mcp-server@latest"],
      "env": {
        "AWS_PROFILE": "your-aws-profile",
        "AWS_REGION": "us-east-1",
        "FUNCTION_PREFIX": "your-function-prefix",
        "FUNCTION_LIST": "your-first-function, your-second-function",
        "FUNCTION_TAG_KEY": "your-tag-key",
        "FUNCTION_TAG_VALUE": "your-tag-value"
      }
    },
    "awslabs.terraform-mcp-server": {
       "command": "uvx",
       "args": ["awslabs.terraform-mcp-server@latest"],
       "env": {
         "FASTMCP_LOG_LEVEL": "ERROR"
       },
       "disabled": false,
       "autoApprove": []
     },
    "awslabs.frontend-mcp-server": {
      "command": "uvx",
      "args": ["awslabs.frontend-mcp-server@latest"],
      "env": {
        "FASTMCP_LOG_LEVEL": "ERROR"
      },
      "disabled": false,
      "autoApprove": []
    },
    "awslabs.valkey-mcp-server": {
      "command": "uvx",
      "args": ["awslabs.valkey-mcp-server@latest"],
      "env": {
        "VALKEY_HOST": "127.0.0.1",
        "VALKEY_PORT": "6379",
        "FASTMCP_LOG_LEVEL": "ERROR"
      },
      "autoApprove": [],
      "disabled": false
    },
    "awslabs.valkey-mcp-server": {
      "command": "uvx",
      "args": ["awslabs.valkey-mcp-server@latest"],
      "env": {
        "VALKEY_HOST": "127.0.0.1",
        "VALKEY_PORT": "6379",
        "FASTMCP_LOG_LEVEL": "ERROR"
      },
      "autoApprove": [],
      "disabled": false
    },
    "awslabs.aws-location-mcp-server": {
      "command": "uvx",
      "args": ["awslabs.aws-location-mcp-server@latest"],
      "env": {
        "AWS_PROFILE": "your-aws-profile",
        "AWS_REGION": "us-east-1",
        "FASTMCP_LOG_LEVEL": "ERROR"
      },
      "disabled": false,
      "autoApprove": []
    },
    "awslabs.memcached-mcp-server": {
<<<<<<< HEAD
        "command": "uvx",
        "args": ["awslabs.memcached-mcp-server@latest"],
        "env": {
          "MEMCACHED_HOST": "127.0.0.1",
          "MEMCACHED_PORT": "11211",
          "FASTMCP_LOG_LEVEL": "ERROR"
        },
        "autoApprove": [],
        "disabled": false
=======
      "command": "uvx",
      "args": ["awslabs.memcached-mcp-server@latest"],
      "env": {
        "MEMCACHED_HOST": "127.0.0.1",
        "MEMCACHED_PORT": "11211",
        "FASTMCP_LOG_LEVEL": "ERROR"
      },
      "autoApprove": [],
      "disabled": false
    },
    "awslabs.memcached-mcp-server": {
      "command": "uvx",
      "args": ["awslabs.memcached-mcp-server@latest"],
      "env": {
        "MEMCACHED_HOST": "127.0.0.1",
        "MEMCACHED_PORT": "11211",
        "FASTMCP_LOG_LEVEL": "ERROR"
      },
      "autoApprove": [],
      "disabled": false
>>>>>>> 3bc500d0
    },
    "awslabs.git-repo-research-mcp-server": {
      "command": "uvx",
      "args": ["awslabs.git-repo-research-mcp-server@latest"],
      "env": {
        "AWS_PROFILE": "your-aws-profile",
        "AWS_REGION": "us-east-1",
        "FASTMCP_LOG_LEVEL": "ERROR",
        "GITHUB_TOKEN": "your-github-token"
      },
      "disabled": false,
      "autoApprove": []
    },
    "awslabs.cloudformation": {
      "command": "uvx",
      "args": ["awslabs.cfn-mcp-server@latest"],
      "env": {
        "AWS_PROFILE": "your-aws-profile",
      },
      "disabled": false,
      "autoApprove": []
    }
  }
}
```

See individual server READMEs for specific requirements and configuration options.

**Note about performance when using `uvx` _"@latest"_ suffix:**

Using the _"@latest"_ suffix checks and downloads the latest MCP server package from pypi every time you start your MCP clients, but it comes with a cost of increased initial load times. If you want to minimize the initial load time, remove _"@latest"_ and manage your uv cache yourself using one of these approaches:

 - `uv cache clean <tool>`: where {tool} is the mcp server you want to delete from cache and install again (e.g.: "awslabs.lambda-mcp-server") (remember to remove the '<>').
 - `uvx <tool>@latest`: this will refresh the tool with the latest version and add it to the uv cache.

### Running MCP servers in containers

_This example uses docker with the "awslabs.nova-canvas-mcp-server and can be repeated for each MCP server_

- Build and tag the image

  ```base
  cd src/nova-canvas-mcp-server
  docker build -t awslabs/nova-canvas-mcp-server .
  ```

- Optionally save sensitive environmental variables in a file:

  ```.env
  # contents of a .env file with ficticious AWS temporary credentials
  AWS_ACCESS_KEY_ID=ASIAIOSFODNN7EXAMPLE
  AWS_SECRET_ACCESS_KEY=wJalrXUtnFEMI/K7MDENG/bPxRfiCYEXAMPLEKEY
  AWS_SESSION_TOKEN=AQoEXAMPLEH4aoAH0gNCAPy...truncated...zrkuWJOgQs8IZZaIv2BXIa2R4Olgk
  ```

- Use the docker options: `--env`, `--env-file`, and `--volume` as needed because the `"env": {}` are not available within the container.

  ```json
  {
    "mcpServers": {
      "awslabs.nova-canvas-mcp-server": {
        "command": "docker",
        "args": [
          "run",
          "--rm",
          "--interactive",
          "--env",
          "FASTMCP_LOG_LEVEL=ERROR",
          "--env",
          "AWS_REGION=us-east-1",
          "--env-file",
          "/full/path/to/.env",
          "--volume",
          "/full/path/to/.aws:/app/.aws",
          "awslabs/nova-canvas-mcp-server:latest"
        ],
        "env": {}
      }
    }
  }
  ```

### Getting Started with Cline and Amazon Bedrock
<details>
<summary>Getting Started with Cline and Amazon Bedrock</summary>

**IMPORTANT:** Following these instructions may incur costs and are subject to the [Amazon Bedrock Pricing](https://aws.amazon.com/bedrock/pricing/). You are responsible for any associated costs. In addition to selecting the desired model in the Cline settings, ensure you have your selected model (e.g. `anthropic.claude-3-7-sonnet`) also enabled in Amazon Bedrock. For more information on this, see [these AWS docs](https://docs.aws.amazon.com/bedrock/latest/userguide/model-access-modify.html) on enabling model access to Amazon Bedrock Foundation Models (FMs).


1. Follow the steps above in the **Installation and Setup** section to install `uv` from [Astral](https://docs.astral.sh/uv/getting-started/installation/), install Python, and configure AWS credentials with the required services.

2. If using Visual Studio Code, install the [Cline VS Code Extension](https://marketplace.visualstudio.com/items?itemName=saoudrizwan.claude-dev) (or equivalent extension for your preferred IDE). Once installed, click the extension to open it. When prompted, select the tier that you wish. In this case, we will be using Amazon Bedrock, so the free tier of Cline is fine as we will be sending requests using the Amazon Bedrock API instead of the Cline API.

<p align="center">
  <img src="./docs/images/root-readme/install-cline-extension.png" width="800" height="400"  />
<p>


3. Select the **MCP Servers** button.

<p align="center">
  <img src="./docs/images/root-readme/select-mcp-servers.png" width="500" height="800"  />
<p>

4. Select the **Installed** tab, then click **Configure MCP Servers** to open the `cline_mcp_settings.json` file.

 <p align="center">
   <img src="./docs/images/root-readme/configure-mcp-servers.png" width="500" height="800"  />
 <p>

 5. In the `cline_mcp_settings.json` file, add your desired MCP servers in the `mcpServers` object. See the following example that will use some of the current AWS MCP servers that are available in this repository. Ensure you save the file to install the MCP servers.

 #### `cline_mcp_settings.json`
 ```json
 {
   "mcpServers": {
     "awslabs.core-mcp-server": {
       "command": "uvx",
       "args": ["awslabs.core-mcp-server@latest"],
       "env": {
         "FASTMCP_LOG_LEVEL": "ERROR",
         "MCP_SETTINGS_PATH": "path to your mcp settings file"
       }
     },
     "awslabs.nova-canvas-mcp-server": {
       "command": "uvx",
       "args": ["awslabs.nova-canvas-mcp-server@latest"],
       "env": {
         "AWS_PROFILE": "your-aws-profile",
         "AWS_REGION": "us-east-1",
         "FASTMCP_LOG_LEVEL": "ERROR"
       }
     },
     "awslabs.terraform-mcp-server": {
       "command": "uvx",
       "args": ["awslabs.terraform-mcp-server@latest"],
       "env": {
         "FASTMCP_LOG_LEVEL": "ERROR"
       },
       "disabled": false,
       "autoApprove": []
     },
    }
  }
 ```

6. Once installed, you should see a list of your MCP Servers under the MCP Server Installed tab, and they should have a green slider to show that they are enabled. See the following for an example with two of the possible AWS MCP Servers. Click **Done** when finished. You should now see the Cline chat interface.

<p align="center">
  <img src="./docs/images/root-readme/mcp-servers-installed.png" width="500" height="800"  />
<p>

<p align="center">
  <img src="./docs/images/root-readme/cline-chat-interface.png" width="500" height="800"  />
<p>


7. By default, Cline will be set as the API provider, which has limits for the free tier. Next, let's update the API provider to be AWS Bedrock, so we can use the LLMs through Bedrock, which would have billing go through your connected AWS account.


8. Click the settings gear to open up the Cline settings. Then under **API Provider**, switch this from `Cline` to `AWS Bedrock` and select `AWS Profile` for the authentication type. As a note, the `AWS Credentials` option works as well, however it uses a static credentials (Access Key ID and Secret Access Key) instead of temporary credentials that are automatically redistributed when the token expires, so the temporary credentials with an AWS Profile is the more secure and recommended method.

<p align="center">
  <img src="./docs/images/root-readme/cline-select-bedrock.png" width="500" height="800"  />
<p>


9. Fill out the configuration based on the existing AWS Profile you wish to use, select the desired AWS Region, and enable cross-region inference.

<p align="center">
  <img src="./docs/images/root-readme/cline-select-aws-profile.png" width="500" height="800"  />
<p>


<p align="center">
  <img src="./docs/images/root-readme/cline-api-provider-filled.png" width="500" height="800"  />
<p>

10. Next, scroll down on the settings page until you reach the text box that says Custom Instructions. Paste in the following snippet to ensure the `mcp-core` server is used as the starting point for every prompt:

```
For every new project, always look at your MCP servers and use mcp-core as the starting point every time. Also after a task completion include the list of MCP servers used in the operation.
```

<p align="center">
  <img src="./docs/images/root-readme/cline-custom-instructions.png" width="500" height="800"  />
<p>


11. Once the custom prompt is pasted in, click **Done** to return to the chat interface.

12. Now you can begin asking questions and testing out the functionality of your installed AWS MCP Servers. The default option in the chat interface is is `Plan` which will provide the output for you to take manual action on (e.g. providing you a sample configuration that you copy and paste into a file). However, you can optionally toggle this to `Act` which will allow Cline to act on your behalf (e.g. searching for content using a web browser, cloning a repository, executing code, etc). You can optionally toggle on the "Auto-approve" section to avoid having to click to approve the suggestions, however we recommend leaving this off during testing, especially if you have the Act toggle selected.

**Note:** For the best results, please prompt Cline to use the desired AWS MCP Server you wish to use. For example, `Using the Terraform MCP Server, do...`
</details>

### Getting Started with Cursor
<details>
<summary>Getting Started with Cursor</summary>

1. Follow the steps above in the **Installation and Setup** section to install `uv` from [Astral](https://docs.astral.sh/uv/getting-started/installation/), install Python, and configure AWS credentials with the required services.

2. You can place MCP configuration in two locations, depending on your use case:

  A. **Project Configuration**
    - For tools specific to a project, create a `.cursor/mcp.json` file in your project directory.
    - This allows you to define MCP servers that are only available within that specific project.

  B. **Global Configuration**
    - For tools that you want to use across all projects, create a `~/.cursor/mcp.json` file in your home directory.
    - This makes MCP servers available in all your Cursor workspaces.

#### `.cursor/mcp.json`

```json
 {
  "mcpServers": {
    "awslabs.core-mcp-server": {
      "command": "uvx",
      "args": ["awslabs.core-mcp-server@latest"],
      "env": {
        "FASTMCP_LOG_LEVEL": "ERROR"
      }
    },
    "awslabs.nova-canvas-mcp-server": {
      "command": "uvx",
      "args": ["awslabs.nova-canvas-mcp-server@latest"],
      "env": {
        "AWS_PROFILE": "your-aws-profile",
        "AWS_REGION": "us-east-1",
        "FASTMCP_LOG_LEVEL": "ERROR"
      }
    },
    "awslabs.bedrock-kb-retrieval-mcp-server": {
      "command": "uvx",
      "args": ["awslabs.bedrock-kb-retrieval-mcp-server@latest"],
      "env": {
        "AWS_PROFILE": "your-aws-profile",
        "AWS_REGION": "us-east-1",
        "FASTMCP_LOG_LEVEL": "ERROR"
      }
    },
    "awslabs.cost-analysis-mcp-server": {
      "command": "uvx",
      "args": ["awslabs.cost-analysis-mcp-server@latest"],
      "env": {
        "AWS_PROFILE": "your-aws-profile",
        "FASTMCP_LOG_LEVEL": "ERROR"
      }
    },
    "awslabs.cdk-mcp-server": {
      "command": "uvx",
      "args": ["awslabs.cdk-mcp-server@latest"],
      "env": {
        "FASTMCP_LOG_LEVEL": "ERROR"
      }
    },
    "awslabs.aws-documentation-mcp-server": {
      "command": "uvx",
      "args": ["awslabs.aws-documentation-mcp-server@latest"],
      "env": {
        "FASTMCP_LOG_LEVEL": "ERROR"
      },
      "disabled": false,
      "autoApprove": []
    },
    "awslabs.lambda-mcp-server": {
      "command": "uvx",
      "args": ["awslabs.lambda-mcp-server@latest"],
      "env": {
        "AWS_PROFILE": "your-aws-profile",
        "AWS_REGION": "us-east-1",
        "FUNCTION_PREFIX": "your-function-prefix",
        "FUNCTION_LIST": "your-first-function, your-second-function",
        "FUNCTION_TAG_KEY": "your-tag-key",
        "FUNCTION_TAG_VALUE": "your-tag-value"
      }
    },
    "awslabs.terraform-mcp-server": {
  "mcpServers": {
    "awslabs.core-mcp-server": {
      "command": "uvx",
      "args": ["awslabs.core-mcp-server@latest"],
      "env": {
        "FASTMCP_LOG_LEVEL": "ERROR"
      }
    },
    "awslabs.nova-canvas-mcp-server": {
      "command": "uvx",
      "args": ["awslabs.nova-canvas-mcp-server@latest"],
      "env": {
        "AWS_PROFILE": "your-aws-profile",
        "AWS_REGION": "us-east-1",
        "FASTMCP_LOG_LEVEL": "ERROR"
      }
    },
    "awslabs.bedrock-kb-retrieval-mcp-server": {
      "command": "uvx",
      "args": ["awslabs.bedrock-kb-retrieval-mcp-server@latest"],
      "env": {
        "AWS_PROFILE": "your-aws-profile",
        "AWS_REGION": "us-east-1",
        "FASTMCP_LOG_LEVEL": "ERROR"
      }
    },
    "awslabs.cost-analysis-mcp-server": {
      "command": "uvx",
      "args": ["awslabs.cost-analysis-mcp-server@latest"],
      "env": {
        "AWS_PROFILE": "your-aws-profile",
        "FASTMCP_LOG_LEVEL": "ERROR"
      }
    },
    "awslabs.cdk-mcp-server": {
      "command": "uvx",
      "args": ["awslabs.cdk-mcp-server@latest"],
      "env": {
        "FASTMCP_LOG_LEVEL": "ERROR"
      }
    },
    "awslabs.aws-documentation-mcp-server": {
      "command": "uvx",
      "args": ["awslabs.aws-documentation-mcp-server@latest"],
      "env": {
        "FASTMCP_LOG_LEVEL": "ERROR"
      },
      "disabled": false,
      "autoApprove": []
    },
    "awslabs.lambda-mcp-server": {
      "command": "uvx",
      "args": ["awslabs.lambda-mcp-server@latest"],
      "env": {
        "AWS_PROFILE": "your-aws-profile",
        "AWS_REGION": "us-east-1",
        "FUNCTION_PREFIX": "your-function-prefix",
        "FUNCTION_LIST": "your-first-function, your-second-function",
        "FUNCTION_TAG_KEY": "your-tag-key",
        "FUNCTION_TAG_VALUE": "your-tag-value"
      }
    },
    "awslabs.terraform-mcp-server": {
       "command": "uvx",
       "args": ["awslabs.terraform-mcp-server@latest"],
       "env": {
         "FASTMCP_LOG_LEVEL": "ERROR"
       },
       "disabled": false,
       "autoApprove": []
     },
    "awslabs.frontend-mcp-server": {
       "command": "uvx",
       "args": ["awslabs.frontend-mcp-server@latest"],
       "env": {
         "FASTMCP_LOG_LEVEL": "ERROR"
       },
       "disabled": false,
       "autoApprove": []
     },
      "awslabs.valkey-mcp-server": {
        "command": "uvx",
        "args": ["awslabs.valkey-mcp-server@latest"],
        "env": {
          "VALKEY_HOST": "127.0.0.1",
          "VALKEY_PORT": "6379",
          "FASTMCP_LOG_LEVEL": "ERROR"
        },
        "autoApprove": [],
        "disabled": false
      },
    "awslabs.aws-location-mcp-server": {
       "command": "uvx",
       "args": ["awslabs.aws-location-mcp-server@latest"],
       "env": {
         "AWS_PROFILE": "your-aws-profile",
         "AWS_REGION": "us-east-1",
         "FASTMCP_LOG_LEVEL": "ERROR"
       },
       "disabled": false,
       "autoApprove": []
    },
    "awslabs.memcached-mcp-server": {
        "command": "uvx",
        "args": ["awslabs.memcached-mcp-server@latest"],
        "env": {
          "MEMCACHED_HOST": "127.0.0.1",
          "MEMCACHED_PORT": "11211",
          "FASTMCP_LOG_LEVEL": "ERROR"
        },
        "autoApprove": [],
        "disabled": false
    },
    "awslabs.git-repo-research-mcp-server": {
      "command": "uvx",
      "args": ["awslabs.git-repo-research-mcp-server@latest"],
      "env": {
        "AWS_PROFILE": "your-aws-profile",
        "AWS_REGION": "us-east-1",
        "FASTMCP_LOG_LEVEL": "ERROR",
        "GITHUB_TOKEN": "your-github-token"
      },
      "disabled": false,
      "autoApprove": []
    },
    "awslabs.cloudformation": {
      "command": "uvx",
      "args": ["awslabs.cfn-mcp-server@latest"],
      "env": {
        "AWS_PROFILE": "your-aws-profile"
      },
      "disabled": false,
      "autoApprove": []
    }
  }
}
```

3. **Using MCP in Chat** The Composer Agent will automatically use any MCP tools that are listed under Available Tools on the MCP settings page if it determines them to be relevant. To prompt tool usage intentionally, please prompt Cursor to use the desired AWS MCP Server you wish to use. For example, `Using the Terraform MCP Server, do...`

4. **Tool Approval** By default, when Agent wants to use an MCP tool, it will display a message asking for your approval. You can use the arrow next to the tool name to expand the message and see what arguments the Agent is calling the tool with.

</details>

### Getting Started with Windsurf
<details>
<summary>Getting Started with Windsurf</summary>

1. Follow the steps above in the **Installation and Setup** section to install `uv` from [Astral](https://docs.astral.sh/uv/getting-started/installation/), install Python, and configure AWS credentials with the required services.

2. **Access MCP Settings**
   - Navigate to Windsurf - Settings > Advanced Settings or use the Command Palette > Open Windsurf Settings Page
   - Look for the "Model Context Protocol (MCP) Servers" section

3. **Add MCP Servers**
   - Click "Add Server" to add a new MCP server
   - You can choose from available templates like GitHub, Puppeteer, PostgreSQL, etc.
   - Alternatively, click "Add custom server" to configure your own server

4. **Manual Configuration**
   - You can also manually edit the MCP configuration file located at `~/.codeium/windsurf/mcp_config.json`

#### `~/.codeium/windsurf/mcp_config.json`
 ```json
 {
   "mcpServers": {
     "awslabs.core-mcp-server": {
       "command": "uvx",
       "args": ["awslabs.core-mcp-server@latest"],
       "env": {
         "FASTMCP_LOG_LEVEL": "ERROR",
         "MCP_SETTINGS_PATH": "path to your mcp settings file"
       }
     },
     "awslabs.nova-canvas-mcp-server": {
       "command": "uvx",
       "args": ["awslabs.nova-canvas-mcp-server@latest"],
       "env": {
         "AWS_PROFILE": "your-aws-profile",
         "AWS_REGION": "us-east-1",
         "FASTMCP_LOG_LEVEL": "ERROR"
       }
     },
     "awslabs.terraform-mcp-server": {
       "command": "uvx",
       "args": ["awslabs.terraform-mcp-server@latest"],
       "env": {
         "FASTMCP_LOG_LEVEL": "ERROR"
       },
       "disabled": false,
       "autoApprove": []
     },
    }
  }
 ```
</details>

## Samples

Ready-to-use examples of AWS MCP Servers in action are available in the [samples](samples/) directory. These samples provide working code and step-by-step guides to help you get started with each MCP server.

## Documentation

Comprehensive documentation for all servers is available on our [documentation website](https://awslabs.github.io/mcp/).

Documentation for each server:

- [Core MCP Server](https://awslabs.github.io/mcp/servers/core-mcp-server/)
- [Amazon Bedrock Knowledge Bases Retrieval MCP Server](https://awslabs.github.io/mcp/servers/bedrock-kb-retrieval-mcp-server/)
- [AWS CDK MCP Server](https://awslabs.github.io/mcp/servers/cdk-mcp-server/)
- [Cost Analysis MCP Server](https://awslabs.github.io/mcp/servers/cost-analysis-mcp-server/)
- [Amazon Nova Canvas MCP Server](https://awslabs.github.io/mcp/servers/nova-canvas-mcp-server/)
- [AWS Diagram MCP Server](https://awslabs.github.io/mcp/servers/aws-diagram-mcp-server/)
- [Amazon ElastiCache/MemoryDB Valkey MCP Server](https://awslabs.github.io/mcp/servers/valkey-mcp-server/)
erver/)
- [Amazon ElastiCache Memcached MCP Server](https://awslabs.github.io/mcp/servers/memcached-mcp-server/)
- [Amazon ElastiCache/MemoryDB Valkey MCP Server](https://awslabs.github.io/mcp/servers/valkey-mcp-server/)
erver/)
- [Amazon ElastiCache Memcached MCP Server](https://awslabs.github.io/mcp/servers/memcached-mcp-server/)
- [Git Repo Research MCP Server](https://awslabs.github.io/mcp/servers/git-repo-research-mcp-server/)
- [CloudFormation MCP Server](https://awslabs.github.io/mcp/servers/cfn-mcp-server/)

Documentation includes:

- Detailed guides for each server
- Installation and configuration instructions
- API references
- Usage examples

## Vibe coding

You can use these MCP servers with your AI coding assistant to [vibe code](https://en.wikipedia.org/wiki/Vibe_coding). For tips and tricks on how to improve your vibe coding experience, please refer to our [guide](./VIBE_CODING_TIPS_TRICKS.md).

## Additional Resources

- [Introducing AWS MCP Servers for code assistants](https://aws.amazon.com/blogs/machine-learning/introducing-aws-mcp-servers-for-code-assistants-part-1/)
- [Vibe coding with AWS MCP Servers | AWS Show & Tell](https://www.youtube.com/watch?v=qXGQQRMrcz0)

## Security

See [CONTRIBUTING](CONTRIBUTING.md#security-issue-notifications) for more information.

## Contributing

Big shout out to our awesome contributors! Thank you for making this project better!

[![contributors](https://contrib.rocks/image?repo=awslabs/mcp&max=2000)](https://github.com/awslabs/mcp/graphs/contributors)

Contributions of all kinds are welcome! Check out our [contributor guide](CONTRIBUTING.md) for more information.

## Developer guide

If you want to add a new MCP Server to the library, check out our [development guide](DEVELOPER_GUIDE.md) and be sure to follow our [design guidelines](DESIGN_GUIDELINES.md).

## License

This project is licensed under the Apache-2.0 License.

## Disclaimer

Before using an MCP Server, you should consider conducting your own independent assessment to ensure that your use would comply with your own specific security and quality control practices and standards, as well as the laws, rules, and regulations that govern you and your content.<|MERGE_RESOLUTION|>--- conflicted
+++ resolved
@@ -563,17 +563,6 @@
       "autoApprove": []
     },
     "awslabs.memcached-mcp-server": {
-<<<<<<< HEAD
-        "command": "uvx",
-        "args": ["awslabs.memcached-mcp-server@latest"],
-        "env": {
-          "MEMCACHED_HOST": "127.0.0.1",
-          "MEMCACHED_PORT": "11211",
-          "FASTMCP_LOG_LEVEL": "ERROR"
-        },
-        "autoApprove": [],
-        "disabled": false
-=======
       "command": "uvx",
       "args": ["awslabs.memcached-mcp-server@latest"],
       "env": {
@@ -583,18 +572,6 @@
       },
       "autoApprove": [],
       "disabled": false
-    },
-    "awslabs.memcached-mcp-server": {
-      "command": "uvx",
-      "args": ["awslabs.memcached-mcp-server@latest"],
-      "env": {
-        "MEMCACHED_HOST": "127.0.0.1",
-        "MEMCACHED_PORT": "11211",
-        "FASTMCP_LOG_LEVEL": "ERROR"
-      },
-      "autoApprove": [],
-      "disabled": false
->>>>>>> 3bc500d0
     },
     "awslabs.git-repo-research-mcp-server": {
       "command": "uvx",
