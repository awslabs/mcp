--- conflicted
+++ resolved
@@ -298,7 +298,6 @@
        },
        "disabled": false,
        "autoApprove": []
-<<<<<<< HEAD
      },
     "awslabs.aws-location-mcp-server": {
        "command": "uvx",
@@ -310,11 +309,7 @@
        },
        "disabled": false,
        "autoApprove": []
-     },
-     },
-=======
      }
->>>>>>> 35914ee3
   }
 }
 ```
