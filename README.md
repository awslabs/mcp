# AWS MCP Servers

A suite of specialized MCP servers that help you get the most out of AWS, wherever you use MCP.

[![GitHub](https://img.shields.io/badge/github-awslabs/mcp-blue.svg?style=flat&logo=github)](https://github.com/awslabs/mcp)
[![License](https://img.shields.io/badge/license-Apache--2.0-brightgreen)](LICENSE)

## Table of Contents

- [What is the Model Context Protocol (MCP) and how does it work with AWS MCP Servers?](#what-is-the-model-context-protocol-mcp-and-how-does-it-work-with-aws-mcp-servers)
  - [Why MCP Servers?](#why-mcp-servers)
- [Available Servers](#available-servers)
  - [Core MCP Server](#core-mcp-server)
  - [AWS Documentation MCP Server](#aws-documentation-mcp-server)
  - [Amazon Bedrock Knowledge Bases Retrieval MCP Server](#amazon-bedrock-knowledge-bases-retrieval-mcp-server)
  - [AWS CDK MCP Server](#aws-cdk-mcp-server)
  - [Cost Analysis MCP Server](#cost-analysis-mcp-server)
  - [Amazon Nova Canvas MCP Server](#amazon-nova-canvas-mcp-server)
  - [AWS Diagram MCP Server](#aws-diagram-mcp-server)
  - [AWS Lambda MCP Server](#aws-lambda-mcp-server)
  - [AWS Terraform MCP Server](#aws-terraform-mcp-server)
  - [Use Cases for the Servers](#use-cases-for-the-servers)
- [Installation and Setup](#installation-and-setup)
<<<<<<< HEAD
=======
  - [Getting Started with Cline and Amazon Bedrock](#getting-started-with-cline-and-amazon-bedrock)
  - [Getting Started with Cursor](#getting-started-with-cursor)
  - [Getting Started with Windsurf](#getting-started-with-windsurf)
  - Getting Started with Q Developer - Coming Soon
>>>>>>> dadb750f
- [Samples](#samples)
- [Documentation](#documentation)
- [Additional Resources](#additional-resources)
- [Security](#security)
- [Contributing](#contributing)
- [Developer guide](#developer-guide)
- [License](#license)
- [Disclaimer](#disclaimer)

## What is the Model Context Protocol (MCP) and how does it work with AWS MCP Servers?

> The Model Context Protocol (MCP) is an open protocol that enables seamless integration between LLM applications and external data sources and tools. Whether you're building an AI-powered IDE, enhancing a chat interface, or creating custom AI workflows, MCP provides a standardized way to connect LLMs with the context they need.
>
> &mdash; [Model Context Protocol README](https://github.com/modelcontextprotocol#:~:text=The%20Model%20Context,context%20they%20need.)

An MCP Server is a lightweight program that exposes specific capabilities through the standardized Model Context Protocol. Host applications (such as chatbots, IDEs, and other AI tools) have MCP clients that maintain 1:1 connections with MCP servers. Common MCP clients includ agentic AI coding assistants (like Q Developer, Cline, Cursor, Windsurf) as well as chatbot applications like Claude Desktop, with more clients coming soon. MCP servers can access local data sources and remote services to provide additional context that improves the generated outputs from the models.

AWS MCP Servers use this protocol to provide AI applications access to AWS documentation, contextual guidance, and best practices. Through the standardized MCP client-server architecture, AWS capabilities become an intelligent extension of your development environment or AI application.

AWS MCP servers enable enhanced cloud-native development, infrastructure management, and development workflows—making AI-assisted cloud computing more accessible and efficient.

The Model Context Protocol is an open source project run by Anthropic, PBC. and open to contributions from the entire community. For more information on MCP, you can find further documentation [here](https://modelcontextprotocol.io/introduction)

### Why MCP Servers?

MCP servers enhance the capabilities of foundation models (FMs) in several key ways:

- **Improved Output Quality**: By providing relevant information directly in the model's context, MCP servers significantly improve model responses for specialized domains like AWS services. This approach reduces hallucinations, provides more accurate technical details, enables more precise code generation, and ensures recommendations align with current AWS best practices and service capabilities.

- **Access to Latest Documentation**: FMs may not have knowledge of recent releases, APIs, or SDKs. MCP servers bridge this gap by pulling in up-to-date documentation, ensuring your AI assistant always works with the latest AWS capabilities.

- **Workflow Automation**: MCP servers convert common workflows into tools that foundation models can use directly. Whether it's CDK, Terraform, or other AWS-specific workflows, these tools enable AI assistants to perform complex tasks with greater accuracy and efficiency.

- **Specialized Domain Knowledge**: MCP servers provide deep, contextual knowledge about AWS services that might not be fully represented in foundation models' training data, enabling more accurate and helpful responses for cloud development tasks.

## Available Servers

This monorepo contains the following MCP servers:

### Core MCP Server

[![PyPI version](https://img.shields.io/pypi/v/awslabs.core-mcp-server.svg)](https://pypi.org/project/awslabs.core-mcp-server/)

A server for managing and coordinating other AWS Labs MCP servers.

- Automatic MCP Server Management
- Planning and guidance to orchestrate AWS Labs MCP Servers
- UVX Installation Support
- Centralized Configuration

[Learn more](src/core-mcp-server/README.md) | [Documentation](https://awslabs.github.io/mcp/servers/core-mcp-server/)

### AWS Documentation MCP Server

[![PyPI version](https://img.shields.io/pypi/v/awslabs.aws-documentation-mcp-server.svg)](https://pypi.org/project/awslabs.aws-documentation-mcp-server/)

A server for accessing AWS documentation and best practices.

- Search Documentation using the official AWS search API
- Get content recommendations for AWS documentation pages
- Convert documentation to markdown format

[Learn more](src/aws-documentation-mcp-server/README.md) | [Documentation](https://awslabs.github.io/mcp/servers/aws-documentation-mcp-server/)

### Amazon Bedrock Knowledge Bases Retrieval MCP Server

[![PyPI version](https://img.shields.io/pypi/v/awslabs.bedrock-kb-retrieval-mcp-server.svg)](https://pypi.org/project/awslabs.bedrock-kb-retrieval-mcp-server/)

A server for accessing Amazon Bedrock Knowledge Bases.

- Discover knowledge bases and their data sources
- Query knowledge bases with natural language
- Filter results by data source
- Rerank results

[Learn more](src/bedrock-kb-retrieval-mcp-server/README.md) | [Documentation](https://awslabs.github.io/mcp/servers/bedrock-kb-retrieval-mcp-server/)

### AWS CDK MCP Server

[![PyPI version](https://img.shields.io/pypi/v/awslabs.cdk-mcp-server.svg)](https://pypi.org/project/awslabs.cdk-mcp-server/)

A server for AWS CDK best practices.

- AWS CDK project analysis and assistance
- CDK construct recommendations
- Infrastructure as Code best practices

[Learn more](src/cdk-mcp-server/README.md) | [Documentation](https://awslabs.github.io/mcp/servers/cdk-mcp-server/)

### Cost Analysis MCP Server

[![PyPI version](https://img.shields.io/pypi/v/awslabs.cost-analysis-mcp-server.svg)](https://pypi.org/project/awslabs.cost-analysis-mcp-server/)

A server for AWS Cost Analysis.

- Analyze and visualize AWS costs
- Query cost data with natural language
- Generate cost reports and insights

[Learn more](src/cost-analysis-mcp-server/README.md) | [Documentation](https://awslabs.github.io/mcp/servers/cost-analysis-mcp-server/)

### Amazon Nova Canvas MCP Server

[![PyPI version](https://img.shields.io/pypi/v/awslabs.nova-canvas-mcp-server.svg)](https://pypi.org/project/awslabs.nova-canvas-mcp-server/)

A server for generating images using Amazon Nova Canvas.

- Text-based image generation with customizable parameters
- Color-guided image generation with specific palettes
- Workspace integration for saving generated images
- AWS authentication through profiles

[Learn more](src/nova-canvas-mcp-server/README.md) | [Documentation](https://awslabs.github.io/mcp/servers/nova-canvas-mcp-server/)

### AWS Diagram MCP Server

[![PyPI version](https://img.shields.io/pypi/v/awslabs.aws-diagram-mcp-server.svg)](https://pypi.org/project/awslabs.aws-diagram-mcp-server/)

A server for seamlessly creating diagrams using the Python diagrams package DSL.

- Generate professional diagrams using Python code
- Support for AWS architecture, sequence diagrams, flow charts, and class diagrams
- Customize diagram appearance, layout, and styling
- Code scanning to ensure secure diagram generation

[Learn more](src/aws-diagram-mcp-server/README.md) | [Documentation](https://awslabs.github.io/mcp/servers/aws-diagram-mcp-server/)

### AWS Lambda MCP Server

[![PyPI version](https://img.shields.io/pypi/v/awslabs.lambda-mcp-server.svg)](https://pypi.org/project/awslabs.lambda-mcp-server/)

An server to select and run AWS Lambda function as MCP tools without code changes.

- This server acts as a bridge between MCP clients and AWS Lambda functions, allowing foundation models (FMs) to access and run Lambda functions as tools.
- This can be used, for example, to access private resources such as internal applications and databases without the need to provide public network access.
- This approach allows an MCP client to use other AWS services, private networks, and the public internet.
- The Lambda function description is used by MCP to describe the tool and should guide the FMs on when (what does the function provide?) and how (which parameters it needs? which syntax?) to use it.

[Learn more](src/lambda-mcp-server/README.md) | [Documentation](https://awslabs.github.io/mcp/servers/lambda-mcp-server/)

### AWS Terraform MCP Server

[![PyPI version](https://img.shields.io/pypi/v/awslabs.terraform-mcp-server.svg)](https://pypi.org/project/awslabs.terraform-mcp-server/)

A server for AWS Terraform best practices.

- Security-First Development Workflow
- Checkov Integration
- AWS and AWSCC Provider Documentation
- AWS-IA GenAI Modules
- Terraform Workflow Execution

[Learn more](src/terraform-mcp-server/README.md) | [Documentation](https://awslabs.github.io/mcp/servers/terraform-mcp-server/)

### Use Cases for the Servers

For example, you can use the **AWS Documentation MCP Server** to help your AI assistant research and generate up-to-date code for any AWS service, like Amazon Bedrock Inline agents. Alternatively, you could use the **CDK MCP Server** or the **Terraform MCP Server** to have your AI assistant create infrastructure-as-code implementations that use the latest APIs and follow AWS best practices. With the **Cost Analysis MCP Server**, you could ask "What are my top 3 AWS services by cost last month?" or "How can I reduce my EC2 costs?" and receive detailed insights and actionable recommendations.

## Installation and Setup

Each server has specific installation instructions. Generally, you can:

1. Install `uv` from [Astral](https://docs.astral.sh/uv/getting-started/installation/)
2. Install Python using `uv python install 3.10`
3. Configure AWS credentials with access to required services
4. Add the server to your MCP client configuration

Example configuration for Amazon Q CLI MCP (`~/.aws/amazonq/mcp.json`):

```json
{
  "mcpServers": {
    "awslabs.core-mcp-server": {
      "command": "uvx",
      "args": ["awslabs.core-mcp-server@latest"],
      "env": {
        "FASTMCP_LOG_LEVEL": "ERROR",
        "MCP_SETTINGS_PATH": "path to your mcp settings file"
      }
    },
    "awslabs.nova-canvas-mcp-server": {
      "command": "uvx",
      "args": ["awslabs.nova-canvas-mcp-server@latest"],
      "env": {
        "AWS_PROFILE": "your-aws-profile",
        "AWS_REGION": "us-east-1",
        "FASTMCP_LOG_LEVEL": "ERROR"
      }
    },
    "awslabs.bedrock-kb-retrieval-mcp-server": {
      "command": "uvx",
      "args": ["awslabs.bedrock-kb-retrieval-mcp-server@latest"],
      "env": {
        "AWS_PROFILE": "your-aws-profile",
        "AWS_REGION": "us-east-1",
        "FASTMCP_LOG_LEVEL": "ERROR"
      }
    },
    "awslabs.cost-analysis-mcp-server": {
      "command": "uvx",
      "args": ["awslabs.cost-analysis-mcp-server@latest"],
      "env": {
        "AWS_PROFILE": "your-aws-profile",
        "FASTMCP_LOG_LEVEL": "ERROR"
      }
    },
    "awslabs.cdk-mcp-server": {
      "command": "uvx",
      "args": ["awslabs.cdk-mcp-server@latest"],
      "env": {
        "FASTMCP_LOG_LEVEL": "ERROR"
      }
    },
    "awslabs.aws-documentation-mcp-server": {
      "command": "uvx",
      "args": ["awslabs.aws-documentation-mcp-server@latest"],
      "env": {
        "FASTMCP_LOG_LEVEL": "ERROR"
      },
      "disabled": false,
      "autoApprove": []
    },
    "awslabs.lambda-mcp-server": {
      "command": "uvx",
      "args": ["awslabs.lambda-mcp-server@latest"],
      "env": {
        "AWS_PROFILE": "your-aws-profile",
        "AWS_REGION": "us-east-1",
        "FUNCTION_PREFIX": "your-function-prefix",
        "FUNCTION_LIST": "your-first-function, your-second-function",
        "FUNCTION_TAG_KEY": "your-tag-key",
        "FUNCTION_TAG_VALUE": "your-tag-value"
      }
    },
    "awslabs.terraform-mcp-server": {
       "command": "uvx",
       "args": ["awslabs.terraform-mcp-server@latest"],
       "env": {
         "FASTMCP_LOG_LEVEL": "ERROR"
       },
       "disabled": false,
       "autoApprove": []
     },
  }
}
```

See individual server READMEs for specific requirements and configuration options.

### Getting Started with Cline and Amazon Bedrock
<details>
<summary>Getting Started with Cline and Amazon Bedrock</summary>

**IMPORTANT:** Following these instructions may incur costs and are subject to the [Amazon Bedrock Pricing](https://aws.amazon.com/bedrock/pricing/). You are responsible for any associated costs. In addition to selecting the desired model in the Cline settings, ensure you have your selected model (e.g. `anthropic.claude-3-7-sonnet`) also enabled in Amazon Bedrock. For more information on this, see [these AWS docs](https://docs.aws.amazon.com/bedrock/latest/userguide/model-access-modify.html) on enabling model access to Amazon Bedrock Foundation Models (FMs).


1. Follow the steps above in the **Installation and Setup** section to install `uv` from [Astral](https://docs.astral.sh/uv/getting-started/installation/), install Python, and configure AWS credentials with the required services.

2. If using Visual Studio Code, install the [Cline VS Code Extension](https://marketplace.visualstudio.com/items?itemName=saoudrizwan.claude-dev) (or equivalent extension for your preferred IDE). Once installed, click the extension to open it. When prompted, select the tier that you wish. In this case, we will be using Amazon Bedrock, so the free tier of Cline is fine as we will be sending requests using the Amazon Bedrock API instead of the Cline API.

<p align="center">
  <img src="./docs/images/root-readme/install-cline-extension.png" width="800" height="400"  />
<p>


3. Select the **MCP Servers** button.

<p align="center">
  <img src="./docs/images/root-readme/select-mcp-servers.png" width="500" height="800"  />
<p>

4. Select the **Installed** tab, then click **Configure MCP Servers** to open the `cline_mcp_settings.json` file.

 <p align="center">
   <img src="./docs/images/root-readme/configure-mcp-servers.png" width="500" height="800"  />
 <p>

 5. In the `cline_mcp_settings.json` file, add your desired MCP servers in the `mcpServers` object. See the following example that will use some of the current AWS MCP servers that are available in this repository. Ensure you save the file to install the MCP servers.

 #### `cline_mcp_settings.json`
 ```json
 {
   "mcpServers": {
     "awslabs.core-mcp-server": {
       "command": "uvx",
       "args": ["awslabs.core-mcp-server@latest"],
       "env": {
         "FASTMCP_LOG_LEVEL": "ERROR",
         "MCP_SETTINGS_PATH": "path to your mcp settings file"
       }
     },
     "awslabs.nova-canvas-mcp-server": {
       "command": "uvx",
       "args": ["awslabs.nova-canvas-mcp-server@latest"],
       "env": {
         "AWS_PROFILE": "your-aws-profile",
         "AWS_REGION": "us-east-1",
         "FASTMCP_LOG_LEVEL": "ERROR"
       }
     },
     "awslabs.terraform-mcp-server": {
       "command": "uvx",
       "args": ["awslabs.terraform-mcp-server@latest"],
       "env": {
         "FASTMCP_LOG_LEVEL": "ERROR"
       },
       "disabled": false,
       "autoApprove": []
     },
    }
  }
 ```

6. Once installed, you should see a list of your MCP Servers under the MCP Server Installed tab, and they should have a green slider to show that they are enabled. See the following for an example with two of the possible AWS MCP Servers. Click **Done** when finished. You should now see the Cline chat interface.

<p align="center">
  <img src="./docs/images/root-readme/mcp-servers-installed.png" width="500" height="800"  />
<p>

<p align="center">
  <img src="./docs/images/root-readme/cline-chat-interface.png" width="500" height="800"  />
<p>


7. By default, Cline will be set as the API provider, which has limits for the free tier. Next, let’s update the API provider to be AWS Bedrock, so we can use the LLMs through Bedrock, which would have billing go through your connected AWS account.


8. Click the settings gear to open up the Cline settings. Then under **API Provider**, switch this from `Cline` to `AWS Bedrock` and select `AWS Profile` for the authentication type. As a note, the `AWS Credentials` option works as well, however it uses a static credentials (Access Key ID and Secret Access Key) instead of temporary credentials that are automatically redistributed when the token expires, so the temporary credentials with an AWS Profile is the more secure and recommended method.

<p align="center">
  <img src="./docs/images/root-readme/cline-select-bedrock.png" width="500" height="800"  />
<p>


9. Fill out the configuration based on the existing AWS Profile you wish to use, select the desired AWS Region, and enable cross-region inference.

<p align="center">
  <img src="./docs/images/root-readme/cline-select-aws-profile.png" width="500" height="800"  />
<p>


<p align="center">
  <img src="./docs/images/root-readme/cline-api-provider-filled.png" width="500" height="800"  />
<p>

10. Next, scroll down on the settings page until you reach the text box that says Custom Instructions. Paste in the following snippet to ensure the `mcp-core` server is used as the starting point for every prompt:

```
For every new project, always look at your MCP servers and use mcp-core as the starting point every time. Also after a task completion include the list of MCP servers used in the operation.
```

<p align="center">
  <img src="./docs/images/root-readme/cline-custom-instructions.png" width="500" height="800"  />
<p>


11. Once the custom prompt is pasted in, click **Done** to return to the chat interface.

12. Now you can begin asking questions and testing out the functionality of your installed AWS MCP Servers. The default option in the chat interface is is `Plan` which will provide the output for you to take manual action on (e.g. providing you a sample configuration that you copy and paste into a file). However, you can optionally toggle this to `Act` which will allow Cline to act on your behalf (e.g. searching for content using a web browser, cloning a repository, executing code, etc). You can optionally toggle on the “Auto-approve” section to avoid having to click to approve the suggestions, however we recommend leaving this off during testing, especially if you have the Act toggle selected.

**Note:** For the best results, please prompt Cline to use the desired AWS MCP Server you wish to use. For example, `Using the Terraform MCP Server, do...`
</details>

### Getting Started with Cursor
<details>
<summary>Getting Started with Cursor</summary>

1. Follow the steps above in the **Installation and Setup** section to install `uv` from [Astral](https://docs.astral.sh/uv/getting-started/installation/), install Python, and configure AWS credentials with the required services.

2. You can place MCP configuration in two locations, depending on your use case:

  A. **Project Configuration**
    - For tools specific to a project, create a `.cursor/mcp.json` file in your project directory.
    - This allows you to define MCP servers that are only available within that specific project.

  B. **Global Configuration**
    - For tools that you want to use across all projects, create a `~/.cursor/mcp.json` file in your home directory.
    - This makes MCP servers available in all your Cursor workspaces.

#### `.cursor/mcp.json`
 ```json
 {
   "mcpServers": {
     "awslabs.core-mcp-server": {
       "command": "uvx",
       "args": ["awslabs.core-mcp-server@latest"],
       "env": {
         "FASTMCP_LOG_LEVEL": "ERROR",
         "MCP_SETTINGS_PATH": "path to your mcp settings file"
       }
     },
     "awslabs.nova-canvas-mcp-server": {
       "command": "uvx",
       "args": ["awslabs.nova-canvas-mcp-server@latest"],
       "env": {
         "AWS_PROFILE": "your-aws-profile",
         "AWS_REGION": "us-east-1",
         "FASTMCP_LOG_LEVEL": "ERROR"
       }
     },
     "awslabs.terraform-mcp-server": {
       "command": "uvx",
       "args": ["awslabs.terraform-mcp-server@latest"],
       "env": {
         "FASTMCP_LOG_LEVEL": "ERROR"
       },
       "disabled": false,
       "autoApprove": []
     },
    }
  }
 ```

3. **Using MCP in Chat** The Composer Agent will automatically use any MCP tools that are listed under Available Tools on the MCP settings page if it determines them to be relevant. To prompt tool usage intentionally, please prompt Cursor to use the desired AWS MCP Server you wish to use. For example, `Using the Terraform MCP Server, do...`

4. **Tool Approval** By default, when Agent wants to use an MCP tool, it will display a message asking for your approval. You can use the arrow next to the tool name to expand the message and see what arguments the Agent is calling the tool with.

</details>

### Getting Started with Windsurf
<details>
<summary>Getting Started with Windsurf</summary>

1. Follow the steps above in the **Installation and Setup** section to install `uv` from [Astral](https://docs.astral.sh/uv/getting-started/installation/), install Python, and configure AWS credentials with the required services.

2. **Access MCP Settings**
   - Navigate to Windsurf - Settings > Advanced Settings or use the Command Palette > Open Windsurf Settings Page
   - Look for the "Model Context Protocol (MCP) Servers" section

3. **Add MCP Servers**
   - Click "Add Server" to add a new MCP server
   - You can choose from available templates like GitHub, Puppeteer, PostgreSQL, etc.
   - Alternatively, click "Add custom server" to configure your own server

4. **Manual Configuration**
   - You can also manually edit the MCP configuration file located at `~/.codeium/windsurf/mcp_config.json`

#### `~/.codeium/windsurf/mcp_config.json`
 ```json
 {
   "mcpServers": {
     "awslabs.core-mcp-server": {
       "command": "uvx",
       "args": ["awslabs.core-mcp-server@latest"],
       "env": {
         "FASTMCP_LOG_LEVEL": "ERROR",
         "MCP_SETTINGS_PATH": "path to your mcp settings file"
       }
     },
     "awslabs.nova-canvas-mcp-server": {
       "command": "uvx",
       "args": ["awslabs.nova-canvas-mcp-server@latest"],
       "env": {
         "AWS_PROFILE": "your-aws-profile",
         "AWS_REGION": "us-east-1",
         "FASTMCP_LOG_LEVEL": "ERROR"
       }
     },
     "awslabs.terraform-mcp-server": {
       "command": "uvx",
       "args": ["awslabs.terraform-mcp-server@latest"],
       "env": {
         "FASTMCP_LOG_LEVEL": "ERROR"
       },
       "disabled": false,
       "autoApprove": []
     },
    }
  }
 ```
</details>

## Samples

Ready-to-use examples of AWS MCP Servers in action are available in the [samples](samples/) directory. These samples provide working code and step-by-step guides to help you get started with each MCP server.

## Documentation

Comprehensive documentation for all servers is available on our [documentation website](https://awslabs.github.io/mcp/).

Documentation for each server:

- [Core MCP Server](https://awslabs.github.io/mcp/servers/core-mcp-server/)
- [Amazon Bedrock Knowledge Bases Retrieval MCP Server](https://awslabs.github.io/mcp/servers/bedrock-kb-retrieval-mcp-server/)
- [AWS CDK MCP Server](https://awslabs.github.io/mcp/servers/cdk-mcp-server/)
- [Cost Analysis MCP Server](https://awslabs.github.io/mcp/servers/cost-analysis-mcp-server/)
- [Amazon Nova Canvas MCP Server](https://awslabs.github.io/mcp/servers/nova-canvas-mcp-server/)
- [AWS Diagram MCP Server](https://awslabs.github.io/mcp/servers/aws-diagram-mcp-server/)

Documentation includes:

- Detailed guides for each server
- Installation and configuration instructions
- API references
- Usage examples

## Additional Resources

- [Introducing AWS MCP Servers for code assistants](https://aws.amazon.com/blogs/machine-learning/introducing-aws-mcp-servers-for-code-assistants-part-1/)
- [Vibe coding with AWS MCP Servers | AWS Show & Tell](https://www.youtube.com/watch?v=qXGQQRMrcz0)

## Security

See [CONTRIBUTING](CONTRIBUTING.md#security-issue-notifications) for more information.

## Contributing

Big shout out to our awesome contributors! Thank you for making this project better!

[![contributors](https://contrib.rocks/image?repo=awslabs/mcp&max=2000)](https://github.com/awslabs/mcp/graphs/contributors)

Contributions of all kinds are welcome! Check out our [contributor guide](CONTRIBUTING.md) for more information.

## Developer guide

If you want to add a new MCP Server to the library, check out our [development guide](DEVELOPER_GUIDE.md) and be sure to follow our [design guidelines](DESIGN_GUIDELINES.md).

## License

This project is licensed under the Apache-2.0 License.

## Disclaimer

Before using an MCP Server, you should consider conducting your own independent assessment to ensure that your use would comply with your own specific security and quality control practices and standards, as well as the laws, rules, and regulations that govern you and your content.<|MERGE_RESOLUTION|>--- conflicted
+++ resolved
@@ -21,13 +21,10 @@
   - [AWS Terraform MCP Server](#aws-terraform-mcp-server)
   - [Use Cases for the Servers](#use-cases-for-the-servers)
 - [Installation and Setup](#installation-and-setup)
-<<<<<<< HEAD
-=======
   - [Getting Started with Cline and Amazon Bedrock](#getting-started-with-cline-and-amazon-bedrock)
   - [Getting Started with Cursor](#getting-started-with-cursor)
   - [Getting Started with Windsurf](#getting-started-with-windsurf)
   - Getting Started with Q Developer - Coming Soon
->>>>>>> dadb750f
 - [Samples](#samples)
 - [Documentation](#documentation)
 - [Additional Resources](#additional-resources)
