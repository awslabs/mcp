--- conflicted
+++ resolved
@@ -34,15 +34,11 @@
     - [Git Repo Research MCP Server](#git-repo-research-mcp-server)
     - [Code Documentation Generation MCP Server](#code-documentation-generation-mcp-server)
     - [Amazon Aurora MySql MCP Server](#amazon-aurora-mysql-mcp-server)
-    - [Amazon Aurora DSQL MCP Server](#amazon-aurora-dsql-mcp-server)
     - [Amazon Aurora Postgres MCP Server](#amazon-aurora-postgres-mcp-server)
     - [Amazon MQ MCP Server](#amazon-mq-mcp-server)
     - [Synthetic Data MCP Server](#synthetic-data-mcp-server)
-<<<<<<< HEAD
-=======
     - [Amazon Aurora DSQL MCP Server](#amazon-aurora-dsql-mcp-server)
     - [Amazon Cloudwatch Logs MCP Server](#amazon-cloudwatch-logs-mcp-server)
->>>>>>> 47e5afdb
     - [Amazon DynamoDB MCP Server](#amazon-dynamodb-mcp-server)
     - [Amazon Keyspaces MCP Server](#amazon-keyspaces-mcp-server)
     - [Amazon Neptune MCP Server](#amazon-neptune-mcp-server)
