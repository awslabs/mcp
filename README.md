# AWS MCP Servers

A suite of specialized MCP servers that help you get the most out of AWS, wherever you use MCP.

[![GitHub](https://img.shields.io/badge/github-awslabs/mcp-blue.svg?style=flat&logo=github)](https://github.com/awslabs/mcp)
[![License](https://img.shields.io/badge/license-Apache--2.0-brightgreen)](LICENSE)
[![Codecov](https://img.shields.io/codecov/c/github/awslabs/mcp)](https://app.codecov.io/gh/awslabs/mcp)
[![OSSF-Scorecard Score](https://img.shields.io/ossf-scorecard/github.com/awslabs/mcp)](https://scorecard.dev/viewer/?uri=github.com/awslabs/mcp)

## Table of Contents

<<<<<<< HEAD
- [What is the Model Context Protocol (MCP) and how does it work with AWS MCP Servers?](#what-is-the-model-context-protocol-mcp-and-how-does-it-work-with-aws-mcp-servers)
  - [Why MCP Servers?](#why-mcp-servers)
- [Available Servers](#available-servers)
  - [Core MCP Server](#core-mcp-server)
  - [AWS Documentation MCP Server](#aws-documentation-mcp-server)
  - [Amazon Bedrock Knowledge Bases Retrieval MCP Server](#amazon-bedrock-knowledge-bases-retrieval-mcp-server)
  - [AWS CDK MCP Server](#aws-cdk-mcp-server)
  - [Cost Analysis MCP Server](#cost-analysis-mcp-server)
  - [Amazon Nova Canvas MCP Server](#amazon-nova-canvas-mcp-server)
  - [AWS Diagram MCP Server](#aws-diagram-mcp-server)
  - [CloudFormation MCP Server](#aws-cloudformation-mcp-server)
  - [AWS Lambda MCP Server](#aws-lambda-mcp-server)
  - [AWS Terraform MCP Server](#aws-terraform-mcp-server)
  - [AWS Location Service MCP Server](#aws-location-service-mcp-server)
  - [Git Repo Research MCP Server](#git-repo-research-mcp-server)
  - [Postgres MCP Server](#postgres-mcp-server)
  - [Aurora DSQL MCP Server](#aurora-dsql-mcp-server)
  - [AmazonMQ MCP Server](#amazon-mq-mcp-server)
  - [Use Cases for the Servers](#use-cases-for-the-servers)
- [Installation and Setup](#installation-and-setup)
  - [Getting Started with Cline and Amazon Bedrock](#getting-started-with-cline-and-amazon-bedrock)
  - [Getting Started with Cursor](#getting-started-with-cursor)
  - [Getting Started with Windsurf](#getting-started-with-windsurf)
  - Getting Started with Q Developer - Coming Soon
- [Samples](#samples)
- [Documentation](#documentation)
- [Vibe coding](#vibe-coding)
- [Additional Resources](#additional-resources)
- [Security](#security)
- [Contributing](#contributing)
- [Developer guide](#developer-guide)
- [License](#license)
- [Disclaimer](#disclaimer)
=======
- [AWS MCP Servers](#aws-mcp-servers)
  - [Table of Contents](#table-of-contents)
  - [What is the Model Context Protocol (MCP) and how does it work with AWS MCP Servers?](#what-is-the-model-context-protocol-mcp-and-how-does-it-work-with-aws-mcp-servers)
    - [Why MCP Servers?](#why-mcp-servers)
  - [Available Servers](#available-servers)
    - [Core MCP Server](#core-mcp-server)
    - [AWS Documentation MCP Server](#aws-documentation-mcp-server)
    - [Amazon Bedrock Knowledge Bases Retrieval MCP Server](#amazon-bedrock-knowledge-bases-retrieval-mcp-server)
    - [AWS CDK MCP Server](#aws-cdk-mcp-server)
    - [Cost Analysis MCP Server](#cost-analysis-mcp-server)
    - [Amazon Nova Canvas MCP Server](#amazon-nova-canvas-mcp-server)
    - [AWS Diagram MCP Server](#aws-diagram-mcp-server)
    - [AWS CloudFormation MCP Server](#aws-cloudformation-mcp-server)
    - [AWS Lambda MCP Server](#aws-lambda-mcp-server)
    - [Amazon SNS / SQS MCP Server](#amazon-sns--sqs-mcp-server)
    - [AWS Terraform MCP Server](#aws-terraform-mcp-server)
    - [AWS Location Service MCP Server](#aws-location-service-mcp-server)
    - [Git Repo Research MCP Server](#git-repo-research-mcp-server)
    - [Code Documentation Generation MCP Server](#code-documentation-generation-mcp-server)
    - [Postgres MCP Server](#postgres-mcp-server)
    - [Amazon MQ MCP Server](#amazon-mq-mcp-server)
    - [Synthetic Data MCP Server](#synthetic-data-mcp-server)
    - [AWS DynamoDB MCP Server](#aws-dynamodb-mcp-server)
    - [Use Cases for the Servers](#use-cases-for-the-servers)
  - [Installation and Setup](#installation-and-setup)
    - [Running MCP servers in containers](#running-mcp-servers-in-containers)
    - [Getting Started with Cline and Amazon Bedrock](#getting-started-with-cline-and-amazon-bedrock)
      - [`cline_mcp_settings.json`](#cline_mcp_settingsjson)
    - [Getting Started with Cursor](#getting-started-with-cursor)
      - [`.cursor/mcp.json`](#cursormcpjson)
    - [Getting Started with Windsurf](#getting-started-with-windsurf)
      - [`~/.codeium/windsurf/mcp_config.json`](#codeiumwindsurfmcp_configjson)
  - [Samples](#samples)
  - [Documentation](#documentation)
  - [Vibe coding](#vibe-coding)
  - [Additional Resources](#additional-resources)
  - [Security](#security)
  - [Contributing](#contributing)
  - [Developer guide](#developer-guide)
  - [License](#license)
  - [Disclaimer](#disclaimer)
>>>>>>> dbe11a10

## What is the Model Context Protocol (MCP) and how does it work with AWS MCP Servers?

> The Model Context Protocol (MCP) is an open protocol that enables seamless integration between LLM applications and external data sources and tools. Whether you're building an AI-powered IDE, enhancing a chat interface, or creating custom AI workflows, MCP provides a standardized way to connect LLMs with the context they need.
>
> &mdash; [Model Context Protocol README](https://github.com/modelcontextprotocol#:~:text=The%20Model%20Context,context%20they%20need.)

An MCP Server is a lightweight program that exposes specific capabilities through the standardized Model Context Protocol. Host applications (such as chatbots, IDEs, and other AI tools) have MCP clients that maintain 1:1 connections with MCP servers. Common MCP clients include agentic AI coding assistants (like Q Developer, Cline, Cursor, Windsurf) as well as chatbot applications like Claude Desktop, with more clients coming soon. MCP servers can access local data sources and remote services to provide additional context that improves the generated outputs from the models.

AWS MCP Servers use this protocol to provide AI applications access to AWS documentation, contextual guidance, and best practices. Through the standardized MCP client-server architecture, AWS capabilities become an intelligent extension of your development environment or AI application.

AWS MCP servers enable enhanced cloud-native development, infrastructure management, and development workflows—making AI-assisted cloud computing more accessible and efficient.

The Model Context Protocol is an open source project run by Anthropic, PBC. and open to contributions from the entire community. For more information on MCP, you can find further documentation [here](https://modelcontextprotocol.io/introduction)

### Why MCP Servers?

MCP servers enhance the capabilities of foundation models (FMs) in several key ways:

- **Improved Output Quality**: By providing relevant information directly in the model's context, MCP servers significantly improve model responses for specialized domains like AWS services. This approach reduces hallucinations, provides more accurate technical details, enables more precise code generation, and ensures recommendations align with current AWS best practices and service capabilities.

- **Access to Latest Documentation**: FMs may not have knowledge of recent releases, APIs, or SDKs. MCP servers bridge this gap by pulling in up-to-date documentation, ensuring your AI assistant always works with the latest AWS capabilities.

- **Workflow Automation**: MCP servers convert common workflows into tools that foundation models can use directly. Whether it's CDK, Terraform, or other AWS-specific workflows, these tools enable AI assistants to perform complex tasks with greater accuracy and efficiency.

- **Specialized Domain Knowledge**: MCP servers provide deep, contextual knowledge about AWS services that might not be fully represented in foundation models' training data, enabling more accurate and helpful responses for cloud development tasks.

## Available Servers

This monorepo contains the following MCP servers:

### Core MCP Server

[![PyPI version](https://img.shields.io/pypi/v/awslabs.core-mcp-server.svg)](https://pypi.org/project/awslabs.core-mcp-server/)

A server for managing and coordinating other AWS Labs MCP servers.

- Automatic MCP Server Management
- Planning and guidance to orchestrate AWS Labs MCP Servers
- UVX Installation Support
- Centralized Configuration

[Learn more](src/core-mcp-server/README.md) | [Documentation](https://awslabs.github.io/mcp/servers/core-mcp-server/)

### AWS Documentation MCP Server

[![PyPI version](https://img.shields.io/pypi/v/awslabs.aws-documentation-mcp-server.svg)](https://pypi.org/project/awslabs.aws-documentation-mcp-server/)

A server for accessing AWS documentation and best practices.

- Search Documentation using the official AWS search API
- Get content recommendations for AWS documentation pages
- Convert documentation to markdown format

[Learn more](src/aws-documentation-mcp-server/README.md) | [Documentation](https://awslabs.github.io/mcp/servers/aws-documentation-mcp-server/)

### Amazon Bedrock Knowledge Bases Retrieval MCP Server

[![PyPI version](https://img.shields.io/pypi/v/awslabs.bedrock-kb-retrieval-mcp-server.svg)](https://pypi.org/project/awslabs.bedrock-kb-retrieval-mcp-server/)

A server for accessing Amazon Bedrock Knowledge Bases.

- Discover knowledge bases and their data sources
- Query knowledge bases with natural language
- Filter results by data source
- Rerank results

[Learn more](src/bedrock-kb-retrieval-mcp-server/README.md) | [Documentation](https://awslabs.github.io/mcp/servers/bedrock-kb-retrieval-mcp-server/)

### AWS CDK MCP Server

[![PyPI version](https://img.shields.io/pypi/v/awslabs.cdk-mcp-server.svg)](https://pypi.org/project/awslabs.cdk-mcp-server/)

A server for AWS CDK best practices.

- AWS CDK project analysis and assistance
- CDK construct recommendations
- Infrastructure as Code best practices

[Learn more](src/cdk-mcp-server/README.md) | [Documentation](https://awslabs.github.io/mcp/servers/cdk-mcp-server/)

### Cost Analysis MCP Server

[![PyPI version](https://img.shields.io/pypi/v/awslabs.cost-analysis-mcp-server.svg)](https://pypi.org/project/awslabs.cost-analysis-mcp-server/)

A server for AWS Cost Analysis.

- Analyze and visualize AWS costs
- Query cost data with natural language
- Generate cost reports and insights

[Learn more](src/cost-analysis-mcp-server/README.md) | [Documentation](https://awslabs.github.io/mcp/servers/cost-analysis-mcp-server/)

### Amazon Nova Canvas MCP Server

[![PyPI version](https://img.shields.io/pypi/v/awslabs.nova-canvas-mcp-server.svg)](https://pypi.org/project/awslabs.nova-canvas-mcp-server/)

A server for generating images using Amazon Nova Canvas.

- Text-based image generation with customizable parameters
- Color-guided image generation with specific palettes
- Workspace integration for saving generated images
- AWS authentication through profiles

[Learn more](src/nova-canvas-mcp-server/README.md) | [Documentation](https://awslabs.github.io/mcp/servers/nova-canvas-mcp-server/)

### AWS Diagram MCP Server

[![PyPI version](https://img.shields.io/pypi/v/awslabs.aws-diagram-mcp-server.svg)](https://pypi.org/project/awslabs.aws-diagram-mcp-server/)

A server for seamlessly creating diagrams using the Python diagrams package DSL.

- Generate professional diagrams using Python code
- Support for AWS architecture, sequence diagrams, flow charts, and class diagrams
- Customize diagram appearance, layout, and styling
- Code scanning to ensure secure diagram generation

[Learn more](src/aws-diagram-mcp-server/README.md) | [Documentation](https://awslabs.github.io/mcp/servers/aws-diagram-mcp-server/)

### AWS CloudFormation MCP Server

[![PyPI version](https://img.shields.io/pypi/v/awslabs.cfn-mcp-server.svg)](https://pypi.org/project/awslabs.cfn-mcp-server/)

A server to manage AWS resources via cloudcontrol. This allows you to perform CRUDL operations on any AWS resources in your AWS account

- This server acts as a bridge between MCP clients and AWS, allowing foundation models (FMs) to read and manage resources in your AWS account.
- This can be used, for example, to create an AWS::S3::Bucket, list any AWS::Lambda::Function, etc.

[Learn more](src/cfn-mcp-server/README.md) | [Documentation](https://awslabs.github.io/mcp/servers/cfn-mcp-server/)

### AWS Lambda MCP Server

[![PyPI version](https://img.shields.io/pypi/v/awslabs.lambda-mcp-server.svg)](https://pypi.org/project/awslabs.lambda-mcp-server/)

A server to select and run AWS Lambda function as MCP tools without code changes.

- This server acts as a bridge between MCP clients and AWS Lambda functions, allowing foundation models (FMs) to access and run Lambda functions as tools.
- This can be used, for example, to access private resources such as internal applications and databases without the need to provide public network access.
- This approach allows an MCP client to use other AWS services, private networks, and the public internet.
- The Lambda function description is used by MCP to describe the tool and should guide the FMs on when (what does the function provide?) and how (which parameters it needs? which syntax?) to use it.

[Learn more](src/lambda-mcp-server/README.md) | [Documentation](https://awslabs.github.io/mcp/servers/lambda-mcp-server/)

### Amazon SNS / SQS MCP Server

[![PyPI version](https://img.shields.io/pypi/v/awslabs.amazon-sns-sqs-mcp-server.svg)](https://pypi.org/project/awslabs.amazon-sns-sqs-mcp-server/)

A server for Amazon SNS / SQS.

- Create SNS / SQS Topics and Queues.
- Subscribe, PublishMessages to SNS Topics.
- Send and receive messages from / to Queues.
- Modify Topic / Queue Attributes

[Learn more](src/amazon-sns-sqs-mcp-server/README.md) | [Documentation](https://awslabs.github.io/mcp/servers/amazon-sns-sqs-mcp-server/)

### AWS Terraform MCP Server

[![PyPI version](https://img.shields.io/pypi/v/awslabs.terraform-mcp-server.svg)](https://pypi.org/project/awslabs.terraform-mcp-server/)

A server for AWS Terraform best practices.

- Security-First Development Workflow
- Checkov Integration
- AWS and AWSCC Provider Documentation
- AWS-IA GenAI Modules
- Terraform Workflow Execution

[Learn more](src/terraform-mcp-server/README.md) | [Documentation](https://awslabs.github.io/mcp/servers/terraform-mcp-server/)

### AWS Location Service MCP Server

[![PyPI version](https://img.shields.io/pypi/v/awslabs.aws-location-mcp-server.svg)](https://pypi.org/project/awslabs.aws-location-mcp-server/)

A server for accessing AWS Location Service capabilities, focusing on place search, geographical coordinates, and route planning.

- Search for places using geocoding
- Get details for specific places by PlaceId
- Reverse geocode coordinates to addresses
- Search for places near a location
- Search for places that are currently open
- Calculate routes between locations with turn-by-turn directions
- Optimize waypoints for efficient routing

[Learn more](src/aws-location-mcp-server/README.md)

### Git Repo Research MCP Server

[![PyPI version](https://img.shields.io/pypi/v/awslabs.git-repo-research-mcp-server.svg)](https://pypi.org/project/awslabs.git-repo-research-mcp-server/)

A server for researching Git repositories using semantic search.

- Repository Indexing with FAISS and Amazon Bedrock embeddings
- Semantic Search within repositories
- Repository Structure Analysis
- GitHub Repository Search in AWS organizations
- File Access with text and binary support

[Learn more](src/git-repo-research-mcp-server/README.md) | [Documentation](https://awslabs.github.io/mcp/servers/git-repo-research-mcp-server/)

### Code Documentation Generation MCP Server

[![PyPI version](https://img.shields.io/pypi/v/awslabs.code-doc-gen-mcp-server.svg)](https://pypi.org/project/awslabs.code-doc-gen-mcp-server/)

A server that automatically generates comprehensive documentation for code repositories.

- Automated documentation generation based on repository analysis
- AWS architecture diagram integration with AWS Diagrams MCP Server
- Multiple document types (README, API, Backend, Frontend)
- Interactive documentation creation workflow for AI assistants

[Learn more](src/code-doc-gen-mcp-server/README.md) | [Documentation](https://awslabs.github.io/mcp/servers/code-doc-gen-mcp-server/)

### Postgres MCP Server

[![PyPI version](https://img.shields.io/pypi/v/awslabs.postgres-mcp-server.svg)](https://pypi.org/project/awslabs.postgres-mcp-server/)

A server for Aurora Postgres.

- Converting human-readable questions and commands into structured Postgres-compatible SQL queries and executing them against the configured Aurora Postgres database
- Fetch table columns and comments from Postgres using RDS Data API

[Learn more](src/postgres-mcp-server/README.md) | [Documentation](https://awslabs.github.io/mcp/servers/postgres-mcp-server/)

### Amazon MQ MCP Server

[![PyPI version](https://img.shields.io/pypi/v/awslabs.amazon-mq-mcp-server.svg)](https://pypi.org/project/awslabs.amazon-mq-mcp-server/)

A server for Amazon MQ.

- Analyze existing Amazon MQ for ActiveMQ and RabbitMQ brokers .
- Provision new Amazon MQ for ActiveMQ and RabbitMQ broker instances.

[Learn more](src/amazon-mq-mcp-server/README.md) | [Documentation](https://awslabs.github.io/mcp/servers/amazon-mq-mcp-server/)

### Synthetic Data MCP Server

[![PyPI version](https://img.shields.io/pypi/v/awslabs.syntheticdata-mcp-server.svg)](https://pypi.org/project/awslabs.syntheticdata-mcp-server/)

A server for generating, validating, and managing synthetic data.

- Business-Driven Generation: Generate synthetic data instructions based on business descriptions
- Safe Pandas Code Execution: Run pandas code in a restricted environment with automatic DataFrame detection
- JSON Lines Validation: Validate and convert JSON Lines data to CSV format
- Data Validation: Validate data structure, referential integrity, and save as CSV files
- Referential Integrity Checking: Validate relationships between tables
- Data Quality Assessment: Identify potential issues in data models (3NF validation)
- Storage Integration: Load data to various storage targets (S3) with support for multiple formats and configurations

[Learn more](src/syntheticdata-mcp-server/README.md) | [Documentation](https://awslabs.github.io/mcp/servers/syntheticdata-mcp-server/)

<<<<<<< HEAD
### Aurora DSQL MCP Server

[![PyPI version](https://img.shields.io/pypi/v/awslabs.aurora-dsql-mcp-server.svg)](https://pypi.org/project/awslabs.git-repo-aurora-dsql-mcp-server/)

An AWS Labs Model Context Protocol (MCP) server for Aurora DSQL

- Converting human-readable questions and commands into structured Postgres-compatible SQL queries and executing them against the configured Aurora DSQL database.
=======
### AWS DynamoDB MCP Server

A server for interacting with AWS DynamoDB

- Control Plane operations like table creation, table update, global secondary index, streams, global table management, backup, restore, etc.
- Data Plane operations like put, get, update, query and scan.

[Learn more](src/dynamodb-mcp-server/README.md)
>>>>>>> dbe11a10

### Use Cases for the Servers

For example, you can use the **AWS Documentation MCP Server** to help your AI assistant research and generate up-to-date code for any AWS service, like Amazon Bedrock Inline agents. Alternatively, you could use the **CDK MCP Server** or the **Terraform MCP Server** to have your AI assistant create infrastructure-as-code implementations that use the latest APIs and follow AWS best practices. With the **Cost Analysis MCP Server**, you could ask "What would be the estimated monthly cost for this CDK project before I deploy it?" or "Can you help me understand the potential AWS service expenses for this infrastructure design?" and receive detailed cost estimations and budget planning insights.

## Installation and Setup

Each server has specific installation instructions. Generally, you can:

1. Install `uv` from [Astral](https://docs.astral.sh/uv/getting-started/installation/)
2. Install Python using `uv python install 3.10`
3. Configure AWS credentials with access to required services
4. Add the server to your MCP client configuration

Example configuration for Amazon Q CLI MCP (`~/.aws/amazonq/mcp.json`):

```json
{
  "mcpServers": {
    "awslabs.core-mcp-server": {
      "command": "uvx",
      "args": ["awslabs.core-mcp-server@latest"],
      "env": {
        "FASTMCP_LOG_LEVEL": "ERROR",
      }
    },
    "awslabs.nova-canvas-mcp-server": {
      "command": "uvx",
      "args": ["awslabs.nova-canvas-mcp-server@latest"],
      "env": {
        "AWS_PROFILE": "your-aws-profile",
        "AWS_REGION": "us-east-1",
        "FASTMCP_LOG_LEVEL": "ERROR"
      }
    },
    "awslabs.bedrock-kb-retrieval-mcp-server": {
      "command": "uvx",
      "args": ["awslabs.bedrock-kb-retrieval-mcp-server@latest"],
      "env": {
        "AWS_PROFILE": "your-aws-profile",
        "AWS_REGION": "us-east-1",
        "FASTMCP_LOG_LEVEL": "ERROR"
      }
    },
    "awslabs.cost-analysis-mcp-server": {
      "command": "uvx",
      "args": ["awslabs.cost-analysis-mcp-server@latest"],
      "env": {
        "AWS_PROFILE": "your-aws-profile",
        "FASTMCP_LOG_LEVEL": "ERROR"
      }
    },
    "awslabs.cdk-mcp-server": {
      "command": "uvx",
      "args": ["awslabs.cdk-mcp-server@latest"],
      "env": {
        "FASTMCP_LOG_LEVEL": "ERROR"
      }
    },
    "awslabs.aws-documentation-mcp-server": {
      "command": "uvx",
      "args": ["awslabs.aws-documentation-mcp-server@latest"],
      "env": {
        "FASTMCP_LOG_LEVEL": "ERROR"
      },
      "disabled": false,
      "autoApprove": []
    },
    "awslabs.lambda-mcp-server": {
      "command": "uvx",
      "args": ["awslabs.lambda-mcp-server@latest"],
      "env": {
        "AWS_PROFILE": "your-aws-profile",
        "AWS_REGION": "us-east-1",
        "FUNCTION_PREFIX": "your-function-prefix",
        "FUNCTION_LIST": "your-first-function, your-second-function",
        "FUNCTION_TAG_KEY": "your-tag-key",
        "FUNCTION_TAG_VALUE": "your-tag-value"
      }
    },
    "awslabs.terraform-mcp-server": {
       "command": "uvx",
       "args": ["awslabs.terraform-mcp-server@latest"],
       "env": {
         "FASTMCP_LOG_LEVEL": "ERROR"
       },
       "disabled": false,
       "autoApprove": []
     },
    "awslabs.aws-location-mcp-server": {
       "command": "uvx",
       "args": ["awslabs.aws-location-mcp-server@latest"],
       "env": {
         "AWS_PROFILE": "your-aws-profile",
         "AWS_REGION": "us-east-1",
         "FASTMCP_LOG_LEVEL": "ERROR"
       },
       "disabled": false,
       "autoApprove": []
    },
    "awslabs.git-research": {
      "command": "uvx",
      "args": ["awslabs.git-repo-research-mcp-server@latest"],
      "env": {
        "AWS_PROFILE": "your-aws-profile",
        "AWS_REGION": "us-east-1",
        "FASTMCP_LOG_LEVEL": "ERROR",
        "GITHUB_TOKEN": "your-github-token"
      },
      "disabled": false,
      "autoApprove": []
    },
    "awslabs.cloudformation": {
      "command": "uvx",
      "args": ["awslabs.cfn-mcp-server@latest"],
      "env": {
        "AWS_PROFILE": "your-aws-profile",
      },
      "disabled": false,
      "autoApprove": []
    }
  }
}
```

See individual server READMEs for specific requirements and configuration options.

**Note about performance when using `uvx` _"@latest"_ suffix:**

Using the _"@latest"_ suffix checks and downloads the latest MCP server package from pypi every time you start your MCP clients, but it comes with a cost of increased initial load times. If you want to minimize the initial load time, remove _"@latest"_ and manage your uv cache yourself using one of these approaches:

 - `uv cache clean <tool>`: where {tool} is the mcp server you want to delete from cache and install again (e.g.: "awslabs.lambda-mcp-server") (remember to remove the '<>').
 - `uvx <tool>@latest`: this will refresh the tool with the latest version and add it to the uv cache.

### Running MCP servers in containers

_This example uses docker with the "awslabs.nova-canvas-mcp-server and can be repeated for each MCP server_

- Build and tag the image

  ```base
  cd src/nova-canvas-mcp-server
  docker build -t awslabs/nova-canvas-mcp-server .
  ```

- Optionally save sensitive environmental variables in a file:

  ```.env
  # contents of a .env file with ficticious AWS temporary credentials
  AWS_ACCESS_KEY_ID=ASIAIOSFODNN7EXAMPLE
  AWS_SECRET_ACCESS_KEY=wJalrXUtnFEMI/K7MDENG/bPxRfiCYEXAMPLEKEY
  AWS_SESSION_TOKEN=AQoEXAMPLEH4aoAH0gNCAPy...truncated...zrkuWJOgQs8IZZaIv2BXIa2R4Olgk
  ```

- Use the docker options: `--env`, `--env-file`, and `--volume` as needed because the `"env": {}` are not available within the container.

  ```json
  {
    "mcpServers": {
      "awslabs.nova-canvas-mcp-server": {
        "command": "docker",
        "args": [
          "run",
          "--rm",
          "--interactive",
          "--env",
          "FASTMCP_LOG_LEVEL=ERROR",
          "--env",
          "AWS_REGION=us-east-1",
          "--env-file",
          "/full/path/to/.env",
          "--volume",
          "/full/path/to/.aws:/app/.aws",
          "awslabs/nova-canvas-mcp-server:latest"
        ],
        "env": {}
      }
    }
  }
  ```

### Getting Started with Cline and Amazon Bedrock
<details>
<summary>Getting Started with Cline and Amazon Bedrock</summary>

**IMPORTANT:** Following these instructions may incur costs and are subject to the [Amazon Bedrock Pricing](https://aws.amazon.com/bedrock/pricing/). You are responsible for any associated costs. In addition to selecting the desired model in the Cline settings, ensure you have your selected model (e.g. `anthropic.claude-3-7-sonnet`) also enabled in Amazon Bedrock. For more information on this, see [these AWS docs](https://docs.aws.amazon.com/bedrock/latest/userguide/model-access-modify.html) on enabling model access to Amazon Bedrock Foundation Models (FMs).


1. Follow the steps above in the **Installation and Setup** section to install `uv` from [Astral](https://docs.astral.sh/uv/getting-started/installation/), install Python, and configure AWS credentials with the required services.

2. If using Visual Studio Code, install the [Cline VS Code Extension](https://marketplace.visualstudio.com/items?itemName=saoudrizwan.claude-dev) (or equivalent extension for your preferred IDE). Once installed, click the extension to open it. When prompted, select the tier that you wish. In this case, we will be using Amazon Bedrock, so the free tier of Cline is fine as we will be sending requests using the Amazon Bedrock API instead of the Cline API.

<p align="center">
  <img src="./docs/images/root-readme/install-cline-extension.png" width="800" height="400"  />
<p>


3. Select the **MCP Servers** button.

<p align="center">
  <img src="./docs/images/root-readme/select-mcp-servers.png" width="500" height="800"  />
<p>

4. Select the **Installed** tab, then click **Configure MCP Servers** to open the `cline_mcp_settings.json` file.

 <p align="center">
   <img src="./docs/images/root-readme/configure-mcp-servers.png" width="500" height="800"  />
 <p>

 5. In the `cline_mcp_settings.json` file, add your desired MCP servers in the `mcpServers` object. See the following example that will use some of the current AWS MCP servers that are available in this repository. Ensure you save the file to install the MCP servers.

 #### `cline_mcp_settings.json`
 ```json
 {
   "mcpServers": {
     "awslabs.core-mcp-server": {
       "command": "uvx",
       "args": ["awslabs.core-mcp-server@latest"],
       "env": {
         "FASTMCP_LOG_LEVEL": "ERROR",
         "MCP_SETTINGS_PATH": "path to your mcp settings file"
       }
     },
     "awslabs.nova-canvas-mcp-server": {
       "command": "uvx",
       "args": ["awslabs.nova-canvas-mcp-server@latest"],
       "env": {
         "AWS_PROFILE": "your-aws-profile",
         "AWS_REGION": "us-east-1",
         "FASTMCP_LOG_LEVEL": "ERROR"
       }
     },
     "awslabs.terraform-mcp-server": {
       "command": "uvx",
       "args": ["awslabs.terraform-mcp-server@latest"],
       "env": {
         "FASTMCP_LOG_LEVEL": "ERROR"
       },
       "disabled": false,
       "autoApprove": []
     },
    }
  }
 ```

6. Once installed, you should see a list of your MCP Servers under the MCP Server Installed tab, and they should have a green slider to show that they are enabled. See the following for an example with two of the possible AWS MCP Servers. Click **Done** when finished. You should now see the Cline chat interface.

<p align="center">
  <img src="./docs/images/root-readme/mcp-servers-installed.png" width="500" height="800"  />
<p>

<p align="center">
  <img src="./docs/images/root-readme/cline-chat-interface.png" width="500" height="800"  />
<p>


7. By default, Cline will be set as the API provider, which has limits for the free tier. Next, let’s update the API provider to be AWS Bedrock, so we can use the LLMs through Bedrock, which would have billing go through your connected AWS account.


8. Click the settings gear to open up the Cline settings. Then under **API Provider**, switch this from `Cline` to `AWS Bedrock` and select `AWS Profile` for the authentication type. As a note, the `AWS Credentials` option works as well, however it uses a static credentials (Access Key ID and Secret Access Key) instead of temporary credentials that are automatically redistributed when the token expires, so the temporary credentials with an AWS Profile is the more secure and recommended method.

<p align="center">
  <img src="./docs/images/root-readme/cline-select-bedrock.png" width="500" height="800"  />
<p>


9. Fill out the configuration based on the existing AWS Profile you wish to use, select the desired AWS Region, and enable cross-region inference.

<p align="center">
  <img src="./docs/images/root-readme/cline-select-aws-profile.png" width="500" height="800"  />
<p>


<p align="center">
  <img src="./docs/images/root-readme/cline-api-provider-filled.png" width="500" height="800"  />
<p>

10. Next, scroll down on the settings page until you reach the text box that says Custom Instructions. Paste in the following snippet to ensure the `mcp-core` server is used as the starting point for every prompt:

```
For every new project, always look at your MCP servers and use mcp-core as the starting point every time. Also after a task completion include the list of MCP servers used in the operation.
```

<p align="center">
  <img src="./docs/images/root-readme/cline-custom-instructions.png" width="500" height="800"  />
<p>


11. Once the custom prompt is pasted in, click **Done** to return to the chat interface.

12. Now you can begin asking questions and testing out the functionality of your installed AWS MCP Servers. The default option in the chat interface is is `Plan` which will provide the output for you to take manual action on (e.g. providing you a sample configuration that you copy and paste into a file). However, you can optionally toggle this to `Act` which will allow Cline to act on your behalf (e.g. searching for content using a web browser, cloning a repository, executing code, etc). You can optionally toggle on the “Auto-approve” section to avoid having to click to approve the suggestions, however we recommend leaving this off during testing, especially if you have the Act toggle selected.

**Note:** For the best results, please prompt Cline to use the desired AWS MCP Server you wish to use. For example, `Using the Terraform MCP Server, do...`
</details>

### Getting Started with Cursor
<details>
<summary>Getting Started with Cursor</summary>

1. Follow the steps above in the **Installation and Setup** section to install `uv` from [Astral](https://docs.astral.sh/uv/getting-started/installation/), install Python, and configure AWS credentials with the required services.

2. You can place MCP configuration in two locations, depending on your use case:

  A. **Project Configuration**
    - For tools specific to a project, create a `.cursor/mcp.json` file in your project directory.
    - This allows you to define MCP servers that are only available within that specific project.

  B. **Global Configuration**
    - For tools that you want to use across all projects, create a `~/.cursor/mcp.json` file in your home directory.
    - This makes MCP servers available in all your Cursor workspaces.

#### `.cursor/mcp.json`
 ```json
 {
   "mcpServers": {
     "awslabs.core-mcp-server": {
       "command": "uvx",
       "args": ["awslabs.core-mcp-server@latest"],
       "env": {
         "FASTMCP_LOG_LEVEL": "ERROR",
         "MCP_SETTINGS_PATH": "path to your mcp settings file"
       }
     },
     "awslabs.nova-canvas-mcp-server": {
       "command": "uvx",
       "args": ["awslabs.nova-canvas-mcp-server@latest"],
       "env": {
         "AWS_PROFILE": "your-aws-profile",
         "AWS_REGION": "us-east-1",
         "FASTMCP_LOG_LEVEL": "ERROR"
       }
     },
     "awslabs.terraform-mcp-server": {
       "command": "uvx",
       "args": ["awslabs.terraform-mcp-server@latest"],
       "env": {
         "FASTMCP_LOG_LEVEL": "ERROR"
       },
       "disabled": false,
       "autoApprove": []
     },
    }
  }
 ```

3. **Using MCP in Chat** The Composer Agent will automatically use any MCP tools that are listed under Available Tools on the MCP settings page if it determines them to be relevant. To prompt tool usage intentionally, please prompt Cursor to use the desired AWS MCP Server you wish to use. For example, `Using the Terraform MCP Server, do...`

4. **Tool Approval** By default, when Agent wants to use an MCP tool, it will display a message asking for your approval. You can use the arrow next to the tool name to expand the message and see what arguments the Agent is calling the tool with.

</details>

### Getting Started with Windsurf
<details>
<summary>Getting Started with Windsurf</summary>

1. Follow the steps above in the **Installation and Setup** section to install `uv` from [Astral](https://docs.astral.sh/uv/getting-started/installation/), install Python, and configure AWS credentials with the required services.

2. **Access MCP Settings**
   - Navigate to Windsurf - Settings > Advanced Settings or use the Command Palette > Open Windsurf Settings Page
   - Look for the "Model Context Protocol (MCP) Servers" section

3. **Add MCP Servers**
   - Click "Add Server" to add a new MCP server
   - You can choose from available templates like GitHub, Puppeteer, PostgreSQL, etc.
   - Alternatively, click "Add custom server" to configure your own server

4. **Manual Configuration**
   - You can also manually edit the MCP configuration file located at `~/.codeium/windsurf/mcp_config.json`

#### `~/.codeium/windsurf/mcp_config.json`
 ```json
 {
   "mcpServers": {
     "awslabs.core-mcp-server": {
       "command": "uvx",
       "args": ["awslabs.core-mcp-server@latest"],
       "env": {
         "FASTMCP_LOG_LEVEL": "ERROR",
         "MCP_SETTINGS_PATH": "path to your mcp settings file"
       }
     },
     "awslabs.nova-canvas-mcp-server": {
       "command": "uvx",
       "args": ["awslabs.nova-canvas-mcp-server@latest"],
       "env": {
         "AWS_PROFILE": "your-aws-profile",
         "AWS_REGION": "us-east-1",
         "FASTMCP_LOG_LEVEL": "ERROR"
       }
     },
     "awslabs.terraform-mcp-server": {
       "command": "uvx",
       "args": ["awslabs.terraform-mcp-server@latest"],
       "env": {
         "FASTMCP_LOG_LEVEL": "ERROR"
       },
       "disabled": false,
       "autoApprove": []
     },
    }
  }
 ```
</details>

## Samples

Ready-to-use examples of AWS MCP Servers in action are available in the [samples](samples/) directory. These samples provide working code and step-by-step guides to help you get started with each MCP server.

## Documentation

Comprehensive documentation for all servers is available on our [documentation website](https://awslabs.github.io/mcp/).

Documentation for each server:

- [Core MCP Server](https://awslabs.github.io/mcp/servers/core-mcp-server/)
- [Amazon Bedrock Knowledge Bases Retrieval MCP Server](https://awslabs.github.io/mcp/servers/bedrock-kb-retrieval-mcp-server/)
- [AWS CDK MCP Server](https://awslabs.github.io/mcp/servers/cdk-mcp-server/)
- [Cost Analysis MCP Server](https://awslabs.github.io/mcp/servers/cost-analysis-mcp-server/)
- [Amazon Nova Canvas MCP Server](https://awslabs.github.io/mcp/servers/nova-canvas-mcp-server/)
- [AWS Diagram MCP Server](https://awslabs.github.io/mcp/servers/aws-diagram-mcp-server/)
- [Git Repo Research MCP Server](https://awslabs.github.io/mcp/servers/git-repo-research-mcp-server/)
- [CloudFormation MCP Server](https://awslabs.github.io/mcp/servers/cfn-mcp-server/)

Documentation includes:

- Detailed guides for each server
- Installation and configuration instructions
- API references
- Usage examples

## Vibe coding

You can use these MCP servers with your AI coding assistant to [vibe code](https://en.wikipedia.org/wiki/Vibe_coding). For tips and tricks on how to improve your vibe coding experience, please refer to our [guide](./VIBE_CODING_TIPS_TRICKS.md).

## Additional Resources

- [Introducing AWS MCP Servers for code assistants](https://aws.amazon.com/blogs/machine-learning/introducing-aws-mcp-servers-for-code-assistants-part-1/)
- [Vibe coding with AWS MCP Servers | AWS Show & Tell](https://www.youtube.com/watch?v=qXGQQRMrcz0)

## Security

See [CONTRIBUTING](CONTRIBUTING.md#security-issue-notifications) for more information.

## Contributing

Big shout out to our awesome contributors! Thank you for making this project better!

[![contributors](https://contrib.rocks/image?repo=awslabs/mcp&max=2000)](https://github.com/awslabs/mcp/graphs/contributors)

Contributions of all kinds are welcome! Check out our [contributor guide](CONTRIBUTING.md) for more information.

## Developer guide

If you want to add a new MCP Server to the library, check out our [development guide](DEVELOPER_GUIDE.md) and be sure to follow our [design guidelines](DESIGN_GUIDELINES.md).

## License

This project is licensed under the Apache-2.0 License.

## Disclaimer

Before using an MCP Server, you should consider conducting your own independent assessment to ensure that your use would comply with your own specific security and quality control practices and standards, as well as the laws, rules, and regulations that govern you and your content.<|MERGE_RESOLUTION|>--- conflicted
+++ resolved
@@ -9,41 +9,6 @@
 
 ## Table of Contents
 
-<<<<<<< HEAD
-- [What is the Model Context Protocol (MCP) and how does it work with AWS MCP Servers?](#what-is-the-model-context-protocol-mcp-and-how-does-it-work-with-aws-mcp-servers)
-  - [Why MCP Servers?](#why-mcp-servers)
-- [Available Servers](#available-servers)
-  - [Core MCP Server](#core-mcp-server)
-  - [AWS Documentation MCP Server](#aws-documentation-mcp-server)
-  - [Amazon Bedrock Knowledge Bases Retrieval MCP Server](#amazon-bedrock-knowledge-bases-retrieval-mcp-server)
-  - [AWS CDK MCP Server](#aws-cdk-mcp-server)
-  - [Cost Analysis MCP Server](#cost-analysis-mcp-server)
-  - [Amazon Nova Canvas MCP Server](#amazon-nova-canvas-mcp-server)
-  - [AWS Diagram MCP Server](#aws-diagram-mcp-server)
-  - [CloudFormation MCP Server](#aws-cloudformation-mcp-server)
-  - [AWS Lambda MCP Server](#aws-lambda-mcp-server)
-  - [AWS Terraform MCP Server](#aws-terraform-mcp-server)
-  - [AWS Location Service MCP Server](#aws-location-service-mcp-server)
-  - [Git Repo Research MCP Server](#git-repo-research-mcp-server)
-  - [Postgres MCP Server](#postgres-mcp-server)
-  - [Aurora DSQL MCP Server](#aurora-dsql-mcp-server)
-  - [AmazonMQ MCP Server](#amazon-mq-mcp-server)
-  - [Use Cases for the Servers](#use-cases-for-the-servers)
-- [Installation and Setup](#installation-and-setup)
-  - [Getting Started with Cline and Amazon Bedrock](#getting-started-with-cline-and-amazon-bedrock)
-  - [Getting Started with Cursor](#getting-started-with-cursor)
-  - [Getting Started with Windsurf](#getting-started-with-windsurf)
-  - Getting Started with Q Developer - Coming Soon
-- [Samples](#samples)
-- [Documentation](#documentation)
-- [Vibe coding](#vibe-coding)
-- [Additional Resources](#additional-resources)
-- [Security](#security)
-- [Contributing](#contributing)
-- [Developer guide](#developer-guide)
-- [License](#license)
-- [Disclaimer](#disclaimer)
-=======
 - [AWS MCP Servers](#aws-mcp-servers)
   - [Table of Contents](#table-of-contents)
   - [What is the Model Context Protocol (MCP) and how does it work with AWS MCP Servers?](#what-is-the-model-context-protocol-mcp-and-how-does-it-work-with-aws-mcp-servers)
@@ -64,6 +29,7 @@
     - [Git Repo Research MCP Server](#git-repo-research-mcp-server)
     - [Code Documentation Generation MCP Server](#code-documentation-generation-mcp-server)
     - [Postgres MCP Server](#postgres-mcp-server)
+    - [Aurora DSQL MCP Server](#aurora-dsql-mcp-server)
     - [Amazon MQ MCP Server](#amazon-mq-mcp-server)
     - [Synthetic Data MCP Server](#synthetic-data-mcp-server)
     - [AWS DynamoDB MCP Server](#aws-dynamodb-mcp-server)
@@ -85,7 +51,6 @@
   - [Developer guide](#developer-guide)
   - [License](#license)
   - [Disclaimer](#disclaimer)
->>>>>>> dbe11a10
 
 ## What is the Model Context Protocol (MCP) and how does it work with AWS MCP Servers?
 
@@ -337,7 +302,6 @@
 
 [Learn more](src/syntheticdata-mcp-server/README.md) | [Documentation](https://awslabs.github.io/mcp/servers/syntheticdata-mcp-server/)
 
-<<<<<<< HEAD
 ### Aurora DSQL MCP Server
 
 [![PyPI version](https://img.shields.io/pypi/v/awslabs.aurora-dsql-mcp-server.svg)](https://pypi.org/project/awslabs.git-repo-aurora-dsql-mcp-server/)
@@ -345,7 +309,7 @@
 An AWS Labs Model Context Protocol (MCP) server for Aurora DSQL
 
 - Converting human-readable questions and commands into structured Postgres-compatible SQL queries and executing them against the configured Aurora DSQL database.
-=======
+
 ### AWS DynamoDB MCP Server
 
 A server for interacting with AWS DynamoDB
@@ -354,7 +318,6 @@
 - Data Plane operations like put, get, update, query and scan.
 
 [Learn more](src/dynamodb-mcp-server/README.md)
->>>>>>> dbe11a10
 
 ### Use Cases for the Servers
 
