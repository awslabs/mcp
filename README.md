# AWS MCP Servers

A suite of specialized MCP servers that help you get the most out of AWS, wherever you use MCP.

[![GitHub](https://img.shields.io/badge/github-awslabs/mcp-blue.svg?style=flat&logo=github)](https://github.com/awslabs/mcp)
[![License](https://img.shields.io/badge/license-Apache--2.0-brightgreen)](LICENSE)
[![Codecov](https://img.shields.io/codecov/c/github/awslabs/mcp)](https://app.codecov.io/gh/awslabs/mcp)
[![OSSF-Scorecard Score](https://img.shields.io/ossf-scorecard/github.com/awslabs/mcp)](https://scorecard.dev/viewer/?uri=github.com/awslabs/mcp)

## Table of Contents

- [AWS MCP Servers](#aws-mcp-servers)
  - [Table of Contents](#table-of-contents)
  - [What is the Model Context Protocol (MCP) and how does it work with AWS MCP Servers?](#what-is-the-model-context-protocol-mcp-and-how-does-it-work-with-aws-mcp-servers)
  - [Server Sent Events Support Removal](#server-sent-events-support-removal)
  - [Why AWS MCP Servers?](#why-aws-mcp-servers)
  - [Available MCP Servers](#available-mcp-servers)
    - [Browse by What You're Building](#browse-by-what-youre-building)
      - [📚 Real-time access to official AWS documentation](#-real-time-access-to-official-aws-documentation)
      - [🏗️ Infrastructure \& Deployment](#️-infrastructure--deployment)
        - [Infrastructure as Code](#infrastructure-as-code)
        - [Container Platforms](#container-platforms)
        - [Serverless \& Functions](#serverless--functions)
        - [Support](#support)
      - [🤖 AI \& Machine Learning](#-ai--machine-learning)
      - [📊 Data \& Analytics](#-data--analytics)
        - [SQL \& NoSQL Databases](#sql--nosql-databases)
        - [Search \& Analytics](#search--analytics)
        - [Caching \& Performance](#caching--performance)
      - [🛠️ Developer Tools \& Support](#️-developer-tools--support)
      - [📡 Integration \& Messaging](#-integration--messaging)
      - [💰 Cost \& Operations](#-cost--operations)
<<<<<<< HEAD
      - [🛡️ Resilience \& Testing](#-resilience--testing)
=======
      - [🧬 Healthcare \& Lifesciences](#-healthcare--lifesciences)
>>>>>>> 52510157
    - [Browse by How You're Working](#browse-by-how-youre-working)
      - [👨‍💻 Vibe Coding \& Development](#-vibe-coding--development)
        - [Core Development Workflow](#core-development-workflow)
        - [Infrastructure as Code](#infrastructure-as-code-1)
        - [Application Development](#application-development)
        - [Container \& Serverless Development](#container--serverless-development)
        - [Testing \& Data](#testing--data)
        - [Lifesciences Workflow Development](#lifesciences-workflow-development)
      - [💬 Conversational Assistants](#-conversational-assistants)
        - [Knowledge \& Search](#knowledge--search)
        - [Content Processing \& Generation](#content-processing--generation)
        - [Business Services](#business-services)
      - [🤖 Autonomous Background Agents](#-autonomous-background-agents)
        - [Data Operations \& ETL](#data-operations--etl)
        - [Caching \& Performance](#caching--performance-1)
        - [Workflow \& Integration](#workflow--integration)
        - [Operations \& Monitoring](#operations--monitoring)
  - [MCP AWS Lambda Handler Module](#mcp-aws-lambda-handler-module)
  - [Use Cases for the Servers](#use-cases-for-the-servers)
  - [Installation and Setup](#installation-and-setup)
    - [Running MCP servers in containers](#running-mcp-servers-in-containers)
    - [Getting Started with Cline and Amazon Bedrock](#getting-started-with-cline-and-amazon-bedrock)
      - [`cline_mcp_settings.json`](#cline_mcp_settingsjson)
    - [Getting Started with Cursor](#getting-started-with-cursor)
      - [`.cursor/mcp.json`](#cursormcpjson)
    - [Getting Started with Windsurf](#getting-started-with-windsurf)
      - [`~/.codeium/windsurf/mcp_config.json`](#codeiumwindsurfmcp_configjson)
  - [Samples](#samples)
  - [Vibe coding](#vibe-coding)
  - [Additional Resources](#additional-resources)
  - [Security](#security)
  - [Contributing](#contributing)
  - [Developer guide](#developer-guide)
  - [License](#license)
  - [Disclaimer](#disclaimer)

## What is the Model Context Protocol (MCP) and how does it work with AWS MCP Servers?

> The Model Context Protocol (MCP) is an open protocol that enables seamless integration between LLM applications and external data sources and tools. Whether you're building an AI-powered IDE, enhancing a chat interface, or creating custom AI workflows, MCP provides a standardized way to connect LLMs with the context they need.
>
> &mdash; [Model Context Protocol README](https://github.com/modelcontextprotocol#:~:text=The%20Model%20Context,context%20they%20need.)

An MCP Server is a lightweight program that exposes specific capabilities through the standardized Model Context Protocol. Host applications (such as chatbots, IDEs, and other AI tools) have MCP clients that maintain 1:1 connections with MCP servers. Common MCP clients include agentic AI coding assistants (like Q Developer, Cline, Cursor, Windsurf) as well as chatbot applications like Claude Desktop, with more clients coming soon. MCP servers can access local data sources and remote services to provide additional context that improves the generated outputs from the models.

AWS MCP Servers use this protocol to provide AI applications access to AWS documentation, contextual guidance, and best practices. Through the standardized MCP client-server architecture, AWS capabilities become an intelligent extension of your development environment or AI application.

AWS MCP servers enable enhanced cloud-native development, infrastructure management, and development workflows—making AI-assisted cloud computing more accessible and efficient.

The Model Context Protocol is an open source project run by Anthropic, PBC. and open to contributions from the entire community. For more information on MCP, you can find further documentation [here](https://modelcontextprotocol.io/introduction)

## Server Sent Events Support Removal

**Important Notice:** On May 26th, 2025, Server Sent Events (SSE) support was removed from all MCP servers in their latest major versions. This change aligns with the Model Context Protocol specification's [backwards compatibility guidelines](https://modelcontextprotocol.io/specification/2025-03-26/basic/transports#backwards-compatibility).

We are actively working towards supporting [Streamable HTTP](https://modelcontextprotocol.io/specification/draft/basic/transports#streamable-http), which will provide improved transport capabilities for future versions.

For applications still requiring SSE support, please use the previous major version of the respective MCP server until you can migrate to alternative transport methods.

### Why AWS MCP Servers?

MCP servers enhance the capabilities of foundation models (FMs) in several key ways:

- **Improved Output Quality**: By providing relevant information directly in the model's context, MCP servers significantly improve model responses for specialized domains like AWS services. This approach reduces hallucinations, provides more accurate technical details, enables more precise code generation, and ensures recommendations align with current AWS best practices and service capabilities.

- **Access to Latest Documentation**: FMs may not have knowledge of recent releases, APIs, or SDKs. MCP servers bridge this gap by pulling in up-to-date documentation, ensuring your AI assistant always works with the latest AWS capabilities.

- **Workflow Automation**: MCP servers convert common workflows into tools that foundation models can use directly. Whether it's CDK, Terraform, or other AWS-specific workflows, these tools enable AI assistants to perform complex tasks with greater accuracy and efficiency.

- **Specialized Domain Knowledge**: MCP servers provide deep, contextual knowledge about AWS services that might not be fully represented in foundation models' training data, enabling more accurate and helpful responses for cloud development tasks.

## Available MCP Servers

### Browse by What You're Building

#### 📚 Real-time access to official AWS documentation

- **[AWS Documentation MCP Server](src/aws-documentation-mcp-server/)** - Get latest AWS docs and API references

#### 🏗️ Infrastructure & Deployment

Build, deploy, and manage cloud infrastructure with Infrastructure as Code best practices.

##### Infrastructure as Code

- **[AWS CDK MCP Server](src/cdk-mcp-server/)** - AWS CDK development with security compliance and best practices
- **[AWS Terraform MCP Server](src/terraform-mcp-server/)** - Terraform workflows with integrated security scanning
- **[AWS CloudFormation MCP Server](src/cfn-mcp-server/)** - Direct CloudFormation resource management via Cloud Control API

##### Container Platforms

- **[Amazon EKS MCP Server](src/eks-mcp-server/)** - Kubernetes cluster management and application deployment
- **[Amazon ECS MCP Server](src/ecs-mcp-server/)** - Container orchestration and ECS application deployment
- **[Finch MCP Server](src/finch-mcp-server/)** - Local container building with ECR integration

##### Serverless & Functions

- **[AWS Serverless MCP Server](src/aws-serverless-mcp-server/)** - Complete serverless application lifecycle with SAM CLI
- **[AWS Lambda Tool MCP Server](src/lambda-tool-mcp-server/)** - Execute Lambda functions as AI tools for private resource access

##### Support

- **[AWS Support MCP Server](src/aws-support-mcp-server/)** - Help users create and manage AWS Support cases

#### 🤖 AI & Machine Learning

Enhance AI applications with knowledge retrieval, content generation, and ML capabilities.

- **[Amazon Bedrock Knowledge Bases Retrieval MCP Server](src/bedrock-kb-retrieval-mcp-server/)** - Query enterprise knowledge bases with citation support
- **[Amazon Kendra Index MCP Server](src/amazon-kendra-index-mcp-server/)** - Enterprise search and RAG enhancement
- **[Amazon Q index MCP Server](src/amazon-qindex-mcp-server/)** - Data accessors to search through enterprise's Q index
- **[Amazon Nova Canvas MCP Server](src/nova-canvas-mcp-server/)** - AI image generation with text and color guidance
- **[Amazon Rekognition MCP Server](src/amazon-rekognition-mcp-server/)** - Analyze images using computer vision capabilities
- **[Amazon Bedrock Data Automation MCP Server](src/aws-bedrock-data-automation-mcp-server/)** - Analyze documents, images, videos, and audio files

#### 📊 Data & Analytics

Work with databases, caching systems, and data processing workflows.

##### SQL & NoSQL Databases

- **[Amazon DynamoDB MCP Server](src/dynamodb-mcp-server/)** - Complete DynamoDB operations and table management
- **[Amazon Aurora PostgreSQL MCP Server](src/postgres-mcp-server/)** - PostgreSQL database operations via RDS Data API
- **[Amazon Aurora MySQL MCP Server](src/mysql-mcp-server/)** - MySQL database operations via RDS Data API
- **[Amazon Aurora DSQL MCP Server](src/aurora-dsql-mcp-server/)** - Distributed SQL with PostgreSQL compatibility
- **[Amazon DocumentDB MCP Server](src/documentdb-mcp-server/)** - MongoDB-compatible document database operations
- **[Amazon Neptune MCP Server](src/amazon-neptune-mcp-server/)** - Graph database queries with openCypher and Gremlin
- **[Amazon Keyspaces MCP Server](src/amazon-keyspaces-mcp-server/)** - Apache Cassandra-compatible operations
- **[Amazon Timestream for InfluxDB MCP Server](src/timestream-for-influxdb-mcp-server/)** - InfluxDB-compatible operations
- **[Amazon Redshift MCP Server](src/redshift-mcp-server/)** - Provides tools to discover, explore, and query Amazon Redshift clusters and serverless workgroups

##### Search & Analytics

- **[Amazon OpenSearch MCP Server](https://github.com/opensearch-project/opensearch-mcp-server-py)** - OpenSearch powered search, Analytics, and Observability

##### Caching & Performance

- **[Amazon ElastiCache MCP Server](src/elasticache-mcp-server/)** - Complete ElastiCache operations
- **[Amazon ElastiCache / MemoryDB for Valkey MCP Server](src/valkey-mcp-server/)** - Advanced data structures and caching with Valkey
- **[Amazon ElastiCache for Memcached MCP Server](src/memcached-mcp-server/)** - High-speed caching operations

#### 🛠️ Developer Tools & Support

Accelerate development with code analysis, documentation, and testing utilities.

- **[AWS IAM MCP Server](src/iam-mcp-server/)** - Comprehensive IAM user, role, group, and policy management with security best practices
- **[Git Repo Research MCP Server](src/git-repo-research-mcp-server/)** - Semantic code search and repository analysis
- **[Code Documentation Generation MCP Server](src/code-doc-gen-mcp-server/)** - Automated documentation from code analysis
- **[AWS Diagram MCP Server](src/aws-diagram-mcp-server/)** - Generate architecture diagrams and technical illustrations
- **[Frontend MCP Server](src/frontend-mcp-server/)** - React and modern web development guidance
- **[Synthetic Data MCP Server](src/syntheticdata-mcp-server/)** - Generate realistic test data for development and ML
- **[OpenAPI MCP Server](src/openapi-mcp-server/)** - Dynamic API integration through OpenAPI specifications

#### 📡 Integration & Messaging

Connect systems with messaging, workflows, and location services.

- **[Amazon SNS / SQS MCP Server](src/amazon-sns-sqs-mcp-server/)** - Event-driven messaging and queue management
- **[Amazon MQ MCP Server](src/amazon-mq-mcp-server/)** - Message broker management for RabbitMQ and ActiveMQ
- **[AWS Step Functions Tool MCP Server](src/stepfunctions-tool-mcp-server/)** - Execute complex workflows and business processes
- **[Amazon Location Service MCP Server](src/aws-location-mcp-server/)** - Place search, geocoding, and route optimization
- **[OpenAPI MCP Server](src/openapi-mcp-server/)** - Dynamic API integration through OpenAPI specifications

#### 💰 Cost & Operations

Monitor, optimize, and manage your AWS infrastructure and costs.

- **[Cost Analysis MCP Server](src/cost-analysis-mcp-server/)** - Pre-deployment cost estimation and optimization
- **[AWS Cost Explorer MCP Server](src/cost-explorer-mcp-server/)** - Detailed cost analysis and reporting
- **[Amazon CloudWatch MCP Server](src/cloudwatch-mcp-server/)** - Metrics, Alarms, and Logs analysis and operational troubleshooting
- **[Amazon CloudWatch Logs MCP Server (deprecated)](src/cloudwatch-logs-mcp-server/)** - Log analysis and operational troubleshooting
- **[AWS Managed Prometheus MCP Server](src/prometheus-mcp-server/)** - Prometheus-compatible operations

<<<<<<< HEAD
#### 🛡️ Resilience & Testing

Test system resilience, perform chaos engineering experiments, and validate fault tolerance.

- **[AWS FIS MCP Server](src/aws-fis-mcp-server/)** - Design and execute AWS Fault Injection Simulator experiments
=======
#### 🧬 Healthcare & Lifesciences

Interact with AWS HealthAI services.

- **[AWS HealthOmics MCP Server](src/aws-healthomics-mcp-server/)** - Generate, run, debug and optimize lifescience workflows on AWS HealthOmics
>>>>>>> 52510157

---

### Browse by How You're Working

#### 👨‍💻 Vibe Coding & Development

*AI coding assistants like Amazon Q Developer CLI, Cline, Cursor, and Claude Code helping you build faster*

##### Core Development Workflow

- **[Core MCP Server](src/core-mcp-server/)** - Start here: intelligent planning and MCP server orchestration
- **[AWS Documentation MCP Server](src/aws-documentation-mcp-server/)** - Get latest AWS docs and API references
- **[Git Repo Research MCP Server](src/git-repo-research-mcp-server/)** - Semantic search through codebases and repositories

##### Infrastructure as Code

- **[AWS CDK MCP Server](src/cdk-mcp-server/)** - CDK development with security best practices and compliance
- **[AWS Terraform MCP Server](src/terraform-mcp-server/)** - Terraform with integrated security scanning and best practices
- **[AWS CloudFormation MCP Server](src/cfn-mcp-server/)** - Direct AWS resource management through Cloud Control API

##### Application Development

- **[Frontend MCP Server](src/frontend-mcp-server/)** - React and modern web development patterns with AWS integration
- **[AWS Diagram MCP Server](src/aws-diagram-mcp-server/)** - Generate architecture diagrams as you design
- **[Code Documentation Generation MCP Server](src/code-doc-gen-mcp-server/)** - Auto-generate docs from your codebase
- **[OpenAPI MCP Server](src/openapi-mcp-server/)** - Dynamic API integration through OpenAPI specifications

##### Container & Serverless Development

- **[Amazon EKS MCP Server](src/eks-mcp-server/)** - Kubernetes cluster management and app deployment
- **[Amazon ECS MCP Server](src/ecs-mcp-server/)** - Containerize and deploy applications to ECS
- **[Finch MCP Server](src/finch-mcp-server/)** - Local container building with ECR push
- **[AWS Serverless MCP Server](src/aws-serverless-mcp-server/)** - Full serverless app lifecycle with SAM CLI

##### Testing & Data

- **[Synthetic Data MCP Server](src/syntheticdata-mcp-server/)** - Generate realistic test data for your applications
- **[AWS FIS MCP Server](src/aws-fis-mcp-server/)** - Plan, create, and execute controlled fault injection experiments

##### Lifesciences Workflow Development

- **[AWS HealthOmics MCP Server](/src/aws-healthomics-mcp-server/)** - Generate, deploy, run and debug WDL, Nextflow and CWL workflows

#### 💬 Conversational Assistants

*Customer-facing chatbots, business agents, and interactive Q&A systems*

##### Knowledge & Search

- **[Amazon Bedrock Knowledge Bases Retrieval MCP Server](src/bedrock-kb-retrieval-mcp-server/)** - Query enterprise knowledge with citations
- **[Amazon Kendra Index MCP Server](src/amazon-kendra-index-mcp-server/)** - Enterprise search and document retrieval
- **[Amazon Q index MCP Server](src/amazon-qindex-mcp-server/)** - Data accessors to search through enterprise's Q index
- **[AWS Documentation MCP Server](src/aws-documentation-mcp-server/)** - Official AWS documentation for technical answers

##### Content Processing & Generation

- **[Amazon Nova Canvas MCP Server](src/nova-canvas-mcp-server/)** - Generate images from text descriptions and color palettes
- **[Amazon Rekognition MCP Server](src/amazon-rekognition-mcp-server/)** - Analyze images using computer vision capabilities
- **[Amazon Bedrock Data Automation MCP Server](src/aws-bedrock-data-automation-mcp-server/)** - Analyze uploaded documents, images, and media

##### Business Services

- **[Amazon Location Service MCP Server](src/aws-location-mcp-server/)** - Location search, geocoding, and business hours
- **[Cost Analysis MCP Server](src/cost-analysis-mcp-server/)** - Answer cost questions and provide estimates
- **[AWS Cost Explorer MCP Server](src/cost-explorer-mcp-server/)** - Detailed cost analysis and spend reports

#### 🤖 Autonomous Background Agents

*Headless automation, ETL pipelines, and operational systems*

##### Data Operations & ETL

- **[Amazon Data Processing MCP Server](src/dataprocessing-mcp-server/)** - Comprehensive data processing tools and real-time pipeline visibility across AWS Glue and Amazon EMR-EC2
- **[Amazon DynamoDB MCP Server](src/dynamodb-mcp-server/)** - NoSQL database operations and table management
- **[Amazon Aurora PostgreSQL MCP Server](src/postgres-mcp-server/)** - PostgreSQL operations via RDS Data API
- **[Amazon Aurora MySQL MCP Server](src/mysql-mcp-server/)** - MySQL operations via RDS Data API
- **[Amazon Aurora DSQL MCP Server](src/aurora-dsql-mcp-server/)** - Distributed SQL database operations
- **[Amazon DocumentDB MCP Server](src/documentdb-mcp-server/)** - MongoDB-compatible document operations
- **[Amazon Neptune MCP Server](src/amazon-neptune-mcp-server/)** - Graph database queries and analytics
- **[Amazon Keyspaces MCP Server](src/amazon-keyspaces-mcp-server/)** - Cassandra-compatible operations
- **[Amazon Timestream for InfluxDB MCP Server](src/timestream-for-influxdb-mcp-server/)** - InfluxDB-compatible operations

##### Caching & Performance

- **[Amazon ElastiCache / MemoryDB for Valkey MCP Server](src/valkey-mcp-server/)** - Advanced caching and data structures
- **[Amazon ElastiCache for Memcached MCP Server](src/memcached-mcp-server/)** - High-speed caching layer

##### Workflow & Integration

- **[AWS Lambda Tool MCP Server](src/lambda-tool-mcp-server/)** - Execute Lambda functions for private resource access
- **[AWS Step Functions Tool MCP Server](src/stepfunctions-tool-mcp-server/)** - Complex multi-step workflow execution
- **[Amazon SNS / SQS MCP Server](src/amazon-sns-sqs-mcp-server/)** - Event-driven messaging and queue processing
- **[Amazon MQ MCP Server](src/amazon-mq-mcp-server/)** - Message broker operations

##### Operations & Monitoring

- **[Amazon CloudWatch MCP Server](src/cloudwatch-mcp-server/)** - Metrics, Alarms, and Logs analysis and operational troubleshooting
- **[Amazon CloudWatch Logs MCP Server (deprecated)](src/cloudwatch-logs-mcp-server/)** - Log analysis and operational troubleshooting
- **[Amazon CloudWatch Application Signals MCP Server](src/cloudwatch-appsignals-mcp-server/)** - Application monitoring and performance insights
- **[AWS Cost Explorer MCP Server](src/cost-explorer-mcp-server/)** - Cost monitoring and spend analysis
- **[AWS Managed Prometheus MCP Server](src/prometheus-mcp-server/)** - Prometheus-compatible operations
- **[AWS FIS MCP Server](src/aws-fis-mcp-server/)** - Plan, create, and execute controlled fault injection experiments

## MCP AWS Lambda Handler Module

A Python library for creating serverless HTTP handlers for the Model Context Protocol (MCP) using AWS Lambda. This module provides a flexible framework for building MCP HTTP endpoints with pluggable session management, including built-in DynamoDB support.

**Features:**

- Easy serverless MCP HTTP handler creation using AWS Lambda
- Pluggable session management system
- Built-in DynamoDB session backend support
- Customizable authentication and authorization
- Example implementations and tests

See [`src/mcp-lambda-handler/README.md`](src/mcp-lambda-handler/README.md) for full usage, installation, and development instructions.

## Use Cases for the Servers

For example, you can use the **AWS Documentation MCP Server** to help your AI assistant research and generate up-to-date code for any AWS service, like Amazon Bedrock Inline agents. Alternatively, you could use the **CDK MCP Server** or the **Terraform MCP Server** to have your AI assistant create infrastructure-as-code implementations that use the latest APIs and follow AWS best practices. With the **Cost Analysis MCP Server**, you could ask "What would be the estimated monthly cost for this CDK project before I deploy it?" or "Can you help me understand the potential AWS service expenses for this infrastructure design?" and receive detailed cost estimations and budget planning insights. The **Valkey MCP Server** enables natural language interaction with Valkey data stores, allowing AI assistants to efficiently manage data operations through a simple conversational interface.

## Installation and Setup

Each server has specific installation instructions. Generally, you can:

1. Install `uv` from [Astral](https://docs.astral.sh/uv/getting-started/installation/)
2. Install Python using `uv python install 3.10`
3. Configure AWS credentials with access to required services
4. Add the server to your MCP client configuration

Example configuration for Amazon Q CLI MCP (`~/.aws/amazonq/mcp.json`):

```json
{
  "mcpServers": {
    "awslabs.core-mcp-server": {
      "command": "uvx",
      "args": [
        "awslabs.core-mcp-server@latest"
      ],
      "env": {
        "FASTMCP_LOG_LEVEL": "ERROR"
      }
    },
    "awslabs.nova-canvas-mcp-server": {
      "command": "uvx",
      "args": [
        "awslabs.nova-canvas-mcp-server@latest"
      ],
      "env": {
        "AWS_PROFILE": "your-aws-profile",
        "AWS_REGION": "us-east-1",
        "FASTMCP_LOG_LEVEL": "ERROR"
      }
    },
    "awslabs.bedrock-kb-retrieval-mcp-server": {
      "command": "uvx",
      "args": [
        "awslabs.bedrock-kb-retrieval-mcp-server@latest"
      ],
      "env": {
        "AWS_PROFILE": "your-aws-profile",
        "AWS_REGION": "us-east-1",
        "FASTMCP_LOG_LEVEL": "ERROR"
      }
    },
    "awslabs.cost-analysis-mcp-server": {
      "command": "uvx",
      "args": [
        "awslabs.cost-analysis-mcp-server@latest"
      ],
      "env": {
        "AWS_PROFILE": "your-aws-profile",
        "FASTMCP_LOG_LEVEL": "ERROR"
      }
    },
    "awslabs.cdk-mcp-server": {
      "command": "uvx",
      "args": [
        "awslabs.cdk-mcp-server@latest"
      ],
      "env": {
        "FASTMCP_LOG_LEVEL": "ERROR"
      }
    },
    "awslabs.aws-documentation-mcp-server": {
      "command": "uvx",
      "args": [
        "awslabs.aws-documentation-mcp-server@latest"
      ],
      "env": {
        "FASTMCP_LOG_LEVEL": "ERROR"
      },
      "disabled": false,
      "autoApprove": []
    },
    "awslabs.lambda-tool-mcp-server": {
      "command": "uvx",
      "args": [
        "awslabs.lambda-tool-mcp-server@latest"
      ],
      "env": {
        "AWS_PROFILE": "your-aws-profile",
        "AWS_REGION": "us-east-1",
        "FUNCTION_PREFIX": "your-function-prefix",
        "FUNCTION_LIST": "your-first-function, your-second-function",
        "FUNCTION_TAG_KEY": "your-tag-key",
        "FUNCTION_TAG_VALUE": "your-tag-value"
      }
    },
    "awslabs.terraform-mcp-server": {
      "command": "uvx",
      "args": [
        "awslabs.terraform-mcp-server@latest"
      ],
      "env": {
        "FASTMCP_LOG_LEVEL": "ERROR"
      },
      "disabled": false,
      "autoApprove": []
    },
    "awslabs.frontend-mcp-server": {
      "command": "uvx",
      "args": [
        "awslabs.frontend-mcp-server@latest"
      ],
      "env": {
        "FASTMCP_LOG_LEVEL": "ERROR"
      },
      "disabled": false,
      "autoApprove": []
    },
    "awslabs.valkey-mcp-server": {
      "command": "uvx",
      "args": [
        "awslabs.valkey-mcp-server@latest"
      ],
      "env": {
        "VALKEY_HOST": "127.0.0.1",
        "VALKEY_PORT": "6379",
        "FASTMCP_LOG_LEVEL": "ERROR"
      },
      "autoApprove": [],
      "disabled": false
    },
    "awslabs.aws-location-mcp-server": {
      "command": "uvx",
      "args": [
        "awslabs.aws-location-mcp-server@latest"
      ],
      "env": {
        "AWS_PROFILE": "your-aws-profile",
        "AWS_REGION": "us-east-1",
        "FASTMCP_LOG_LEVEL": "ERROR"
      },
      "disabled": false,
      "autoApprove": []
    },
    "awslabs.memcached-mcp-server": {
      "command": "uvx",
      "args": [
        "awslabs.memcached-mcp-server@latest"
      ],
      "env": {
        "MEMCACHED_HOST": "127.0.0.1",
        "MEMCACHED_PORT": "11211",
        "FASTMCP_LOG_LEVEL": "ERROR"
      },
      "autoApprove": [],
      "disabled": false
    },
    "awslabs.git-repo-research-mcp-server": {
      "command": "uvx",
      "args": [
        "awslabs.git-repo-research-mcp-server@latest"
      ],
      "env": {
        "AWS_PROFILE": "your-aws-profile",
        "AWS_REGION": "us-east-1",
        "FASTMCP_LOG_LEVEL": "ERROR",
        "GITHUB_TOKEN": "your-github-token"
      },
      "disabled": false,
      "autoApprove": []
    },
    "awslabs.cloudformation": {
      "command": "uvx",
      "args": [
        "awslabs.cfn-mcp-server@latest"
      ],
      "env": {
        "AWS_PROFILE": "your-aws-profile"
      },
      "disabled": false,
      "autoApprove": []
    }
  }
}
```

See individual server READMEs for specific requirements and configuration options.

If you have problems with MCP configuration or want to check if the appropriate parameters are in place, you can try the following:

```shell
# Run MCP server manually with timeout 15s
$ timeout 15s uv tool run <MCP Name> <args> 2>&1 || echo "Command completed or timed out"

# Example (Aurora MySQL MCP Server)
$ timeout 15s uv tool run awslabs.mysql-mcp-server --resource_arn <Your Resource ARN> --secret_arn <Your Secret ARN> ... 2>&1 || echo "Command completed or timed out"

# If the arguments are not set appropriately, you may see the following message:
usage: awslabs.mysql-mcp-server [-h] --resource_arn RESOURCE_ARN --secret_arn SECRET_ARN --database DATABASE
                                --region REGION --readonly READONLY
awslabs.mysql-mcp-server: error: the following arguments are required: --resource_arn, --secret_arn, --database, --region, --readonly
```

**Note about performance when using `uvx` *"@latest"* suffix:**

Using the *"@latest"* suffix checks and downloads the latest MCP server package from pypi every time you start your MCP clients, but it comes with a cost of increased initial load times. If you want to minimize the initial load time, remove *"@latest"* and manage your uv cache yourself using one of these approaches:

- `uv cache clean <tool>`: where {tool} is the mcp server you want to delete from cache and install again (e.g.: "awslabs.lambda-tool-mcp-server") (remember to remove the '<>').
- `uvx <tool>@latest`: this will refresh the tool with the latest version and add it to the uv cache.

### Running MCP servers in containers

*This example uses docker with the "awslabs.nova-canvas-mcp-server and can be repeated for each MCP server*

- Build and tag the image

  ```base
  cd src/nova-canvas-mcp-server
  docker build -t awslabs/nova-canvas-mcp-server .
  ```

- Optionally save sensitive environmental variables in a file:

  ```.env
  # contents of a .env file with fictitious AWS temporary credentials
  AWS_ACCESS_KEY_ID=ASIAIOSFODNN7EXAMPLE
  AWS_SECRET_ACCESS_KEY=wJalrXUtnFEMI/K7MDENG/bPxRfiCYEXAMPLEKEY
  AWS_SESSION_TOKEN=AQoEXAMPLEH4aoAH0gNCAPy...truncated...zrkuWJOgQs8IZZaIv2BXIa2R4Olgk
  ```

- Use the docker options: `--env`, `--env-file`, and `--volume` as needed because the `"env": {}` are not available within the container.

  ```json
  {
    "mcpServers": {
      "awslabs.nova-canvas-mcp-server": {
        "command": "docker",
        "args": [
          "run",
          "--rm",
          "--interactive",
          "--env",
          "FASTMCP_LOG_LEVEL=ERROR",
          "--env",
          "AWS_REGION=us-east-1",
          "--env-file",
          "/full/path/to/.env",
          "--volume",
          "/full/path/to/.aws:/app/.aws",
          "awslabs/nova-canvas-mcp-server:latest"
        ],
        "env": {}
      }
    }
  }
  ```

### Getting Started with Cline and Amazon Bedrock

<details>
<summary>Getting Started with Cline and Amazon Bedrock</summary>

**IMPORTANT:** Following these instructions may incur costs and are subject to the [Amazon Bedrock Pricing](https://aws.amazon.com/bedrock/pricing/). You are responsible for any associated costs. In addition to selecting the desired model in the Cline settings, ensure you have your selected model (e.g. `anthropic.claude-3-7-sonnet`) also enabled in Amazon Bedrock. For more information on this, see [these AWS docs](https://docs.aws.amazon.com/bedrock/latest/userguide/model-access-modify.html) on enabling model access to Amazon Bedrock Foundation Models (FMs).

1. Follow the steps above in the **Installation and Setup** section to install `uv` from [Astral](https://docs.astral.sh/uv/getting-started/installation/), install Python, and configure AWS credentials with the required services.

2. If using Visual Studio Code, install the [Cline VS Code Extension](https://marketplace.visualstudio.com/items?itemName=saoudrizwan.claude-dev) (or equivalent extension for your preferred IDE). Once installed, click the extension to open it. When prompted, select the tier that you wish. In this case, we will be using Amazon Bedrock, so the free tier of Cline is fine as we will be sending requests using the Amazon Bedrock API instead of the Cline API.

<p align="center">
  <img src="./docs/images/root-readme/install-cline-extension.png" width="800" height="400"  />
<p>

3. Select the **MCP Servers** button.

<p align="center">
  <img src="./docs/images/root-readme/select-mcp-servers.png" width="500" height="800"  />
<p>

4. Select the **Installed** tab, then click **Configure MCP Servers** to open the `cline_mcp_settings.json` file.

 <p align="center">
   <img src="./docs/images/root-readme/configure-mcp-servers.png" width="500" height="800"  />
 <p>

 5. In the `cline_mcp_settings.json` file, add your desired MCP servers in the `mcpServers` object. See the following example that will use some of the current AWS MCP servers that are available in this repository. Ensure you save the file to install the MCP servers.

#### `cline_mcp_settings.json`

 ```json
 {
   "mcpServers": {
     "awslabs.core-mcp-server": {
       "command": "uvx",
       "args": ["awslabs.core-mcp-server@latest"],
       "env": {
         "FASTMCP_LOG_LEVEL": "ERROR",
         "MCP_SETTINGS_PATH": "path to your mcp settings file"
       }
     },
     "awslabs.nova-canvas-mcp-server": {
       "command": "uvx",
       "args": ["awslabs.nova-canvas-mcp-server@latest"],
       "env": {
         "AWS_PROFILE": "your-aws-profile",
         "AWS_REGION": "us-east-1",
         "FASTMCP_LOG_LEVEL": "ERROR"
       }
     },
     "awslabs.terraform-mcp-server": {
       "command": "uvx",
       "args": ["awslabs.terraform-mcp-server@latest"],
       "env": {
         "FASTMCP_LOG_LEVEL": "ERROR"
       },
       "disabled": false,
       "autoApprove": []
     },
    }
  }
 ```

6. Once installed, you should see a list of your MCP Servers under the MCP Server Installed tab, and they should have a green slider to show that they are enabled. See the following for an example with two of the possible AWS MCP Servers. Click **Done** when finished. You should now see the Cline chat interface.

<p align="center">
  <img src="./docs/images/root-readme/mcp-servers-installed.png" width="500" height="800"  />
<p>

<p align="center">
  <img src="./docs/images/root-readme/cline-chat-interface.png" width="500" height="800"  />
<p>

7. By default, Cline will be set as the API provider, which has limits for the free tier. Next, let's update the API provider to be AWS Bedrock, so we can use the LLMs through Bedrock, which would have billing go through your connected AWS account.

8. Click the settings gear to open up the Cline settings. Then under **API Provider**, switch this from `Cline` to `AWS Bedrock` and select `AWS Profile` for the authentication type. As a note, the `AWS Credentials` option works as well, however it uses a static credentials (Access Key ID and Secret Access Key) instead of temporary credentials that are automatically redistributed when the token expires, so the temporary credentials with an AWS Profile is the more secure and recommended method.

<p align="center">
  <img src="./docs/images/root-readme/cline-select-bedrock.png" width="500" height="800"  />
<p>

9. Fill out the configuration based on the existing AWS Profile you wish to use, select the desired AWS Region, and enable cross-region inference.

<p align="center">
  <img src="./docs/images/root-readme/cline-select-aws-profile.png" width="500" height="800"  />
<p>

<p align="center">
  <img src="./docs/images/root-readme/cline-api-provider-filled.png" width="500" height="800"  />
<p>

10. Next, scroll down on the settings page until you reach the text box that says Custom Instructions. Paste in the following snippet to ensure the `mcp-core` server is used as the starting point for every prompt:

```
For every new project, always look at your MCP servers and use mcp-core as the starting point every time. Also after a task completion include the list of MCP servers used in the operation.
```

<p align="center">
  <img src="./docs/images/root-readme/cline-custom-instructions.png" width="500" height="800"  />
<p>

11. Once the custom prompt is pasted in, click **Done** to return to the chat interface.

12. Now you can begin asking questions and testing out the functionality of your installed AWS MCP Servers. The default option in the chat interface is is `Plan` which will provide the output for you to take manual action on (e.g. providing you a sample configuration that you copy and paste into a file). However, you can optionally toggle this to `Act` which will allow Cline to act on your behalf (e.g. searching for content using a web browser, cloning a repository, executing code, etc). You can optionally toggle on the "Auto-approve" section to avoid having to click to approve the suggestions, however we recommend leaving this off during testing, especially if you have the Act toggle selected.

**Note:** For the best results, please prompt Cline to use the desired AWS MCP Server you wish to use. For example, `Using the Terraform MCP Server, do...`
</details>

### Getting Started with Cursor

<details>
<summary>Getting Started with Cursor</summary>

1. Follow the steps above in the **Installation and Setup** section to install `uv` from [Astral](https://docs.astral.sh/uv/getting-started/installation/), install Python, and configure AWS credentials with the required services.

2. You can place MCP configuration in two locations, depending on your use case:

  A. **Project Configuration**
    - For tools specific to a project, create a `.cursor/mcp.json` file in your project directory.
    - This allows you to define MCP servers that are only available within that specific project.

  B. **Global Configuration**
    - For tools that you want to use across all projects, create a `~/.cursor/mcp.json` file in your home directory.
    - This makes MCP servers available in all your Cursor workspaces.

#### `.cursor/mcp.json`

```json
 {
  "mcpServers": {
    "awslabs.core-mcp-server": {
      "command": "uvx",
      "args": ["awslabs.core-mcp-server@latest"],
      "env": {
        "FASTMCP_LOG_LEVEL": "ERROR"
      }
    },
    "awslabs.nova-canvas-mcp-server": {
      "command": "uvx",
      "args": ["awslabs.nova-canvas-mcp-server@latest"],
      "env": {
        "AWS_PROFILE": "your-aws-profile",
        "AWS_REGION": "us-east-1",
        "FASTMCP_LOG_LEVEL": "ERROR"
      }
    },
    "awslabs.bedrock-kb-retrieval-mcp-server": {
      "command": "uvx",
      "args": ["awslabs.bedrock-kb-retrieval-mcp-server@latest"],
      "env": {
        "AWS_PROFILE": "your-aws-profile",
        "AWS_REGION": "us-east-1",
        "FASTMCP_LOG_LEVEL": "ERROR"
      }
    },
    "awslabs.cost-analysis-mcp-server": {
      "command": "uvx",
      "args": ["awslabs.cost-analysis-mcp-server@latest"],
      "env": {
        "AWS_PROFILE": "your-aws-profile",
        "FASTMCP_LOG_LEVEL": "ERROR"
      }
    },
    "awslabs.cdk-mcp-server": {
      "command": "uvx",
      "args": ["awslabs.cdk-mcp-server@latest"],
      "env": {
        "FASTMCP_LOG_LEVEL": "ERROR"
      }
    },
    "awslabs.aws-documentation-mcp-server": {
      "command": "uvx",
      "args": ["awslabs.aws-documentation-mcp-server@latest"],
      "env": {
        "FASTMCP_LOG_LEVEL": "ERROR"
      },
      "disabled": false,
      "autoApprove": []
    },
    "awslabs.lambda-tool-mcp-server": {
      "command": "uvx",
      "args": ["awslabs.lambda-tool-mcp-server@latest"],
      "env": {
        "AWS_PROFILE": "your-aws-profile",
        "AWS_REGION": "us-east-1",
        "FUNCTION_PREFIX": "your-function-prefix",
        "FUNCTION_LIST": "your-first-function, your-second-function",
        "FUNCTION_TAG_KEY": "your-tag-key",
        "FUNCTION_TAG_VALUE": "your-tag-value"
      }
    },
    "awslabs.terraform-mcp-server": {
       "command": "uvx",
       "args": ["awslabs.terraform-mcp-server@latest"],
       "env": {
         "FASTMCP_LOG_LEVEL": "ERROR"
       },
       "disabled": false,
       "autoApprove": []
     },
    "awslabs.frontend-mcp-server": {
       "command": "uvx",
       "args": ["awslabs.frontend-mcp-server@latest"],
       "env": {
         "FASTMCP_LOG_LEVEL": "ERROR"
       },
       "disabled": false,
       "autoApprove": []
     },
      "awslabs.valkey-mcp-server": {
        "command": "uvx",
        "args": ["awslabs.valkey-mcp-server@latest"],
        "env": {
          "VALKEY_HOST": "127.0.0.1",
          "VALKEY_PORT": "6379",
          "FASTMCP_LOG_LEVEL": "ERROR"
        },
        "autoApprove": [],
        "disabled": false
      },
    "awslabs.aws-location-mcp-server": {
       "command": "uvx",
       "args": ["awslabs.aws-location-mcp-server@latest"],
       "env": {
         "AWS_PROFILE": "your-aws-profile",
         "AWS_REGION": "us-east-1",
         "FASTMCP_LOG_LEVEL": "ERROR"
       },
       "disabled": false,
       "autoApprove": []
    },
    "awslabs.memcached-mcp-server": {
        "command": "uvx",
        "args": ["awslabs.memcached-mcp-server@latest"],
        "env": {
          "MEMCACHED_HOST": "127.0.0.1",
          "MEMCACHED_PORT": "11211",
          "FASTMCP_LOG_LEVEL": "ERROR"
        },
        "autoApprove": [],
        "disabled": false
    },
    "awslabs.git-repo-research-mcp-server": {
      "command": "uvx",
      "args": ["awslabs.git-repo-research-mcp-server@latest"],
      "env": {
        "AWS_PROFILE": "your-aws-profile",
        "AWS_REGION": "us-east-1",
        "FASTMCP_LOG_LEVEL": "ERROR",
        "GITHUB_TOKEN": "your-github-token"
      },
      "disabled": false,
      "autoApprove": []
    },
    "awslabs.cloudformation": {
      "command": "uvx",
      "args": ["awslabs.cfn-mcp-server@latest"],
      "env": {
        "AWS_PROFILE": "your-aws-profile"
      },
      "disabled": false,
      "autoApprove": []
    }
  }
}
```

3. **Using MCP in Chat** The Composer Agent will automatically use any MCP tools that are listed under Available Tools on the MCP settings page if it determines them to be relevant. To prompt tool usage intentionally, please prompt Cursor to use the desired AWS MCP Server you wish to use. For example, `Using the Terraform MCP Server, do...`

4. **Tool Approval** By default, when Agent wants to use an MCP tool, it will display a message asking for your approval. You can use the arrow next to the tool name to expand the message and see what arguments the Agent is calling the tool with.

</details>

### Getting Started with Windsurf

<details>
<summary>Getting Started with Windsurf</summary>

1. Follow the steps above in the **Installation and Setup** section to install `uv` from [Astral](https://docs.astral.sh/uv/getting-started/installation/), install Python, and configure AWS credentials with the required services.

2. **Access MCP Settings**
   - Navigate to Windsurf - Settings > Advanced Settings or use the Command Palette > Open Windsurf Settings Page
   - Look for the "Model Context Protocol (MCP) Servers" section

3. **Add MCP Servers**
   - Click "Add Server" to add a new MCP server
   - You can choose from available templates like GitHub, Puppeteer, PostgreSQL, etc.
   - Alternatively, click "Add custom server" to configure your own server

4. **Manual Configuration**
   - You can also manually edit the MCP configuration file located at `~/.codeium/windsurf/mcp_config.json`

#### `~/.codeium/windsurf/mcp_config.json`

 ```json
 {
   "mcpServers": {
     "awslabs.core-mcp-server": {
       "command": "uvx",
       "args": ["awslabs.core-mcp-server@latest"],
       "env": {
         "FASTMCP_LOG_LEVEL": "ERROR",
         "MCP_SETTINGS_PATH": "path to your mcp settings file"
       }
     },
     "awslabs.nova-canvas-mcp-server": {
       "command": "uvx",
       "args": ["awslabs.nova-canvas-mcp-server@latest"],
       "env": {
         "AWS_PROFILE": "your-aws-profile",
         "AWS_REGION": "us-east-1",
         "FASTMCP_LOG_LEVEL": "ERROR"
       }
     },
     "awslabs.terraform-mcp-server": {
       "command": "uvx",
       "args": ["awslabs.terraform-mcp-server@latest"],
       "env": {
         "FASTMCP_LOG_LEVEL": "ERROR"
       },
       "disabled": false,
       "autoApprove": []
     },
    }
  }
 ```

</details>

## Samples

Ready-to-use examples of AWS MCP Servers in action are available in the [samples](samples/) directory. These samples provide working code and step-by-step guides to help you get started with each MCP server.

## Vibe coding

You can use these MCP servers with your AI coding assistant to [vibe code](https://en.wikipedia.org/wiki/Vibe_coding). For tips and tricks on how to improve your vibe coding experience, please refer to our [guide](./VIBE_CODING_TIPS_TRICKS.md).

## Additional Resources

- [Introducing AWS MCP Servers for code assistants](https://aws.amazon.com/blogs/machine-learning/introducing-aws-mcp-servers-for-code-assistants-part-1/)
- [Vibe coding with AWS MCP Servers | AWS Show & Tell](https://www.youtube.com/watch?v=qXGQQRMrcz0)
- [Supercharging AWS database development with AWS MCP servers](https://aws.amazon.com/blogs/database/supercharging-aws-database-development-with-aws-mcp-servers/)
- [AWS costs estimation using Amazon Q CLI and AWS Cost Analysis MCP](https://aws.amazon.com/blogs/machine-learning/aws-costs-estimation-using-amazon-q-cli-and-aws-cost-analysis-mcp/)
- [Introducing AWS Serverless MCP Server: AI-powered development for modern applications](https://aws.amazon.com/blogs/compute/introducing-aws-serverless-mcp-server-ai-powered-development-for-modern-applications/)
- [Announcing new Model Context Protocol (MCP) Servers for AWS Serverless and Containers](https://aws.amazon.com/about-aws/whats-new/2025/05/new-model-context-protocol-servers-aws-serverless-containers/)
- [Accelerating application development with the Amazon EKS MCP server](https://aws.amazon.com/blogs/containers/accelerating-application-development-with-the-amazon-eks-model-context-protocol-server/)
- [Amazon Neptune announces MCP (Model Context Protocol) Server](https://aws.amazon.com/about-aws/whats-new/2025/05/amazon-neptune-mcp-server/)
- [Terraform MCP Server Vibe Coding](https://youtu.be/i2nBD65md0Y)
- [How to Generate AWS Architecture Diagrams Using Amazon Q CLI and MCP](https://community.aws/content/2vPiiPiBSdRalaEax2rVDtshpf3/how-to-generate-aws-architecture-diagrams-using-amazon-q-cli-and-mcp)
- [Harness the power of MCP servers with Amazon Bedrock Agents](https://aws.amazon.com/blogs/machine-learning/harness-the-power-of-mcp-servers-with-amazon-bedrock-agents/)
- [Unlocking the power of Model Context Protocol (MCP) on AWS](https://aws.amazon.com/blogs/machine-learning/unlocking-the-power-of-model-context-protocol-mcp-on-aws/)

## Security

See [CONTRIBUTING](CONTRIBUTING.md#security-issue-notifications) for more information.

## Contributing

Big shout out to our awesome contributors! Thank you for making this project better!

[![contributors](https://contrib.rocks/image?repo=awslabs/mcp&max=2000)](https://github.com/awslabs/mcp/graphs/contributors)

Contributions of all kinds are welcome! Check out our [contributor guide](CONTRIBUTING.md) for more information.

## Developer guide

If you want to add a new MCP Server to the library, check out our [development guide](DEVELOPER_GUIDE.md) and be sure to follow our [design guidelines](DESIGN_GUIDELINES.md).

## License

This project is licensed under the Apache-2.0 License.

## Disclaimer

Before using an MCP Server, you should consider conducting your own independent assessment to ensure that your use would comply with your own specific security and quality control practices and standards, as well as the laws, rules, and regulations that govern you and your content.<|MERGE_RESOLUTION|>--- conflicted
+++ resolved
@@ -30,11 +30,8 @@
       - [🛠️ Developer Tools \& Support](#️-developer-tools--support)
       - [📡 Integration \& Messaging](#-integration--messaging)
       - [💰 Cost \& Operations](#-cost--operations)
-<<<<<<< HEAD
       - [🛡️ Resilience \& Testing](#-resilience--testing)
-=======
       - [🧬 Healthcare \& Lifesciences](#-healthcare--lifesciences)
->>>>>>> 52510157
     - [Browse by How You're Working](#browse-by-how-youre-working)
       - [👨‍💻 Vibe Coding \& Development](#-vibe-coding--development)
         - [Core Development Workflow](#core-development-workflow)
@@ -207,19 +204,17 @@
 - **[Amazon CloudWatch Logs MCP Server (deprecated)](src/cloudwatch-logs-mcp-server/)** - Log analysis and operational troubleshooting
 - **[AWS Managed Prometheus MCP Server](src/prometheus-mcp-server/)** - Prometheus-compatible operations
 
-<<<<<<< HEAD
 #### 🛡️ Resilience & Testing
 
 Test system resilience, perform chaos engineering experiments, and validate fault tolerance.
 
 - **[AWS FIS MCP Server](src/aws-fis-mcp-server/)** - Design and execute AWS Fault Injection Simulator experiments
-=======
+
 #### 🧬 Healthcare & Lifesciences
 
 Interact with AWS HealthAI services.
 
 - **[AWS HealthOmics MCP Server](src/aws-healthomics-mcp-server/)** - Generate, run, debug and optimize lifescience workflows on AWS HealthOmics
->>>>>>> 52510157
 
 ---
 
