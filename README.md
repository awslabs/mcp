--- conflicted
+++ resolved
@@ -9,44 +9,6 @@
 
 ## Table of Contents
 
-<<<<<<< HEAD
-- [What is the Model Context Protocol (MCP) and how does it work with AWS MCP Servers?](#what-is-the-model-context-protocol-mcp-and-how-does-it-work-with-aws-mcp-servers)
-  - [Why MCP Servers?](#why-mcp-servers)
-- [Available Servers](#available-servers)
-  - [Core MCP Server](#core-mcp-server)
-  - [AWS Documentation MCP Server](#aws-documentation-mcp-server)
-  - [AWS Kendra Index MCP Server](#amazon-kendra-index-mcp-server)
-  - [Amazon Bedrock Knowledge Bases Retrieval MCP Server](#amazon-bedrock-knowledge-bases-retrieval-mcp-server)
-  - [AWS CDK MCP Server](#aws-cdk-mcp-server)
-  - [Cost Analysis MCP Server](#cost-analysis-mcp-server)
-  - [Amazon Nova Canvas MCP Server](#amazon-nova-canvas-mcp-server)
-  - [AWS Diagram MCP Server](#aws-diagram-mcp-server)
-  - [CloudFormation MCP Server](#aws-cloudformation-mcp-server)
-  - [AWS Lambda MCP Server](#aws-lambda-mcp-server)
-  - [AWS Terraform MCP Server](#aws-terraform-mcp-server)
-  - [AWS Location Service MCP Server](#aws-location-service-mcp-server)
-  - [Git Repo Research MCP Server](#git-repo-research-mcp-server)
-  - [Code Documentation Generation MCP Server](#code-documentation-generation-mcp-server)
-  - [Postgres MCP Server](#postgres-mcp-server)
-  - [AmazonMQ MCP Server](#amazon-mq-mcp-server)
-  - [Synthetic Data MCP Server](#synthetic-data-mcp-server)
-  - [AWS DynamoDB MCP Server](#aws-dynamodb-mcp-server)
-  - [Use Cases for the Servers](#use-cases-for-the-servers)
-- [Installation and Setup](#installation-and-setup)
-  - [Getting Started with Cline and Amazon Bedrock](#getting-started-with-cline-and-amazon-bedrock)
-  - [Getting Started with Cursor](#getting-started-with-cursor)
-  - [Getting Started with Windsurf](#getting-started-with-windsurf)
-  - Getting Started with Q Developer - Coming Soon
-- [Samples](#samples)
-- [Documentation](#documentation)
-- [Vibe coding](#vibe-coding)
-- [Additional Resources](#additional-resources)
-- [Security](#security)
-- [Contributing](#contributing)
-- [Developer guide](#developer-guide)
-- [License](#license)
-- [Disclaimer](#disclaimer)
-=======
 - [AWS MCP Servers](#aws-mcp-servers)
   - [Table of Contents](#table-of-contents)
   - [What is the Model Context Protocol (MCP) and how does it work with AWS MCP Servers?](#what-is-the-model-context-protocol-mcp-and-how-does-it-work-with-aws-mcp-servers)
@@ -55,6 +17,7 @@
     - [Core MCP Server](#core-mcp-server)
     - [AWS Documentation MCP Server](#aws-documentation-mcp-server)
     - [Amazon Bedrock Knowledge Bases Retrieval MCP Server](#amazon-bedrock-knowledge-bases-retrieval-mcp-server)
+    - [AWS Kendra Index MCP Server](#amazon-kendra-index-mcp-server)
     - [AWS CDK MCP Server](#aws-cdk-mcp-server)
     - [Cost Analysis MCP Server](#cost-analysis-mcp-server)
     - [Amazon Nova Canvas MCP Server](#amazon-nova-canvas-mcp-server)
@@ -91,7 +54,6 @@
   - [Developer guide](#developer-guide)
   - [License](#license)
   - [Disclaimer](#disclaimer)
->>>>>>> 865520a9
 
 ## What is the Model Context Protocol (MCP) and how does it work with AWS MCP Servers?
 
@@ -150,13 +112,27 @@
 
 ### Amazon Kendra Index MCP Server
 
+[![PyPI version](https://img.shields.io/pypi/v/awslabs.amazon-kendra-index-mcp-server.svg)](https://pypi.org/project/awslabs.amazon-kendra-index-mcp-server/)
+
+A server for querying an Amazon Kendra Index.
+
+- List the Kendra indices in your account.
+- Query Kendra indices with natural language to give additional context to your AI tool from Kendra.
+
+[Learn more](src/amazon-kendra-index-mcp-server/README.md) | [Documentation](https://awslabs.github.io/mcp/servers/amazon-kendra-index-mcp-server/)
+
+### Amazon Bedrock Knowledge Bases Retrieval MCP Server
+
 [![PyPI version](https://img.shields.io/pypi/v/awslabs.bedrock-kb-retrieval-mcp-server.svg)](https://pypi.org/project/awslabs.bedrock-kb-retrieval-mcp-server/)
 
-A server for querying an Amazon Kendra Index.
-
-- Query Kendra indices with natural language to give additional knowledge to your AI tool from Kendra
-
-[Learn more](src/amazon-kendra-index-mcp-server/README.md) | [Documentation](https://awslabs.github.io/mcp/servers/kendra-index-mcp-server/)
+A server for accessing Amazon Bedrock Knowledge Bases.
+
+- Discover knowledge bases and their data sources
+- Query knowledge bases with natural language
+- Filter results by data source
+- Rerank results
+
+[Learn more](src/bedrock-kb-retrieval-mcp-server/README.md) | [Documentation](https://awslabs.github.io/mcp/servers/bedrock-kb-retrieval-mcp-server/)
 
 ### Amazon Bedrock Knowledge Bases Retrieval MCP Server
 
