# AWS MCP Servers

A suite of specialized MCP servers that bring AWS best practices directly to your development workflow.

[![GitHub](https://img.shields.io/badge/github-awslabs/mcp-blue.svg?style=flat&logo=github)](https://github.com/awslabs/mcp)
[![License](https://img.shields.io/badge/license-Apache--2.0-brightgreen)](LICENSE)

## Available Servers

This monorepo contains the following MCP servers:

### Core MCP Server

[![PyPI version](https://img.shields.io/pypi/v/awslabs.core-mcp-server.svg)](https://pypi.org/project/awslabs.core-mcp-server/)

A server for managing and coordinating other AWS Labs MCP servers.

- Automatic MCP Server Management
- Planning and guidance to orchestrate AWS Labs MCP Servers
- UVX Installation Support
- Centralized Configuration

[Learn more](src/core-mcp-server/README.md) | [Documentation](https://awslabs.github.io/mcp/servers/core-mcp-server/)

### AWS Documentation MCP Server

[![PyPI version](https://img.shields.io/pypi/v/awslabs.aws-documentation-mcp-server.svg)](https://pypi.org/project/awslabs.aws-documentation-mcp-server/)

A server for accessing AWS documentation and best practices.

- Search Documentation using the official AWS search API
- Get content recommendations for AWS documentation pages
- Convert documentation to markdown format

[Learn more](src/aws-documentation-mcp-server/README.md) | [Documentation](https://awslabs.github.io/mcp/servers/aws-documentation-mcp-server/)

### Amazon Bedrock Knowledge Bases Retrieval MCP Server

[![PyPI version](https://img.shields.io/pypi/v/awslabs.bedrock-kb-retrieval-mcp-server.svg)](https://pypi.org/project/awslabs.bedrock-kb-retrieval-mcp-server/)

A server for accessing Amazon Bedrock Knowledge Bases.

- Discover knowledge bases and their data sources
- Query knowledge bases with natural language
- Filter results by data source
- Rerank results

[Learn more](src/bedrock-kb-retrieval-mcp-server/README.md) | [Documentation](https://awslabs.github.io/mcp/servers/bedrock-kb-retrieval-mcp-server/)

### AWS CDK MCP Server

[![PyPI version](https://img.shields.io/pypi/v/awslabs.cdk-mcp-server.svg)](https://pypi.org/project/awslabs.cdk-mcp-server/)

A server for AWS CDK best practices.

- AWS CDK project analysis and assistance
- CDK construct recommendations
- Infrastructure as Code best practices

[Learn more](src/cdk-mcp-server/README.md) | [Documentation](https://awslabs.github.io/mcp/servers/cdk-mcp-server/)

### Cost Analysis MCP Server

[![PyPI version](https://img.shields.io/pypi/v/awslabs.cost-analysis-mcp-server.svg)](https://pypi.org/project/awslabs.cost-analysis-mcp-server/)

A server for AWS Cost Analysis.

- Analyze and visualize AWS costs
- Query cost data with natural language
- Generate cost reports and insights

[Learn more](src/cost-analysis-mcp-server/README.md) | [Documentation](https://awslabs.github.io/mcp/servers/cost-analysis-mcp-server/)

### Amazon Nova Canvas MCP Server

[![PyPI version](https://img.shields.io/pypi/v/awslabs.nova-canvas-mcp-server.svg)](https://pypi.org/project/awslabs.nova-canvas-mcp-server/)

A server for generating images using Amazon Nova Canvas.

- Text-based image generation with customizable parameters
- Color-guided image generation with specific palettes
- Workspace integration for saving generated images
- AWS authentication through profiles

[Learn more](src/nova-canvas-mcp-server/README.md) | [Documentation](https://awslabs.github.io/mcp/servers/nova-canvas-mcp-server/)

<<<<<<< HEAD
### AWS Lambda MCP Server

An server to select and run AWS Lambda function as MCP tools without code changes.

- This server acts as a bridge between MCP clients and AWS Lambda functions, allowing foundation models (FMs) to access and run Lambda functions as tools.
- This can be used, for example, to access private resources such as internal applications and databases without the need to provide public network access.
- This approach allows an MCP client to use other AWS services, private networks, and the public internet.
- The Lambda function description is used by MCP to describe the tool and should guide the FMs on when (what does the function provide?) and how (which parameters it needs? which syntax?) to use it.

[Learn more](src/lambda-mcp-server/README.md) | [Documentation](https://awslabs.github.io/mcp/servers/lambda-mcp-server/)
=======
## What is the Model Context Protocol (MCP) and how does it work with AWS MCP Servers?

> The Model Context Protocol (MCP) is an open protocol that enables seamless integration between LLM applications and external data sources and tools. Whether you're building an AI-powered IDE, enhancing a chat interface, or creating custom AI workflows, MCP provides a standardized way to connect LLMs with the context they need.
>
> &mdash; [Model Context Protocol README](https://github.com/modelcontextprotocol#:~:text=The%20Model%20Context,context%20they%20need.)

AWS MCP Servers use this protocol to provide AI applications access to AWS documentation, contextual guidance, and best practices. Through the standardized MCP client-server architecture, AWS capabilities become an intelligent extension of your development environment or AI application.

For example, you can use the **AWS Documentation MCP Serve**r to help your AI assistant research and generate code for any AWS service, like Amazon Bedrock Inline agents. Alternatively, you could use the **CDK MCP Server** to have your AI assistant create infrastructure-as-code implementations that use the latest AWS CDK APIs and follow AWS best practices.

AWS MCP servers enable enhanced cloud-native development, infrastructure management, and development workflows—making AI-assisted cloud computing more accessible and efficient.

The Model Context Protocol is an open source project run by Anthropic, PBC. and open to contributions from the entire community.
>>>>>>> 42c17661

## Installation and Setup

Each server has specific installation instructions. Generally, you can:

1. Install `uv` from [Astral](https://docs.astral.sh/uv/getting-started/installation/)
2. Install Python using `uv python install 3.10`
3. Configure AWS credentials with access to required services
4. Add the server to your MCP client configuration

Example configuration for Amazon Q CLI MCP (`~/.aws/amazonq/mcp.json`):

```json
{
  "mcpServers": {
    "awslabs.core-mcp-server": {
      "command": "uvx",
      "args": ["awslabs.core-mcp-server@latest"],
      "env": {
        "FASTMCP_LOG_LEVEL": "ERROR",
        "MCP_SETTINGS_PATH": "path to your mcp settings file"
      }
    },
    "awslabs.nova-canvas-mcp-server": {
      "command": "uvx",
      "args": [
        "awslabs.core-mcp-server@latest",
      ],
      "env": {
        "AWS_PROFILE": "your-aws-profile",
        "AWS_REGION": "us-east-1",
        "FASTMCP_LOG_LEVEL": "ERROR"
      }
    },
    "awslabs.bedrock-kb-retrieval-mcp-server": {
      "command": "uvx",
      "args": ["awslabs.bedrock-kb-retrieval-mcp-server@latest"],
      "env": {
        "AWS_PROFILE": "your-aws-profile",
        "AWS_REGION": "us-east-1",
        "FASTMCP_LOG_LEVEL": "ERROR"
      }
    },
    "awslabs.cost-analysis-mcp-server": {
      "command": "uvx",
      "args": ["awslabs.cost-analysis-mcp-server@latest"],
      "env": {
        "AWS_PROFILE": "your-aws-profile",
        "FASTMCP_LOG_LEVEL": "ERROR"
      }
    },
    "awslabs.cdk-mcp-server": {
      "command": "uvx",
      "args": ["awslabs.cdk-mcp-server@latest"],
      "env": {
        "FASTMCP_LOG_LEVEL": "ERROR"
      }
    },
    "awslabs.aws-documentation-mcp-server": {
      "command": "uvx",
      "args": ["awslabs.aws-documentation-mcp-server@latest"],
      "env": {
        "FASTMCP_LOG_LEVEL": "ERROR"
      },
      "disabled": false,
      "autoApprove": []
    },
    "awslabs.lambda-mcp-server": {
      "command": "uvx",
      "args": ["awslabs.lambda-mcp-server@latest"],
      "env": {
        "AWS_PROFILE": "your-aws-profile",
        "AWS_REGION": "us-east-1",
        "FUNCTION_PREFIX": "your-function-prefix",
        "FUNCTION_LIST": "your-first-function, your-second-function"
      }
    }
  }
}
```

See individual server READMEs for specific requirements and configuration options.

## Documentation

Comprehensive documentation for all servers is available on our [documentation website](https://awslabs.github.io/mcp/).

Documentation for each server:

- [Core MCP Server](https://awslabs.github.io/mcp/servers/core-mcp-server/)
- [Amazon Bedrock Knowledge Bases Retrieval MCP Server](https://awslabs.github.io/mcp/servers/bedrock-kb-retrieval-mcp-server/)
- [AWS CDK MCP Server](https://awslabs.github.io/mcp/servers/cdk-mcp-server/)
- [Cost Analysis MCP Server](https://awslabs.github.io/mcp/servers/cost-analysis-mcp-server/)
- [Amazon Nova Canvas MCP Server](https://awslabs.github.io/mcp/servers/nova-canvas-mcp-server/)

Documentation includes:

- Detailed guides for each server
- Installation and configuration instructions
- API references
- Usage examples

## Security

See [CONTRIBUTING](CONTRIBUTING.md#security-issue-notifications) for more information.

## License

This project is licensed under the Apache-2.0 License.

## Disclaimer

Before using an MCP Server, you should consider conducting your own independent assessment to ensure that your use would comply with your own specific security and quality control practices and standards, as well as the laws, rules, and regulations that govern you and your content.<|MERGE_RESOLUTION|>--- conflicted
+++ resolved
@@ -84,7 +84,6 @@
 
 [Learn more](src/nova-canvas-mcp-server/README.md) | [Documentation](https://awslabs.github.io/mcp/servers/nova-canvas-mcp-server/)
 
-<<<<<<< HEAD
 ### AWS Lambda MCP Server
 
 An server to select and run AWS Lambda function as MCP tools without code changes.
@@ -95,7 +94,7 @@
 - The Lambda function description is used by MCP to describe the tool and should guide the FMs on when (what does the function provide?) and how (which parameters it needs? which syntax?) to use it.
 
 [Learn more](src/lambda-mcp-server/README.md) | [Documentation](https://awslabs.github.io/mcp/servers/lambda-mcp-server/)
-=======
+
 ## What is the Model Context Protocol (MCP) and how does it work with AWS MCP Servers?
 
 > The Model Context Protocol (MCP) is an open protocol that enables seamless integration between LLM applications and external data sources and tools. Whether you're building an AI-powered IDE, enhancing a chat interface, or creating custom AI workflows, MCP provides a standardized way to connect LLMs with the context they need.
@@ -109,7 +108,6 @@
 AWS MCP servers enable enhanced cloud-native development, infrastructure management, and development workflows—making AI-assisted cloud computing more accessible and efficient.
 
 The Model Context Protocol is an open source project run by Anthropic, PBC. and open to contributions from the entire community.
->>>>>>> 42c17661
 
 ## Installation and Setup
 
