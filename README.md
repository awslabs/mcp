--- conflicted
+++ resolved
@@ -25,11 +25,8 @@
   - [AWS Location Service MCP Server](#aws-location-service-mcp-server)
   - [Git Repo Research MCP Server](#git-repo-research-mcp-server)
   - [Postgres MCP Server](#postgres-mcp-server)
-<<<<<<< HEAD
   - [Aurora DSQL MCP Server](#aurora-dsql-mcp-server)
-=======
   - [AmazonMQ MCP Server](#amazon-mq-mcp-server)
->>>>>>> dd8d1229
   - [Use Cases for the Servers](#use-cases-for-the-servers)
 - [Installation and Setup](#installation-and-setup)
   - [Getting Started with Cline and Amazon Bedrock](#getting-started-with-cline-and-amazon-bedrock)
