site_name: AWS MCP Servers
site_url: https://awslabs.github.io/mcp

repo_name: 'awslabs/mcp'
repo_url: 'https://github.com/awslabs/mcp'
copyright: '&copy; Amazon Web Services, Inc. or its affiliates. All rights reserved.'

theme:
  name: material
  logo: images/logo.png
  features:
    - search.suggest
    - search.highlight
    - navigation.instant
  palette:
    # Palette toggle for light mode
    - scheme: dracula
      toggle:
        icon: material/brightness-7
        name: Switch to dark mode
    # Palette toggle for dark mode
    - scheme: slate
      toggle:
        icon: material/brightness-4
        name: Switch to light mode
plugins:
  - privacy
  - search
  - include-markdown
nav:
  - Home: index.md
  - AWS MCP Servers:
    - Amazon MQ MCP Server: servers/amazon-mq-mcp-server.md
    - AWS SNS SQS MCP Server: servers/amazon-sns-sqs-mcp-server.md
    - Core MCP Server: servers/core-mcp-server.md
    - Amazon Bedrock Knowledge Base Retrieval MCP Server: servers/bedrock-kb-retrieval-mcp-server.md
    - AWS CDK MCP Server: servers/cdk-mcp-server.md
    - Cost Analysis MCP Server: servers/cost-analysis-mcp-server.md
    - Cost Explorer MCP Server: servers/cost-explorer-mcp-server.md
    - Amazon Nova Canvas MCP Server: servers/nova-canvas-mcp-server.md
    - AWS Documentation MCP Server: servers/aws-documentation-mcp-server.md
    - AWS Lambda Tool MCP Server: servers/lambda-tool-mcp-server.md
    - AWS Diagram MCP Server: servers/aws-diagram-mcp-server.md
    - AWS Step Functions Tool MCP Server: servers/stepfunctions-tool-mcp-server.md
    - AWS Terraform MCP Server: servers/terraform-mcp-server.md
    - Git Repo Research MCP Server: servers/git-repo-research-mcp-server.md
    - CloudFormation MCP Server: servers/cfn-mcp-server.md
    - AWS Serverless MCP Server: servers/aws-serverless-mcp-server.md
    - Finch MCP Server: servers/finch-mcp-server.md
    - Amazon EKS MCP Server: servers/eks-mcp-server.md
    - Amazon ECS MCP Server: servers/ecs-mcp-server.md
    - AWS Support MCP Server: servers/aws-support-mcp-server.md
<<<<<<< HEAD
    - AWS Managed Prometheus MCP Server: servers/prometheus-mcp-server.md
=======
    - Amazon Timestream for InfluxDB MCP Server: servers/timestream-for-influxdb-mcp-server.md
>>>>>>> 99432674
  - Samples:
    - Home: samples/index.md
    - MCP Integration with Amazon Bedrock Knowledge Bases: samples/mcp-integration-with-kb.md
markdown_extensions:
  - pymdownx.superfences:
      custom_fences:
        - name: mermaid
          class: mermaid
          format: !!python/name:pymdownx.superfences.fence_code_format<|MERGE_RESOLUTION|>--- conflicted
+++ resolved
@@ -50,11 +50,8 @@
     - Amazon EKS MCP Server: servers/eks-mcp-server.md
     - Amazon ECS MCP Server: servers/ecs-mcp-server.md
     - AWS Support MCP Server: servers/aws-support-mcp-server.md
-<<<<<<< HEAD
     - AWS Managed Prometheus MCP Server: servers/prometheus-mcp-server.md
-=======
     - Amazon Timestream for InfluxDB MCP Server: servers/timestream-for-influxdb-mcp-server.md
->>>>>>> 99432674
   - Samples:
     - Home: samples/index.md
     - MCP Integration with Amazon Bedrock Knowledge Bases: samples/mcp-integration-with-kb.md
