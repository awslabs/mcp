site_name: AWS MCP Servers
site_url: https://awslabs.github.io/mcp

repo_name: 'awslabs/mcp'
repo_url: 'https://github.com/awslabs/mcp'
copyright: '&copy; Amazon Web Services, Inc. or its affiliates. All rights reserved.'

theme:
  name: material
  logo: images/logo.png
  features:
    - search.suggest
    - search.highlight
    - navigation.instant
  palette:
    # Palette toggle for light mode
    - scheme: dracula
      toggle:
        icon: material/brightness-7
        name: Switch to dark mode
    # Palette toggle for dark mode
    - scheme: slate
      toggle:
        icon: material/brightness-4
        name: Switch to light mode
plugins:
  - privacy
  - search
  - include-markdown
nav:
  - Home: index.md
  - AWS MCP Servers:
    - Amazon MQ MCP Server: servers/amazon-mq-mcp-server.md
    - AWS SNS SQS MCP Server: servers/amazon-sns-sqs-mcp-server.md
    - Core MCP Server: servers/core-mcp-server.md
    - Amazon Bedrock Knowledge Base Retrieval MCP Server: servers/bedrock-kb-retrieval-mcp-server.md
    - AWS CDK MCP Server: servers/cdk-mcp-server.md
    - Cost Analysis MCP Server: servers/cost-analysis-mcp-server.md
    - Amazon Nova Canvas MCP Server: servers/nova-canvas-mcp-server.md
    - AWS Documentation MCP Server: servers/aws-documentation-mcp-server.md
    - AWS Lambda Tool MCP Server: servers/lambda-tool-mcp-server.md
    - AWS Diagram MCP Server: servers/aws-diagram-mcp-server.md
    - AWS Step Functions Tool MCP Server: servers/stepfunctions-tool-mcp-server.md
    - AWS Terraform MCP Server: servers/terraform-mcp-server.md
    - Git Repo Research MCP Server: servers/git-repo-research-mcp-server.md
    - OpenAPI MCP Server: servers/openapi-mcp-server.md
    - CloudFormation MCP Server: servers/cfn-mcp-server.md
<<<<<<< HEAD
    - OpenAPI MCP Server: servers/openapi-mcp-server.md
=======
>>>>>>> 4928b9ba
    - AWS Serverless MCP Server: servers/aws-serverless-mcp-server.md
    - Finch MCP Server: servers/finch-mcp-server.md
    - Amazon EKS MCP Server: servers/eks-mcp-server.md
    - Amazon ECS MCP Server: servers/ecs-mcp-server.md
    - AWS Support MCP Server: servers/aws-support-mcp-server.md
  - Samples:
    - Home: samples/index.md
    - MCP Integration with Amazon Bedrock Knowledge Bases: samples/mcp-integration-with-kb.md
markdown_extensions:
  - pymdownx.superfences<|MERGE_RESOLUTION|>--- conflicted
+++ resolved
@@ -45,10 +45,6 @@
     - Git Repo Research MCP Server: servers/git-repo-research-mcp-server.md
     - OpenAPI MCP Server: servers/openapi-mcp-server.md
     - CloudFormation MCP Server: servers/cfn-mcp-server.md
-<<<<<<< HEAD
-    - OpenAPI MCP Server: servers/openapi-mcp-server.md
-=======
->>>>>>> 4928b9ba
     - AWS Serverless MCP Server: servers/aws-serverless-mcp-server.md
     - Finch MCP Server: servers/finch-mcp-server.md
     - Amazon EKS MCP Server: servers/eks-mcp-server.md
