site_name: AWS MCP Servers
site_url: https://awslabs.github.io/mcp
theme:
  name: material
  logo: images/logo.png
  features:
    - search.suggest
    - search.highlight
    - navigation.instant
  palette:
    # Palette toggle for light mode
    - scheme: dracula
      toggle:
        icon: material/brightness-7
        name: Switch to dark mode
    # Palette toggle for dark mode
    - scheme: slate
      toggle:
        icon: material/brightness-4
        name: Switch to light mode
plugins:
  - search
  - include-markdown
nav:
  - Home: index.md
  - AWS MCP Servers:
    - Core MCP Server: servers/core-mcp-server.md
    - Amazon Bedrock Knowledge Base Retrieval MCP Server: servers/bedrock-kb-retrieval-mcp-server.md
    - AWS CDK MCP Server: servers/cdk-mcp-server.md
    - Cost Analysis MCP Server: servers/cost-analysis-mcp-server.md
    - Amazon Nova Canvas MCP Server: servers/nova-canvas-mcp-server.md
    - AWS Documentation MCP Server: servers/aws-documentation-mcp-server.md
    - AWS Lambda MCP Server: servers/lambda-mcp-server.md
    - AWS Diagram MCP Server: servers/aws-diagram-mcp-server.md
    - AWS Terraform MCP Server: servers/terraform-mcp-server.md
<<<<<<< HEAD
    - Git Repo Research MCP Server: servers/git-repo-research-mcp-server.md
=======
>>>>>>> 0f408d09
  - Samples:
    - Home: samples/index.md
    - MCP Integration with Amazon Bedrock Knowledge Bases: samples/mcp-integration-with-kb.md
markdown_extensions:
  - pymdownx.superfences:
      custom_fences:
        - name: mermaid
          class: mermaid
          format: !!python/name:pymdownx.superfences.fence_code_format<|MERGE_RESOLUTION|>--- conflicted
+++ resolved
@@ -33,10 +33,8 @@
     - AWS Lambda MCP Server: servers/lambda-mcp-server.md
     - AWS Diagram MCP Server: servers/aws-diagram-mcp-server.md
     - AWS Terraform MCP Server: servers/terraform-mcp-server.md
-<<<<<<< HEAD
     - Git Repo Research MCP Server: servers/git-repo-research-mcp-server.md
-=======
->>>>>>> 0f408d09
+
   - Samples:
     - Home: samples/index.md
     - MCP Integration with Amazon Bedrock Knowledge Bases: samples/mcp-integration-with-kb.md
