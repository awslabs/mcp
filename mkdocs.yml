site_name: AWS MCP Servers
site_url: https://awslabs.github.io/mcp

repo_name: 'awslabs/mcp'
repo_url: 'https://github.com/awslabs/mcp'
copyright: '&copy; Amazon Web Services, Inc. or its affiliates. All rights reserved.'

theme:
  name: material
  logo: images/logo.png
  features:
    - search.suggest
    - search.highlight
    - navigation.instant
  palette:
    # Palette toggle for light mode
    - scheme: dracula
      toggle:
        icon: material/brightness-7
        name: Switch to dark mode
    # Palette toggle for dark mode
    - scheme: slate
      toggle:
        icon: material/brightness-4
        name: Switch to light mode
plugins:
  - privacy
  - search
  - include-markdown
nav:
  - Home: index.md
  - AWS MCP Servers:
    - Amazon MQ MCP Server: servers/amazon-mq-mcp-server.md
    - AWS SNS SQS MCP Server: servers/amazon-sns-sqs-mcp-server.md
    - Core MCP Server: servers/core-mcp-server.md
    - Amazon Bedrock Knowledge Base Retrieval MCP Server: servers/bedrock-kb-retrieval-mcp-server.md
    - AWS Bedrock Data Automation MCP Server: servers/aws-bedrock-data-automation-mcp-server.md
    - AWS CDK MCP Server: servers/cdk-mcp-server.md
    - Cost Analysis MCP Server: servers/cost-analysis-mcp-server.md
    - Cost Explorer MCP Server: servers/cost-explorer-mcp-server.md
    - Amazon Nova Canvas MCP Server: servers/nova-canvas-mcp-server.md
    - Amazon Q index MCP Server: servers/amazon-qindex-mcp-server.md
    - Amazon Rekognition MCP Server: servers/amazon-rekognition-mcp-server.md
    - AWS Documentation MCP Server: servers/aws-documentation-mcp-server.md
    - AWS IAM MCP Server: servers/iam-mcp-server.md
    - AWS Lambda Tool MCP Server: servers/lambda-tool-mcp-server.md
    - AWS Diagram MCP Server: servers/aws-diagram-mcp-server.md
    - AWS Step Functions Tool MCP Server: servers/stepfunctions-tool-mcp-server.md
    - AWS Terraform MCP Server: servers/terraform-mcp-server.md
    - Amazon ElastiCache MCP Server: servers/elasticache-mcp-server.md
    - Amazon ElastiCache/MemoryDB for Valkey MCP Server: servers/valkey-mcp-server.md
    - Amazon ElastiCache for Memcached MCP Server: servers/memcached-mcp-server.md
    - Git Repo Research MCP Server: servers/git-repo-research-mcp-server.md
    - OpenAPI MCP Server: servers/openapi-mcp-server.md
    - CloudFormation MCP Server: servers/cfn-mcp-server.md
    - AWS Serverless MCP Server: servers/aws-serverless-mcp-server.md
    - Finch MCP Server: servers/finch-mcp-server.md
    - Amazon EKS MCP Server: servers/eks-mcp-server.md
    - Amazon ECS MCP Server: servers/ecs-mcp-server.md
    - AWS Support MCP Server: servers/aws-support-mcp-server.md
    - AWS Managed Prometheus MCP Server: servers/prometheus-mcp-server.md
    - Amazon Timestream for InfluxDB MCP Server: servers/timestream-for-influxdb-mcp-server.md
<<<<<<< HEAD
    - AWS HealthOmics MCP Server: servers/aws-healthomics-mcp-server.md
=======
    - Amazon Redshift MCP Server: servers/redshift-mcp-server.md
>>>>>>> f660bbf4
  - Samples:
    - Home: samples/index.md
    - MCP Integration with Amazon Bedrock Knowledge Bases: samples/mcp-integration-with-kb.md
markdown_extensions:
  - pymdownx.superfences:
      custom_fences:
        - name: mermaid
          class: mermaid
          format: !!python/name:pymdownx.superfences.fence_code_format<|MERGE_RESOLUTION|>--- conflicted
+++ resolved
@@ -60,11 +60,9 @@
     - AWS Support MCP Server: servers/aws-support-mcp-server.md
     - AWS Managed Prometheus MCP Server: servers/prometheus-mcp-server.md
     - Amazon Timestream for InfluxDB MCP Server: servers/timestream-for-influxdb-mcp-server.md
-<<<<<<< HEAD
+    - Amazon Redshift MCP Server: servers/redshift-mcp-server.md
     - AWS HealthOmics MCP Server: servers/aws-healthomics-mcp-server.md
-=======
-    - Amazon Redshift MCP Server: servers/redshift-mcp-server.md
->>>>>>> f660bbf4
+
   - Samples:
     - Home: samples/index.md
     - MCP Integration with Amazon Bedrock Knowledge Bases: samples/mcp-integration-with-kb.md
