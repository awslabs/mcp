--- conflicted
+++ resolved
@@ -59,10 +59,7 @@
     - Amazon ECS MCP Server: servers/ecs-mcp-server.md
     - AWS Support MCP Server: servers/aws-support-mcp-server.md
     - AWS Managed Prometheus MCP Server: servers/prometheus-mcp-server.md
-<<<<<<< HEAD
-=======
     - Amazon CloudWatch MCP Server: servers/cloudwatch-mcp-server.md
->>>>>>> aa677352
     - Amazon CloudWatch Application Signals MCP Server: servers/cloudwatch-appsignals-mcp-server.md
     - Amazon Timestream for InfluxDB MCP Server: servers/timestream-for-influxdb-mcp-server.md
     - Amazon Redshift MCP Server: servers/redshift-mcp-server.md
