--- conflicted
+++ resolved
@@ -40,11 +40,8 @@
     - AWS Diagram MCP Server: servers/aws-diagram-mcp-server.md
     - AWS Terraform MCP Server: servers/terraform-mcp-server.md
     - Git Repo Research MCP Server: servers/git-repo-research-mcp-server.md
-<<<<<<< HEAD
     - OpenAPI MCP Server: servers/openapi-mcp-server.md
-=======
     - CloudFormation MCP Server: servers/cfn-mcp-server.md
->>>>>>> 9c979166
   - Samples:
     - Home: samples/index.md
     - MCP Integration with Amazon Bedrock Knowledge Bases: samples/mcp-integration-with-kb.md
