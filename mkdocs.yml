--- conflicted
+++ resolved
@@ -60,11 +60,8 @@
     - AWS Support MCP Server: servers/aws-support-mcp-server.md
     - AWS Managed Prometheus MCP Server: servers/prometheus-mcp-server.md
     - Amazon Timestream for InfluxDB MCP Server: servers/timestream-for-influxdb-mcp-server.md
-<<<<<<< HEAD
     - Amazon OpenSearch MCP Server: servers/opensearch-mcp-server.md
-=======
     - Amazon Redshift MCP Server: servers/redshift-mcp-server.md
->>>>>>> 24680387
   - Samples:
     - Home: samples/index.md
     - MCP Integration with Amazon Bedrock Knowledge Bases: samples/mcp-integration-with-kb.md
