--- conflicted
+++ resolved
@@ -41,14 +41,11 @@
     - AWS Terraform MCP Server: servers/terraform-mcp-server.md
     - Git Repo Research MCP Server: servers/git-repo-research-mcp-server.md
     - CloudFormation MCP Server: servers/cfn-mcp-server.md
-<<<<<<< HEAD
-    - AWS Support MCP Server: servers/aws-support-mcp-server.md
-=======
     - AWS Serverless MCP Server: servers/aws-serverless-mcp-server.md
->>>>>>> 4e31d776
     - Finch MCP Server: servers/finch-mcp-server.md
     - Amazon EKS MCP Server: servers/eks-mcp-server.md
     - Amazon ECS MCP Server: servers/ecs-mcp-server.md
+    - AWS Support MCP Server: servers/aws-support-mcp-server.md
   - Samples:
     - Home: samples/index.md
     - MCP Integration with Amazon Bedrock Knowledge Bases: samples/mcp-integration-with-kb.md
