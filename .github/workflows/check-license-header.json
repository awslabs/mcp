[
  {
    "exclude": [
      "**/tests/**",
      ".venv/**",
      "venv/**",
      "**/venv/**",
      "**/*venv/**",
      "**/site-packages/**",
      ".github/**",
      "docusaurus/**",
      "docs/**",
      "**/*requirements.txt",
      "**/*.pyc",
      "**/trivy-results.sarif",
      "**/py.typed",
      "**/*.npz",
      "**/*.template",
      "**/*.java",
      "**/*.js",
      "**/*.ts",
      "**/*.cs",
      "**/*.properties",
      "**/*.xml",
<<<<<<< HEAD
      "**/.coverage",
      "**/.coverage.*",
      "**/htmlcov/**",
      "**/.pytest_cache/**",
      "**/coverage.xml",
      "**/.ruff_cache/**"
=======
      "samples/**"
>>>>>>> 20dfefd2
    ],
    "include": [
      "**/*.py",
      "**/*Dockerfile",
      "**/*.sh"
    ],
    "license": "./.github/workflows/check-license-header-hash.txt"
  },
  {
    "exclude": [
      "docusaurus/**",
<<<<<<< HEAD
      "**/.coverage",
      "**/.coverage.*",
      "**/htmlcov/**",
      "**/.pytest_cache/**",
      "**/coverage.xml",
      "**/.ruff_cache/**"
=======
      "samples/**"
>>>>>>> 20dfefd2
    ],
    "include": [
      "**/*.java",
      "**/*.js",
      "**/*.ts",
      "**/*.cs"
    ],
    "license": "./.github/workflows/check-license-header-slash.txt"
  },
  {
    "exclude": [
      "samples/**"
    ],
    "include": [
      "**/*.md",
      "**/LICENSE",
      "**/NOTICE",
      "**/uv.lock",
      "**/pyproject.toml",
      "**/*.yaml",
      "**/*.yml",
      "**/*.png",
      "**/*.gif",
      "**/*.json",
      "**/*.j2",
      "**/tests/**",
      ".venv/**",
      ".github/**",
      "docs/**",
      "docusaurus/**",
      "**/*requirements.txt",
      "**/*.js",
      "**/*.html",
      "**/*.tsx",
      "**/*.ts",
      "**/*.css",
      "**/*.module.css",
      "**/yarn.lock",
      "**/*.pyc",
      "**/trivy-results.sarif",
      "**/py.typed",
      "**/*.npz",
      "**/*.template",
      "**/*.properties",
      "**/*.xml"
    ]
  }
]<|MERGE_RESOLUTION|>--- conflicted
+++ resolved
@@ -22,16 +22,7 @@
       "**/*.cs",
       "**/*.properties",
       "**/*.xml",
-<<<<<<< HEAD
-      "**/.coverage",
-      "**/.coverage.*",
-      "**/htmlcov/**",
-      "**/.pytest_cache/**",
-      "**/coverage.xml",
-      "**/.ruff_cache/**"
-=======
       "samples/**"
->>>>>>> 20dfefd2
     ],
     "include": [
       "**/*.py",
@@ -43,16 +34,7 @@
   {
     "exclude": [
       "docusaurus/**",
-<<<<<<< HEAD
-      "**/.coverage",
-      "**/.coverage.*",
-      "**/htmlcov/**",
-      "**/.pytest_cache/**",
-      "**/coverage.xml",
-      "**/.ruff_cache/**"
-=======
       "samples/**"
->>>>>>> 20dfefd2
     ],
     "include": [
       "**/*.java",
