--- conflicted
+++ resolved
@@ -45,13 +45,8 @@
     runs-on: ubuntu-latest
     steps:
       - name: Clear Up Space (Agressively) for Trivy Scans that Run Out of Space
-<<<<<<< HEAD
         if: contains(toJson('["src/core-mcp-server"]'), matrix.dockerfile)
-        uses: awslabs/mcp/.github/actions/clear-space-ubuntu-latest-agressively@25167c70e07d52455d651af931970d0ffdac75c5
-=======
-        if: contains(toJson('["src/aws-api-mcp-server", "src/core-mcp-server"]'), matrix.dockerfile)
         uses: awslabs/mcp/.github/actions/clear-space-ubuntu-latest-agressively@9ac9729e875ab99608ba7c0419f60fdb27c27602
->>>>>>> 6ad70079
 
       - name: Get Checkout Depth
         id: checkout-depth
