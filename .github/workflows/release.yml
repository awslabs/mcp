---
name: Release Deploy (approvals)
description: |
  This workflow drafts a release when a tag is pushed to the repository.
  It checks for changes in specific directories and publishes packages to PyPI and npmjs if there are changes.
  The release is created when the jobs succeed, and it includes generated release notes.
  NOTE: The tag format must match `YYYY.MM.YYYYMMDDHHIISS` to complete a "Release"
  This workflow is intended for a protected environment for approval or rejection.
on:
  push:
    tags:
      - '[0-9][0-9][0-9][0-9].[0-9]+.[0-9][0-9][0-9][0-9][0-9][0-9][0-9][0-9][0-9][0-9][0-9][0-9][0-9][0-9]'
permissions:
  actions: none
  attestations: none
  checks: none
  contents: none
  deployments: none
  discussions: none
  id-token: none
  issues: none
  models: none
  packages: none
  pages: none
  pull-requests: none
  repository-projects: none
  security-events: none
  statuses: none
jobs:
  validate-repository:
    name: Validate Repository
    runs-on: ubuntu-latest
    timeout-minutes: 5
    permissions:
      contents: read
    outputs:
      is-authorized-repo: ${{ steps.validate-repo.outputs.is-authorized-repo }}
    steps:
      - name: Validate repository and tag
        id: validate-repo
        run: |
          set -euo pipefail

          CURRENT_REPO="${{ github.repository }}"
          AUTHORIZED_REPO="${{ vars.REPOSITORY || 'awslabs/mcp' }}"
          TAG_NAME="${{ github.ref_name }}"

          echo "::debug::Validating repository: $CURRENT_REPO"
          echo "::debug::Authorized repository: $AUTHORIZED_REPO"
          echo "::debug::Tag: $TAG_NAME"

          # Validate tag format
          if [[ ! "$TAG_NAME" =~ ^[0-9]{4}\.[0-9]+\.[0-9]{14}$ ]]; then
            echo "::error::Invalid tag format: $TAG_NAME" >&2
            echo "::error::Expected format: YYYY.MM.YYYYMMDDHHIISS" >&2
            exit 1
          fi

          # Check repository authorization
          if [[ "$CURRENT_REPO" == "$AUTHORIZED_REPO" ]]; then
            echo "is-authorized-repo=true" >> $GITHUB_OUTPUT
            echo "::debug::Repository authorized for release"
          else
            echo "is-authorized-repo=false" >> $GITHUB_OUTPUT
            echo "::debug::Repository not authorized for release: $CURRENT_REPO"
          fi
  skip-unauthorized:
    name: Skip Unauthorized Repository
    if: needs.validate-repository.outputs.is-authorized-repo != 'true'
    runs-on: ubuntu-latest
    timeout-minutes: 1
    needs: [validate-repository]
    steps:
      - name: Skip unauthorized repository
        run: |
          echo "::debug::Intentionally skipped - not intended to be run outside '${{ vars.REPOSITORY || 'awslabs/mcp' }}'"
          echo "::debug::Current repository: ${{ github.repository }}"
  draft_release_when_tagged:
    name: Draft Release
    if: needs.validate-repository.outputs.is-authorized-repo == 'true'
    runs-on: ubuntu-latest
    timeout-minutes: 5
    permissions:
      contents: write
    needs: [validate-repository,look-for-changes]
    steps:
      - name: Checkout repository
        uses: actions/checkout@08c6903cd8c0fde910a37f88322edcfb5dd907a8 # v5.0.0
      - name: Draft release with validation
        id: draft-release
        env:
          GH_TOKEN: ${{ secrets.BOT_GITHUB_TOKEN }}
        run: |
          set -euo pipefail

          VERSION="${{ github.ref_name }}"
          echo "::debug::Creating draft release for version: $VERSION"

          # Validate version format again
          if [[ ! "$VERSION" =~ ^[0-9]{4}\.[0-9]+\.[0-9]{14}$ ]]; then
            echo "::error::Invalid version format: $VERSION" >&2
            exit 1
          fi

          # Check if release already exists
          if gh release view "$VERSION" >/dev/null 2>&1; then
            echo "::error::Release already exists: $VERSION" >&2
            exit 1
          fi

          # Create draft release with validation
          gh release create "$VERSION" \
            --generate-notes \
            --draft \
            --verify-tag

          # Generate and update release notes
          echo "# $VERSION" > RELEASE_NOTES.md
          gh release view "$VERSION" --json body | jq -r '.body' > GENERATED_NOTES.md

          # Update release with combined notes
          cat RELEASE_NOTES.md GENERATED_NOTES.md | gh release edit "$VERSION" \
            --draft=true \
            --notes-file -

          echo "::debug::Successfully created draft release: $VERSION"
  look-for-changes:
    name: Look for Changes Since Last Published Release
    if: needs.validate-repository.outputs.is-authorized-repo == 'true'
    env:
      SRC_DIRECTORY: ${{ vars.SRC_DIRECTORY || secrets.SRC_DIRECTORY || 'src' }}
    outputs:
      changed-directories: ${{ steps.find-changed-directories.outputs.changed-directories }}
      python-changed-directories: ${{ steps.find-changed-directories.outputs.python-changed-directories }}
      node-changed-directories: ${{ steps.find-changed-directories.outputs.node-changed-directories }}
      docker-changed-directories: ${{ steps.find-changed-directories.outputs.docker-changed-directories }}
    permissions:
      contents: read
    runs-on: ubuntu-latest
    timeout-minutes: 5
    needs: [validate-repository]
    steps:
      - name: Checkout repository
        uses: actions/checkout@08c6903cd8c0fde910a37f88322edcfb5dd907a8 # v5.0.0
        with:
          token: ${{ secrets.BOT_GITHUB_TOKEN }}
          fetch-depth: 0
      - name: Validate source directory
        run: |
          set -euo pipefail  # SECURITY: Strict error handling

          SRC_DIR="${{ env.SRC_DIRECTORY }}"
          echo "::debug::Validating source directory: $SRC_DIR"

          # Validate directory name format
          if [[ ! "$SRC_DIR" =~ ^[a-zA-Z0-9_-]+$ ]]; then
            echo "::error::Invalid source directory format: $SRC_DIR" >&2
            exit 1
          fi

          # Check if directory exists
          if [[ ! -d "$SRC_DIR" ]]; then
            echo "::error::Source directory does not exist: $SRC_DIR" >&2
            exit 1
          fi

          echo "::debug::Source directory validated: $SRC_DIR"
      - name: Find Changed Directories Since Last Published Release
        id: find-changed-directories
        env:
          GITHUB_TOKEN: ${{ secrets.BOT_GITHUB_TOKEN }}
        run: |
          set -euo pipefail

          echo "::debug::Finding changed directories since last published release"

          # Get last published release with validation
          SINCE="$(gh release list --exclude-drafts --exclude-pre-releases --limit 1 --json tagName | jq -r '.[].tagName // empty')"

          if [[ -z "$SINCE" ]]; then
            echo "::warning::No previous published release found, using initial commit" >&2
            SINCE="$(git rev-list --max-parents=0 HEAD)"
          else
            echo "::debug::Comparing against published release: $SINCE"

            # Validate tag exists
            if ! git rev-parse "$SINCE" >/dev/null 2>&1; then
              echo "::error::Published release tag does not exist in repository: $SINCE" >&2
              exit 1
            fi
          fi

          # Get changed files with validation
          CHANGED_FILES="$(git diff --name-only "$SINCE" HEAD | sed 's/^\.\///' | jq -R -s -c 'split("\n")[:-1]')"

          # Filter and validate source directories
          SRC_DIRECTORIES="$(echo "$CHANGED_FILES" | jq -r --arg src "${{ env.SRC_DIRECTORY }}" \
            '.[] | select(. | startswith($src + "/"))' | \
            cut -d'/' -f2 | \
            sort -u | \
            while IFS= read -r dir; do
              # Validate directory name format
              if [[ "$dir" =~ ^[a-zA-Z0-9_-]+$ ]] && [[ -n "$dir" ]]; then
                # Check if DO_NOT_RELEASE file exists
                if [[ -f "${{ env.SRC_DIRECTORY }}/$dir/DO_NOT_RELEASE" ]]; then
                  echo "::warning::Skipping because DO_NOT_RELEASE: $dir" >&2
                else
                  echo "$dir"
                fi
              else
                echo "::warning::Skipping invalid directory name: $dir" >&2
              fi
            done | \
            jq -R -s -c 'split("\n")[:-1] | map(select(length > 0))')"

          echo "changed-directories=$SRC_DIRECTORIES" >> $GITHUB_OUTPUT

          # Find Python packages with validation
          PYTHON_CHANGED_DIRECTORIES="$(echo "$SRC_DIRECTORIES" | jq -r '.[]' | \
            while IFS= read -r dir; do
              if [[ -f "${{ env.SRC_DIRECTORY }}/$dir/pyproject.toml" ]]; then
                echo "$dir"
              fi
            done | \
            jq -R -s -c 'split("\n")[:-1] | map(select(length > 0))')"

          # Find Node packages with validation
          NODE_CHANGED_DIRECTORIES="$(echo "$SRC_DIRECTORIES" | jq -r '.[]' | \
            while IFS= read -r dir; do
              if [[ -f "${{ env.SRC_DIRECTORY }}/$dir/package.json" ]]; then
                echo "$dir"
              fi
            done | \
            jq -R -s -c 'split("\n")[:-1] | map(select(length > 0))')"

          # Find Docker packages with validation
          DOCKER_CHANGED_DIRECTORIES="$(echo "$SRC_DIRECTORIES" | jq -r '.[]' | \
            while IFS= read -r dir; do
              if [[ -f "${{ env.SRC_DIRECTORY }}/$dir/Dockerfile" ]]; then
                echo "$dir"
              fi
            done | \
            jq -R -s -c 'split("\n")[:-1] | map(select(length > 0))')"

          echo "python-changed-directories=$PYTHON_CHANGED_DIRECTORIES" >> $GITHUB_OUTPUT
          echo "node-changed-directories=$NODE_CHANGED_DIRECTORIES" >> $GITHUB_OUTPUT
          echo "docker-changed-directories=$DOCKER_CHANGED_DIRECTORIES" >> $GITHUB_OUTPUT

          echo "::debug::Found changed directories: $SRC_DIRECTORIES"
          echo "::debug::Python packages: $PYTHON_CHANGED_DIRECTORIES"
          echo "::debug::Node packages: $NODE_CHANGED_DIRECTORIES"
          echo "::debug::Docker packages: $DOCKER_CHANGED_DIRECTORIES"
  publish-npmjs:
    name: Publish to NPMjs
    if: needs.validate-repository.outputs.is-authorized-repo == 'true' && needs.look-for-changes.outputs.node-changed-directories != '[]' && needs.look-for-changes.outputs.node-changed-directories != ''
    env:
      SRC_DIRECTORY: ${{ vars.SRC_DIRECTORY || secrets.SRC_DIRECTORY || 'src' }}
    strategy:
      fail-fast: false
      matrix:
        changed-directory: ${{ fromJson(needs.look-for-changes.outputs.node-changed-directories) }}
      max-parallel: 10
    runs-on: ubuntu-latest
    timeout-minutes: 1
    permissions:
      contents: read
    needs: [validate-repository, draft_release_when_tagged, look-for-changes]
    steps:
      - name: Validate package directory
        run: |
          set -euo pipefail

          CHANGED_DIR="${{ matrix.changed-directory }}"
          echo "::debug::Validating Node.js package directory: $CHANGED_DIR"

          # Validate directory name format
          if [[ ! "$CHANGED_DIR" =~ ^[a-zA-Z0-9_-]+$ ]]; then
            echo "::error::Invalid directory name format: $CHANGED_DIR" >&2
            exit 1
          fi

          echo "::debug::Directory validated: $CHANGED_DIR"
  publish-pypi:
    name: Publish to PyPI
    if: needs.validate-repository.outputs.is-authorized-repo == 'true' && needs.look-for-changes.outputs.python-changed-directories != '[]' && needs.look-for-changes.outputs.python-changed-directories != ''
    env:
      SRC_DIRECTORY: ${{ vars.SRC_DIRECTORY || secrets.SRC_DIRECTORY || 'src' }}
    environment:
      name: release
      url: https://pypi.org/project/awslabs.${{ matrix.changed-directory }}
    strategy:
      fail-fast: false
      matrix:
        changed-directory: ${{ fromJson(needs.look-for-changes.outputs.python-changed-directories) }}
      max-parallel: 10
    runs-on: ubuntu-latest
    timeout-minutes: 240  # allow time for large packages but prevent hanging
    permissions:
      contents: read
      id-token: write
    needs: [validate-repository, draft_release_when_tagged, look-for-changes]
    steps:
      # Clear up space for specific large projects
      - name: Clear Up Space (Aggressively) for Specific Projects
<<<<<<< HEAD
        if: contains(fromJson('["core-mcp-server"]'), matrix.changed-directory)
        uses: awslabs/mcp/.github/actions/clear-space-ubuntu-latest-agressively@25167c70e07d52455d651af931970d0ffdac75c5
=======
        if: contains(fromJson('["aws-api-mcp-server","core-mcp-server"]'), matrix.changed-directory)
        uses: awslabs/mcp/.github/actions/clear-space-ubuntu-latest-agressively@9ac9729e875ab99608ba7c0419f60fdb27c27602
>>>>>>> 6ad70079
      #TODO: remove local action checkout when working...
      - name: Checkout repository
        uses: actions/checkout@08c6903cd8c0fde910a37f88322edcfb5dd907a8 # v5.0.0
        with:
          token: ${{ secrets.BOT_GITHUB_TOKEN }}
          sparse-checkout: |
            ${{ env.SRC_DIRECTORY }}/${{ matrix.changed-directory }}
            ./.github/actions/build-and-push-container-image
      - name: Validate package directory
        run: |
          set -euo pipefail

          CHANGED_DIR="${{ matrix.changed-directory }}"
          FULL_PATH="${{ env.SRC_DIRECTORY }}/$CHANGED_DIR"

          echo "::debug::Validating Python package directory: $FULL_PATH"

          # Validate directory name format
          if [[ ! "$CHANGED_DIR" =~ ^[a-zA-Z0-9_-]+$ ]]; then
            echo "::error::Invalid directory name format: $CHANGED_DIR" >&2
            exit 1
          fi

          # Check if directory exists
          if [[ ! -d "$FULL_PATH" ]]; then
            echo "::error::Directory does not exist: $FULL_PATH" >&2
            exit 1
          fi

          # Validate pyproject.toml exists
          if [[ ! -f "$FULL_PATH/pyproject.toml" ]]; then
            echo "::error::pyproject.toml not found in: $FULL_PATH" >&2
            exit 1
          fi

          # Check for path traversal attempts
          RESOLVED_PATH="$(realpath "$FULL_PATH")"
          EXPECTED_PREFIX="$(realpath "${{ env.SRC_DIRECTORY }}")"

          if [[ ! "$RESOLVED_PATH" == "$EXPECTED_PREFIX"/* ]]; then
            echo "::error::Path traversal detected: $FULL_PATH" >&2
            exit 1
          fi

          echo "::debug::Directory validated: $FULL_PATH"
      - name: Install uv
        uses: astral-sh/setup-uv@d0cc045d04ccac9d8b7881df0226f9e82c39688e # v6.8.0
      - name: Build package
        working-directory: ${{ env.SRC_DIRECTORY }}/${{ matrix.changed-directory }}
        run: |
          set -euo pipefail
          echo "::debug::Building package: ${{ matrix.changed-directory }}"
          uv build
          echo "::debug::Package build completed"
      - name: Get Version from Package
        id: get-package-version
        working-directory: ${{ env.SRC_DIRECTORY }}/${{ matrix.changed-directory }}
        run: |
          set -euo pipefail

          # Get version with validation
          VERSION="$(uv tree 2>/dev/null | grep awslabs | sed -e 's/^.*[[:space:]]v\(.*\)/\1/g' | head -1)"

          if [[ -z "$VERSION" ]]; then
            echo "::error::Failed to extract version for: ${{ matrix.changed-directory }}" >&2
            exit 1
          fi

          # Validate version format
          if [[ ! "$VERSION" =~ ^[0-9]+\.[0-9]+\.[0-9]+$ ]]; then
            echo "::error::Invalid version format: $VERSION" >&2
            exit 1
          fi

          echo "version=$VERSION" >> $GITHUB_OUTPUT
          echo "::debug::Package version: $VERSION"
      - name: Publish package to PyPI
        uses: pypa/gh-action-pypi-publish@ed0c53931b1dc9bd32cbe73a98c7f6766f8a527e # v1.13.0
        with:
          packages-dir: ${{ env.SRC_DIRECTORY }}/${{ matrix.changed-directory }}/dist
          print-hash: true
      - name: Build and Publish Container
        id: build-and-publish
        uses: ./.github/actions/build-and-push-container-image
        if: hashFiles(format('./{0}/{1}/Dockerfile', env.SRC_DIRECTORY, matrix.changed-directory))
        with:
          image: ${{ matrix.changed-directory }}
          version: ${{ steps.get-package-version.outputs.version }}
          public-erc-role-to-assume: ${{ secrets.AWS_ROLE_ARN_TO_ASSUME || 'arn:aws:iam::444455556666:role/Admin' }}
          public-erc-registry-alias: ${{ vars.REGISTRY_ALIAS || 'awslabs-mcp' }}
          public-erc-aws-region: ${{ env.AWS_REGION || 'us-east-1' }}
      - name: Distributions Summary
        working-directory: ${{ env.SRC_DIRECTORY }}/${{ matrix.changed-directory }}
        run: |
          set -euo pipefail
          echo "::debug::Publishing completed for: ${{ matrix.changed-directory }}"
          echo "::debug::Distribution files:"
          ls -la dist/ || echo "No dist directory found"
          echo "### :package: Published" >> $GITHUB_STEP_SUMMARY
          echo "* [PyPi](https://pypi.org/project/awslabs.${{ matrix.changed-directory }})" >> $GITHUB_STEP_SUMMARY
          echo "::debug::Docker images:"
          docker images || echo "No Docker images found"
          echo "* [Public ECR](https://gallery.ecr.aws/awslabs-mcp/awslabs/${{ matrix.changed-directory }} (if applicable)"  >> $GITHUB_STEP_SUMMARY
  release_when_successful:
    name: Publish Release
    if: needs.validate-repository.outputs.is-authorized-repo == 'true' && !failure() && !cancelled() && (needs.publish-npmjs.result == 'success' || needs.publish-pypi.result == 'success' || (needs.publish-npmjs.result == 'skipped' && needs.publish-pypi.result == 'skipped'))
    runs-on: ubuntu-latest
    timeout-minutes: 5
    permissions:
      contents: write
    needs: [validate-repository, draft_release_when_tagged, publish-pypi, publish-npmjs]
    steps:
      - name: Checkout repository
        uses: actions/checkout@08c6903cd8c0fde910a37f88322edcfb5dd907a8 # v5.0.0
      - name: Publish release
        id: create-release
        env:
          GH_TOKEN: ${{ secrets.BOT_GITHUB_TOKEN }}
        run: |
          set -euo pipefail

          VERSION="${{ github.ref_name }}"
          echo "::debug::Publishing release: $VERSION"

          # Validate version format
          if [[ ! "$VERSION" =~ ^[0-9]{4}\.[0-9]+\.[0-9]{14}$ ]]; then
            echo "::error::Invalid version format: $VERSION" >&2
            exit 1
          fi

          # Verify draft release exists
          if ! gh release view "$VERSION" --json isDraft | jq -e '.isDraft == true' >/dev/null; then
            echo "::error::Draft release not found or already published: $VERSION" >&2
            exit 1
          fi

          # Publish the release
          gh release edit "$VERSION" --draft=false

          echo "::debug::Successfully published release: $VERSION"
          echo "### :rocket: Released" >> $GITHUB_STEP_SUMMARY
          echo "[$VERSION](https://github.com/${{ github.repository }}/releases/tag/$VERSION)" >> $GITHUB_STEP_SUMMARY<|MERGE_RESOLUTION|>--- conflicted
+++ resolved
@@ -302,13 +302,8 @@
     steps:
       # Clear up space for specific large projects
       - name: Clear Up Space (Aggressively) for Specific Projects
-<<<<<<< HEAD
         if: contains(fromJson('["core-mcp-server"]'), matrix.changed-directory)
-        uses: awslabs/mcp/.github/actions/clear-space-ubuntu-latest-agressively@25167c70e07d52455d651af931970d0ffdac75c5
-=======
-        if: contains(fromJson('["aws-api-mcp-server","core-mcp-server"]'), matrix.changed-directory)
         uses: awslabs/mcp/.github/actions/clear-space-ubuntu-latest-agressively@9ac9729e875ab99608ba7c0419f60fdb27c27602
->>>>>>> 6ad70079
       #TODO: remove local action checkout when working...
       - name: Checkout repository
         uses: actions/checkout@08c6903cd8c0fde910a37f88322edcfb5dd907a8 # v5.0.0
