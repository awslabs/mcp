# [CODEOWNERS](https://docs.github.com/en/repositories/managing-your-repositorys-settings-and-features/customizing-your-repository/about-code-owners#about-code-owners)

## Default owners for everything in the repo

*                                     @awslabs/mcp-maintainers

## Secure specific files and directories

CODE_OF_CONDUCT.md                    @awslabs/mcp-admins
CONTRIBUTING.md                       @awslabs/mcp-admins
LICENSE                               @awslabs/mcp-admins
NOTICE                                @awslabs/mcp-admins
/.github/                             @awslabs/mcp-admins
/.devcontainer/                       @awslabs/mcp-admins
/scripts/                             @awslabs/mcp-admins
.gitignore                            @awslabs/mcp-admins
.pre-commit-config.yaml               @awslabs/mcp-admins
.ruff.toml                            @awslabs/mcp-admins
.secrets.baseline                     @awslabs/mcp-admins

## Alphabetical listing of MCP servers

#/src/amazon-kendra-index-mcp-server    @awslabs/mcp-maintainers         @awslabs/mcp-admins
/src/amazon-keyspaces-mcp-server        @jcshepherd                      @awslabs/mcp-admins
/src/amazon-mq-mcp-server               @kenliao94 @hashimsharkh         @awslabs/mcp-admins
/src/amazon-neptune-mcp-server          @bechbd @cornerwings @krlawrence @awslabs/mcp-admins
/src/amazon-qindex-mcp-server           @tkoba-aws @akhileshamara        @awslabs/mcp-admins
/src/amazon-rekognition-mcp-server      @ayush987goyal                   @awslabs/mcp-admins
/src/amazon-sns-sqs-mcp-server          @kenliao94 @hashimsharkh         @awslabs/mcp-admins
#/src/aurora-dsql-mcp-server            @awslabs/mcp-maintainers         @awslabs/mcp-admins
#/src/aws-bedrock-data-automation-mcp-server @awslabs/mcp-maintainers    @awslabs/mcp-admins
/src/aws-diagram-mcp-server             @MichaelWalker-git               @awslabs/mcp-admins
/src/aws-documentation-mcp-server       @Lavoiedavidw @JonLim            @awslabs/mcp-admins
/src/aws-healthomics-mcp-server         @markjschreiber			             @awslabs/mcp-admins
#/src/aws-location-mcp-server           @awslabs/mcp-maintainers         @awslabs/mcp-admins
/src/aws-serverless-mcp-server          @bx9900                          @awslabs/mcp-admins
/src/aws-support-mcp-server             @Wook133                         @awslabs/mcp-admins
#/src/bedrock-kb-retrieval-mcp-server   @awslabs/mcp-maintainers         @awslabs/mcp-admins
/src/cdk-mcp-server                     @jimini55                        @awslabs/mcp-admins
/src/cfn-mcp-server                     @karamvsingh                     @awslabs/mcp-admins # @5herlocked @peternigh
<<<<<<< HEAD
/src/cloudwatch-appsignals-mcp-server   @yiyuan-he @mxiamxia @iismd17 @syed-ahsan-ishtiaque   @awslabs/mcp-admins
=======
/src/cloudwatch-appsignals-mcp-server   @yiyuan-he @mxiamxia             @awslabs/mcp-admins
>>>>>>> aa677352
/src/cloudwatch_logs_mcp_server         @lemmoi @shri-tambe              @awslabs/mcp-admins
/src/cloudwatch_mcp_server              @gcacace @shri-tambe @agiuliano @goranmod     @awslabs/mcp-admins
/src/code-doc-gen-mcp-server            @jimini55                        @awslabs/mcp-admins
/src/core-mcp-server                    @PaulVincent707                  @awslabs/mcp-admins
#/src/cost-analysis-mcp-server          @awslabs/mcp-maintainers         @awslabs/mcp-admins
/src/cost-explorer-mcp-server           @Fedayizada                      @awslabs/mcp-admins
#/src/documentdb-mcp-server             @awslabs/mcp-maintainers         @awslabs/mcp-admin
/src/dynamodb-mcp-server                @erbenmo                         @awslabs/mcp-admins
/src/ecs-mcp-server                     @karanbokil @matthewgoodman13    @awslabs/mcp-admins
/src/eks-mcp-server                     @patrick-yu-amzn @srhsrhsrhsrh   @awslabs/mcp-admins
/src/elasticache-mcp-server             @seaofawareness                  @awslabs/mcp-admins
/src/finch-mcp-server                   @Shubhranshu153 @pendo324        @awslabs/mcp-admins
/src/frontend-mcp-server                @awslabs/mcp-maintainers         @awslabs/mcp-admins
/src/git-repo-research-mcp-server       @jonslo                          @awslabs/mcp-admins
/src/iam-mcp-server                     @oshardik                        @awslabs/mcp-admins
/src/lambda-tool-mcp-server             @danilop @jsamuel1               @awslabs/mcp-admins
/src/mcp-lambda-handler                 @mikegc-aws                      @awslabs/mcp-admins
/src/memcached-mcp-server               @seaofawareness                  @awslabs/mcp-admins
/src/mysql-mcp-server                   @kennthhz                        @awslabs/mcp-admins
/src/nova-canvas-mcp-server             @awslabs/mcp-maintainers         @awslabs/mcp-admins
#/src/openapi-mcp-server                @awslabs/mcp-maintainers         @awslabs/mcp-admins
/src/postgres-mcp-server                @kennthhz                        @awslabs/mcp-admins
/src/prometheus-mcp-server              @MohamedSherifAbdelsamiea        @awslabs/mcp-admins
/src/redshift-mcp-server                @grayhemp                        @awslabs/mcp-admins
/src/stepfunctions-tool-mcp-server      @mmouniro                        @awslabs/mcp-admins

/src/syntheticdata-mcp-server           @pranjbh                         @awslabs/mcp-admins
/src/terraform-mcp-server               @alexa-perlov                    @awslabs/mcp-admins
/src/timestream-for-influxdb-mcp-server @lokendrp-aws                    @awslabs/mcp-admins
/src/valkey-mcp-server                  @seaofawareness                  @awslabs/mcp-admins

## Secure the CODEOWNERS file

/.github/CODEOWNERS                     @awslabs/mcp-admins<|MERGE_RESOLUTION|>--- conflicted
+++ resolved
@@ -38,11 +38,7 @@
 #/src/bedrock-kb-retrieval-mcp-server   @awslabs/mcp-maintainers         @awslabs/mcp-admins
 /src/cdk-mcp-server                     @jimini55                        @awslabs/mcp-admins
 /src/cfn-mcp-server                     @karamvsingh                     @awslabs/mcp-admins # @5herlocked @peternigh
-<<<<<<< HEAD
 /src/cloudwatch-appsignals-mcp-server   @yiyuan-he @mxiamxia @iismd17 @syed-ahsan-ishtiaque   @awslabs/mcp-admins
-=======
-/src/cloudwatch-appsignals-mcp-server   @yiyuan-he @mxiamxia             @awslabs/mcp-admins
->>>>>>> aa677352
 /src/cloudwatch_logs_mcp_server         @lemmoi @shri-tambe              @awslabs/mcp-admins
 /src/cloudwatch_mcp_server              @gcacace @shri-tambe @agiuliano @goranmod     @awslabs/mcp-admins
 /src/code-doc-gen-mcp-server            @jimini55                        @awslabs/mcp-admins
