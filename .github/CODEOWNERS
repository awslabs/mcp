# [CODEOWNERS](https://docs.github.com/en/repositories/managing-your-repositorys-settings-and-features/customizing-your-repository/about-code-owners#about-code-owners)

## Default owners for everything in the repo

*                                     @awslabs/mcp-maintainers

## Secure specific files and directories

CODE_OF_CONDUCT.md                    @awslabs/mcp-admins
CONTRIBUTING.md                       @awslabs/mcp-admins
LICENSE                               @awslabs/mcp-admins
NOTICE                                @awslabs/mcp-admins
/.github/                             @awslabs/mcp-admins
/.devcontainer/                       @awslabs/mcp-admins
/scripts/                             @awslabs/mcp-admins
.gitignore                            @awslabs/mcp-admins
.pre-commit-config.yaml               @awslabs/mcp-admins
.ruff.toml                            @awslabs/mcp-admins
.secrets.baseline                     @awslabs/mcp-admins

## Alphabetical listing of MCP servers

#/src/amazon-kendra-index-mcp-server    @awslabs/mcp-maintainers         @awslabs/mcp-admins
/src/amazon-keyspaces-mcp-server        @jcshepherd                      @awslabs/mcp-admins
/src/amazon-mq-mcp-server               @kenliao94 @hashimsharkh         @awslabs/mcp-admins
/src/amazon-neptune-mcp-server          @bechbd @cornerwings @krlawrence @awslabs/mcp-admins
/src/amazon-qindex-mcp-server           @tkoba-aws @akhileshamara        @awslabs/mcp-admins
/src/amazon-rekognition-mcp-server      @ayush987goyal                   @awslabs/mcp-admins
/src/amazon-sns-sqs-mcp-server          @kenliao94 @hashimsharkh         @awslabs/mcp-admins
#/src/aurora-dsql-mcp-server            @awslabs/mcp-maintainers         @awslabs/mcp-admins
#/src/aws-bedrock-data-automation-mcp-server @awslabs/mcp-maintainers         @awslabs/mcp-admins
/src/aws-diagram-mcp-server             @MichaelWalker-git               @awslabs/mcp-admins
/src/aws-documentation-mcp-server       @Lavoiedavidw @JonLim            @awslabs/mcp-admins
#/src/aws-location-mcp-server           @awslabs/mcp-maintainers         @awslabs/mcp-admins
/src/aws-serverless-mcp-server          @bx9900                          @awslabs/mcp-admins
<<<<<<< HEAD
/src/aws-healthomics-mcp-server         @markjschreiber			 @awslabs/mcp-admins
=======
/src/aws-support-mcp-server             @Wook133                         @awslabs/mcp-admins
>>>>>>> 93eba84a
#/src/bedrock-kb-retrieval-mcp-server   @awslabs/mcp-maintainers         @awslabs/mcp-admins
/src/cdk-mcp-server                     @jimini55                        @awslabs/mcp-admins
/src/cfn-mcp-server                     @karamvsingh                     @awslabs/mcp-admins # @5herlocked @peternigh
/src/cloudwatch_logs_mcp_server         @lemmoi @shri-tambe              @awslabs/mcp-admins
/src/code-doc-gen-mcp-server            @jimini55                        @awslabs/mcp-admins
/src/core-mcp-server                    @PaulVincent707                  @awslabs/mcp-admins
#/src/cost-analysis-mcp-server          @awslabs/mcp-maintainers         @awslabs/mcp-admins
/src/cost-explorer-mcp-server           @Fedayizada                      @awslabs/mcp-admins
#/src/documentdb-mcp-server             @awslabs/mcp-maintainers         @awslabs/mcp-admin
/src/dynamodb-mcp-server                @erbenmo                         @awslabs/mcp-admins
/src/ecs-mcp-server                     @karanbokil @matthewgoodman13    @awslabs/mcp-admins
/src/eks-mcp-server                     @patrick-yu-amzn @srhsrhsrhsrh   @awslabs/mcp-admins
/src/elasticache-mcp-server             @seaofawareness                  @awslabs/mcp-admins
/src/finch-mcp-server                   @Shubhranshu153 @pendo324        @awslabs/mcp-admins
/src/frontend-mcp-server                @awslabs/mcp-maintainers         @awslabs/mcp-admins
/src/git-repo-research-mcp-server       @jonslo                          @awslabs/mcp-admins
/src/iam-mcp-server                     @oshardik                        @awslabs/mcp-admins
/src/lambda-tool-mcp-server             @danilop @jsamuel1               @awslabs/mcp-admins
/src/mcp-lambda-handler                 @mikegc-aws                      @awslabs/mcp-admins
/src/memcached-mcp-server               @seaofawareness                  @awslabs/mcp-admins
/src/mysql-mcp-server                   @kennthhz                        @awslabs/mcp-admins
/src/nova-canvas-mcp-server             @awslabs/mcp-maintainers         @awslabs/mcp-admins
#/src/openapi-mcp-server                @awslabs/mcp-maintainers         @awslabs/mcp-admins
/src/postgres-mcp-server                @kennthhz                        @awslabs/mcp-admins
/src/prometheus-mcp-server              @MohamedSherifAbdelsamiea        @awslabs/mcp-admins
/src/stepfunctions-tool-mcp-server      @mmouniro                        @awslabs/mcp-admins
/src/syntheticdata-mcp-server           @pranjbh                         @awslabs/mcp-admins
/src/terraform-mcp-server               @alexa-perlov                    @awslabs/mcp-admins
/src/timestream-for-influxdb-mcp-server @lokendrp-aws                    @awslabs/mcp-admins
/src/valkey-mcp-server                  @seaofawareness                  @awslabs/mcp-admins

## Secure the CODEOWNERS file

/.github/CODEOWNERS                     @awslabs/mcp-admins<|MERGE_RESOLUTION|>--- conflicted
+++ resolved
@@ -28,16 +28,13 @@
 /src/amazon-rekognition-mcp-server      @ayush987goyal                   @awslabs/mcp-admins
 /src/amazon-sns-sqs-mcp-server          @kenliao94 @hashimsharkh         @awslabs/mcp-admins
 #/src/aurora-dsql-mcp-server            @awslabs/mcp-maintainers         @awslabs/mcp-admins
-#/src/aws-bedrock-data-automation-mcp-server @awslabs/mcp-maintainers         @awslabs/mcp-admins
+#/src/aws-bedrock-data-automation-mcp-server @awslabs/mcp-maintainers    @awslabs/mcp-admins
 /src/aws-diagram-mcp-server             @MichaelWalker-git               @awslabs/mcp-admins
 /src/aws-documentation-mcp-server       @Lavoiedavidw @JonLim            @awslabs/mcp-admins
+/src/aws-healthomics-mcp-server         @markjschreiber			             @awslabs/mcp-admins
 #/src/aws-location-mcp-server           @awslabs/mcp-maintainers         @awslabs/mcp-admins
 /src/aws-serverless-mcp-server          @bx9900                          @awslabs/mcp-admins
-<<<<<<< HEAD
-/src/aws-healthomics-mcp-server         @markjschreiber			 @awslabs/mcp-admins
-=======
 /src/aws-support-mcp-server             @Wook133                         @awslabs/mcp-admins
->>>>>>> 93eba84a
 #/src/bedrock-kb-retrieval-mcp-server   @awslabs/mcp-maintainers         @awslabs/mcp-admins
 /src/cdk-mcp-server                     @jimini55                        @awslabs/mcp-admins
 /src/cfn-mcp-server                     @karamvsingh                     @awslabs/mcp-admins # @5herlocked @peternigh
@@ -64,6 +61,7 @@
 /src/postgres-mcp-server                @kennthhz                        @awslabs/mcp-admins
 /src/prometheus-mcp-server              @MohamedSherifAbdelsamiea        @awslabs/mcp-admins
 /src/stepfunctions-tool-mcp-server      @mmouniro                        @awslabs/mcp-admins
+
 /src/syntheticdata-mcp-server           @pranjbh                         @awslabs/mcp-admins
 /src/terraform-mcp-server               @alexa-perlov                    @awslabs/mcp-admins
 /src/timestream-for-influxdb-mcp-server @lokendrp-aws                    @awslabs/mcp-admins
