# Matches will be requested for review when someone opens a
# pull request. Order is important; the last matching pattern
# takes the most precedence.

# Default owners for everything in the repo.
*                                     @awslabs/mcp-maintainers

# Secure specific files and directories
CODE_OF_CONDUCT.md                    @awslabs/mcp-admins
CONTRIBUTING.md                       @awslabs/mcp-admins
LICENSE                               @awslabs/mcp-admins
NOTICE                                @awslabs/mcp-admins
/.github/                             @awslabs/mcp-admins
/.devcontainer/                       @awslabs/mcp-admins

# Alphabetical listing of MCP servers
/src/amazon-mq-mcp-server             @kenliao94 @hashimsharkh         @awslabs/mcp-admins
/src/amazon-neptune-mcp-server        @bechbd @cornerwings @krlawrence @awslabs/mcp-admins
/src/amazon-sns-sqs-mcp-server        @kenliao94 @hashimsharkh         @awslabs/mcp-admins
/src/aws-diagram-mcp-server           @MichaelWalker-git               @awslabs/mcp-admins
/src/aws-documentation-mcp-server     @Lavoiedavidw                    @awslabs/mcp-admins
#/src/aws-location-mcp-server         @awslabs/mcp-maintainers         @awslabs/mcp-admins
/src/aws-serverless-mcp-server        @bx9900                          @awslabs/mcp-admins
#/src/bedrock-kb-retrieval-mcp-server @awslabs/mcp-maintainers         @awslabs/mcp-admins
/src/cdk-mcp-server                   @jimini55                        @awslabs/mcp-admins
/src/cfn-mcp-server                   @karamvsingh                     @awslabs/mcp-admins # @5herlocked @peternigh
/src/cloudwatch_logs_mcp_server       @lemmoi @shri-tambe              @awslabs/mcp-admins
/src/code-doc-gen-mcp-server          @jimini55                        @awslabs/mcp-admins
/src/core-mcp-server                  @PaulVincent707                  @awslabs/mcp-admins
#/src/cost-analysis-mcp-server        @awslabs/mcp-maintainers         @awslabs/mcp-admins
/src/dynamodb-mcp-server              @erbenmo                         @awslabs/mcp-admins
/src/ecs-mcp-server                   @karanbokil @matthewgoodman13    @awslabs/mcp-admins
/src/git-repo-research-mcp-server     @jonslo                          @awslabs/mcp-admins
<<<<<<< HEAD
/src/lambda-mcp-server                @danilop @jsamuel1               @awslabs/mcp-admins
/src/mcp-lambda-handler               @mikegc-aws                      @awslabs/mcp-admins
=======
/src/lambda-tool-mcp-server           @danilop @jsamuel1               @awslabs/mcp-admins
>>>>>>> b5b1d045
/src/memcached-mcp-server             @seaofawareness                  @awslabs/mcp-admins
#/src/nova-canvas-mcp-server          @awslabs/mcp-maintainers         @awslabs/mcp-admins
/src/postgres-mcp-server              @kennthhz                        @awslabs/mcp-admins
/src/mysql-mcp-server                 @kennthhz                        @awslabs/mcp-admins
/src/syntheticdata-mcp-server         @pranjbh                         @awslabs/mcp-admins
/src/stepfunctions-tool-mcp-server    @mmouniro                        @awslabs/mcp-admins
/src/terraform-mcp-server             @alexa-perlov                    @awslabs/mcp-admins
/src/eks-mcp-server                   @patrick-yu-amzn @srhsrhsrhsrh   @awslabs/mcp-admins
/src/valkey-mcp-server                @seaofawareness                  @awslabs/mcp-admins
/src/finch-mcp-server                 @Shubhranshu153 @pendo324        @awslabs/mcp-admins

# Secure the CODEOWNERS file
/.github/CODEOWNERS                   @awslabs/mcp-admins<|MERGE_RESOLUTION|>--- conflicted
+++ resolved
@@ -31,12 +31,8 @@
 /src/dynamodb-mcp-server              @erbenmo                         @awslabs/mcp-admins
 /src/ecs-mcp-server                   @karanbokil @matthewgoodman13    @awslabs/mcp-admins
 /src/git-repo-research-mcp-server     @jonslo                          @awslabs/mcp-admins
-<<<<<<< HEAD
-/src/lambda-mcp-server                @danilop @jsamuel1               @awslabs/mcp-admins
+/src/lambda-tool-mcp-server           @danilop @jsamuel1               @awslabs/mcp-admins
 /src/mcp-lambda-handler               @mikegc-aws                      @awslabs/mcp-admins
-=======
-/src/lambda-tool-mcp-server           @danilop @jsamuel1               @awslabs/mcp-admins
->>>>>>> b5b1d045
 /src/memcached-mcp-server             @seaofawareness                  @awslabs/mcp-admins
 #/src/nova-canvas-mcp-server          @awslabs/mcp-maintainers         @awslabs/mcp-admins
 /src/postgres-mcp-server              @kennthhz                        @awslabs/mcp-admins
