--- conflicted
+++ resolved
@@ -1368,7 +1368,6 @@
       ]
     },
     {
-<<<<<<< HEAD
       "category": "AI & Machine Learning",
       "description": "Intelligent text translation with 75+ languages, custom terminology, batch processing, and advanced workflow orchestration",
       "icon": "\ud83c\udf10",
@@ -1392,7 +1391,6 @@
         "conversational",
         "autonomous",
         "vibe-coding"
-=======
       "category": "Data & Analytics",
       "description": "Apache Spark Troubleshooting and code recommendation tool for real time error and workload analysis and fixes for Glue and EMR deployment models",
       "icon": "\ud83d\udcca",
@@ -1439,7 +1437,6 @@
       ],
       "workflows": [
         "autonomous"
->>>>>>> c3e3e930
       ]
     }
   ],
