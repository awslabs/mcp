import type { SidebarsConfig } from '@docusaurus/plugin-content-docs';

// This runs in Node.js - Don't use client-side code here (browser APIs, JSX...)

/**
 * Creating a sidebar enables you to:
 - create an ordered group of docs
 - render a sidebar for each doc of that group
 - provide next/previous navigation

 The sidebars can be generated from the filesystem, or explicitly defined here.

 Create as many sidebars as you want.
 */
const sidebars: SidebarsConfig = {
  mainSidebar: [
    {
      type: 'category',
      label: 'Get Started',
      collapsed: false,
      items: ['intro', 'installation', 'vibe_coding'],
    },
    {
      type: 'category',
      label: 'Available AWS MCP Servers',
      collapsed: false,
      items: [
        {
          type: 'category',
          label: 'Getting Started',
          items: [
            'servers/aws-api-mcp-server',
            'servers/aws-knowledge-mcp-server',
          ],
        },
        {
          type: 'category',
          label: 'Documentation',
          items: ['servers/aws-documentation-mcp-server'],
        },
        {
          type: 'category',
          label: 'Infrastructure & Deployment',
          items: [
            'servers/ccapi-mcp-server',
            'servers/cdk-mcp-server',
            'servers/cfn-mcp-server',
            'servers/terraform-mcp-server',
            'servers/eks-mcp-server',
            'servers/ecs-mcp-server',
            'servers/finch-mcp-server',
            'servers/lambda-tool-mcp-server',
            'servers/stepfunctions-tool-mcp-server',
            'servers/aws-serverless-mcp-server',
            'servers/aws-support-mcp-server',
          ],
        },
        {
          type: 'category',
          label: 'AI & Machine Learning',
          items: [
            'servers/bedrock-kb-retrieval-mcp-server',
            'servers/amazon-rekognition-mcp-server',
            'servers/amazon-qindex-mcp-server',
            'servers/amazon-qbusiness-anonymous-mcp-server',
            'servers/nova-canvas-mcp-server',
          ],
        },
        {
          type: 'category',
          label: 'Data & Analytics',
          items: [
            'servers/documentdb-mcp-server',
            'servers/dynamodb-mcp-server',
            'servers/elasticache-mcp-server',
            'servers/valkey-mcp-server',
            'servers/memcached-mcp-server',
            'servers/timestream-for-influxdb-mcp-server',
            'servers/amazon-keyspaces-mcp-server',
            'servers/amazon-neptune-mcp-server',
            'servers/aurora-dsql-mcp-server',
            'servers/mysql-mcp-server',
            'servers/postgres-mcp-server',
            'servers/aws-dataprocessing-mcp-server',
            'servers/redshift-mcp-server',
            'servers/s3-tables-mcp-server',
          ],
        },
        {
          type: 'category',
          label: 'Developer Tools & Support',
          items: [
            'servers/core-mcp-server',
            'servers/git-repo-research-mcp-server',
            'servers/openapi-mcp-server',
            'servers/aws-diagram-mcp-server',
            'servers/prometheus-mcp-server',
            'servers/code-doc-gen-mcp-server',
            'servers/frontend-mcp-server',
            'servers/iam-mcp-server',
            'servers/kendra-index-mcp-server',
            'servers/syntheticdata-mcp-server',
            'servers/aws-bedrock-data-automation-mcp-server',
            'servers/aws-location-mcp-server',
            'servers/aws-msk-mcp-server',
          ],
        },
        {
          type: 'category',
          label: 'Integration & Messaging',
          items: [
            'servers/amazon-mq-mcp-server',
            'servers/amazon-sns-sqs-mcp-server',
          ],
        },
        {
          type: 'category',
          label: 'Cost & Operations',
          items: [
            'servers/aws-pricing-mcp-server',
            'servers/cost-explorer-mcp-server',
            'servers/cloudwatch-mcp-server',
            'servers/cloudwatch-appsignals-mcp-server',
            'servers/well-architected-security-mcp-server',
<<<<<<< HEAD
            'servers/cloudtrail-mcp-server',
=======
            'servers/billing-cost-management-mcp-server',
>>>>>>> 6ebf0c7e
          ],
        },
        {
          type: 'category',
          label: 'Healthcare & Lifesciences',
          items: ['servers/aws-healthomics-mcp-server'],
        },
      ],
    },
    {
      type: 'category',
      label: 'Samples',
      collapsed: false,
      items: [
        'samples/mcp-integration-with-kb',
        'samples/mcp-integration-with-nova-canvas',
        'samples/stepfunctions-tool-mcp-server',
      ],
    },
  ],
};

export default sidebars;<|MERGE_RESOLUTION|>--- conflicted
+++ resolved
@@ -122,11 +122,8 @@
             'servers/cloudwatch-mcp-server',
             'servers/cloudwatch-appsignals-mcp-server',
             'servers/well-architected-security-mcp-server',
-<<<<<<< HEAD
             'servers/cloudtrail-mcp-server',
-=======
             'servers/billing-cost-management-mcp-server',
->>>>>>> 6ebf0c7e
           ],
         },
         {
