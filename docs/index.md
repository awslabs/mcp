# Welcome to AWS MCP Servers

A suite of specialized MCP servers that help you get the most out of AWS, wherever you use MCP.

## Available MCP Servers

### Core MCP Server

The Core MCP Server manages and coordinates other MCP servers in your environment, providing automatic installation, configuration, and management.

**Features:**

- Automatic MCP Server Management
- Planning and guidance to orchestrate MCP Servers
- UVX Installation Support
- Centralized Configuration

[Learn more about the Core MCP Server](servers/core-mcp-server.md)

### AWS Documentation MCP Server

The AWS Documentation MCP Server provides access to AWS documentation and best practices.

**Features:**

- Search Documentation using the official AWS search API
- Get content recommendations for AWS documentation pages
- Convert documentation to markdown format

[Learn more about the AWS Documentation MCP Server](servers/aws-documentation-mcp-server.md)

### AWS CDK MCP Server

The CDK MCP Server provides AWS Cloud Development Kit (CDK) best practices, infrastructure as code patterns, and security compliance with CDK Nag.

**Features:**

- CDK Best Practices
- CDK Nag Integration
- AWS Solutions Constructs
- GenAI CDK Constructs

[Learn more about the CDK MCP Server](servers/cdk-mcp-server.md)

### Amazon Nova Canvas MCP Server

The Nova Canvas MCP Server enables AI assistants to generate images using Amazon Nova Canvas.

**Features:**

- Text-based image generation
- Color-guided image generation
- Workspace integration

[Learn more about the Nova Canvas MCP Server](servers/nova-canvas-mcp-server.md)

### Amazon Bedrock Knowledge Base Retrieval MCP Server

The Bedrock Knowledge Base Retrieval MCP Server enables AI assistants to retrieve information from Amazon Bedrock Knowledge Bases.

**Features:**

- Discover knowledge bases and their data sources
- Query knowledge bases with natural language
- Filter results by data source
- Rerank results

[Learn more about the Bedrock Knowledge Base Retrieval MCP Server](servers/bedrock-kb-retrieval-mcp-server.md)

### Cost Analysis MCP Server

The Cost Analysis MCP Server enables AI assistants to analyze the cost of AWS services.

**Features:**

- Analyze and predict AWS costs before deployment
- Query cost data with natural language
- Generate cost reports and insights

[Learn more about the Cost Analysis MCP Server](servers/cost-analysis-mcp-server.md)

### AWS Lambda MCP Server

The AWS Lambda MCP Server enables AI assistants to select and run AWS Lambda functions as MCP tools.

**Features:**

- Select and run AWS Lambda functions as MCP tools
- Tool names and descriptions are taken from the AWS Lambda function configuration
- Filter functions by name, tag, or both
- Use AWS credentials to invoke the Lambda functions

[Learn more about the AWS Lambda MCP Server](servers/lambda-mcp-server.md)

### AWS Diagram MCP Server

This MCP server that seamlessly creates [diagrams](https://diagrams.mingrammer.com/) using the Python diagrams package DSL. This server allows you to generate AWS diagrams, sequence diagrams, flow diagrams, and class diagrams using Python code.

**Features:**

The Diagrams MCP Server provides the following capabilities:

1. **Generate Diagrams**: Create professional diagrams using Python code
2. **Multiple Diagram Types**: Support for AWS architecture, sequence diagrams, flow charts, class diagrams, and more
3. **Customization**: Customize diagram appearance, layout, and styling
4. **Security**: Code scanning to ensure secure diagram generation

[Learn more about the AWS Diagram MCP Server](servers/aws-diagram-mcp-server.md)

### AWS Terraform MCP Server

The Terraform MCP Server enables AWS best practices, infrastructure as code patterns, and security compliance with Checkov.

**Features:**

The Terraform MCP Server provides the following capabilities:

- Terraform Best Practices
- Security-First Development Workflow
- Checkov Integration
- AWS and AWSCC Provider Documentation
- AWS-IA GenAI Modules
- Terraform Workflow Execution

[Learn more about the AWS Terraform MCP Server](servers/terraform-mcp-server.md)

<<<<<<< HEAD
### Frontend MCP Server

The Frontend MCP Server provides specialized tools for prototyping web applications with React and AWS Amplify.

**Features:**

- Create a web application using React, Tailwind, and shadcn
- Customize the application based on functional requirements, deconstructing high-level application goals into features, pages, and components
- Automatic application naming, branding (customized theme) and thematic image generation (splash images, fav icon) using Nova Canvas MCP
- Integrated authentication flows with AWS Amplify auth

[Learn more about the Frontend MCP Server](servers/frontend-mcp-server.md)
=======
### Valkey MCP Server

The Amazon ElastiCache/MemoryDB Valkey MCP Server provides a natural language interface to interact with Valkey datastores, enabling AI assistants to work with various data structures and perform complex data operations.

**Features:**

- Support for multiple data types (Strings, Lists, Sets, Sorted Sets, Hashes, Streams, etc.)
- Advanced features like cluster support
- JSON document storage and querying
- Secure connections with SSL/TLS support
- Connection pooling for efficient resource management

[Learn more about the Valkey MCP Server](servers/valkey-mcp-server.md)

### Memcached MCP Server

A server that provides natural language interface to interact with Amazon ElastiCache  [Memcached](https://memcached.org/) caches, enabling AI agents to efficiently manage and search cached data.

**Features:**

- Natural language interface for cache operations
- Comprehensive command support (Get, Set, Remove, Touch, CAS, Increment, Decrement)
- Secure connections with SSL/TLS
- Connection pooling and efficient resource management

[Learn more about the Amazon ElastiCache Memcached MCP Server](servers/memcached-mcp-server.md)

### Code Documentation Generation MCP Server

The Code Documentation Generation MCP Server automatically generates comprehensive documentation for code repositories.

**Features:**

- Automated documentation generation based on repository analysis
- AWS architecture diagram integration
- Multiple document types (README, API, Backend, Frontend)
- Interactive documentation creation workflow

[Learn more about the Code Documentation Generation MCP Server](servers/code-doc-gen-mcp-server.md)
>>>>>>> 68c304e3

### AWS Location Service MCP Server

A server for accessing AWS Location Service capabilities, focusing on place search, geographical coordinates, and route planning.

**Features:**

- Search for places using geocoding
- Get details for specific places by PlaceId
- Reverse geocode coordinates to addresses
- Search for places near a location
- Search for places that are currently open
- Calculate routes between locations with turn-by-turn directions
- Optimize waypoints for efficient routing

[Learn more about the AWS Location Service MCP Server](servers/aws-location-mcp-server.md)

### CloudFormation MCP Server

A server for managing your AWS resources directly and through cloudformation.

**Features:**

- Create/Update/Delete your resources with the resource access tools
- List/Read your resources with the resource access tools

[Learn more about the CloudFormation MCP Server](servers/cfn-mcp-server.md)

### Git Repo Research MCP Server

A server for researching Git repositories using semantic search.

**Features:**

- Repository Indexing with FAISS and Amazon Bedrock embeddings
- Semantic Search within repositories
- Repository Structure Analysis
- GitHub Repository Search in AWS organizations
- File Access with text and binary support

[Learn more about the Git Repo Research MCP Server](servers/git-repo-research-mcp-server.md)

### Postgres MCP Server

A server for Aurora Postgres.

**Features:**

- Converting human-readable questions and commands into structured Postgres-compatible SQL queries and executing them against the configured Aurora Postgres database
- Fetch table columns and comments from Postgres using RDS Data API

[Learn more about the Postgres MCP Server](servers/postgres-mcp-server.md)

### AWS DynamoDB MCP Server

A server for interacting with AWS DynamoDB

**Features:**
- Control Plane operations like table creation, table update, global secondary index, streams, global table management, backup, restore, etc.
- Data Plane operations like put, get, update, query and scan.

[Learn more about the AWS DynamoDB MCP Server](servers/dynamodb-mcp-server.md)

## Installation and Setup

Please refer to the README files in each server's directory for specific installation instructions.

## Samples

Please refer to the [samples](samples/index.md) directory for examples of how to use the MCP Servers.

## Contributing

Contributions are welcome! Please see the [contributing guidelines](https://github.com/awslabs/mcp/blob/main/CONTRIBUTING.md) for more information.

## Disclaimer

Before using an MCP Server, you should consider conducting your own independent assessment to ensure that your use would comply with your own specific security and quality control practices and standards, as well as the laws, rules, and regulations that govern you and your content.<|MERGE_RESOLUTION|>--- conflicted
+++ resolved
@@ -124,7 +124,6 @@
 
 [Learn more about the AWS Terraform MCP Server](servers/terraform-mcp-server.md)
 
-<<<<<<< HEAD
 ### Frontend MCP Server
 
 The Frontend MCP Server provides specialized tools for prototyping web applications with React and AWS Amplify.
@@ -137,7 +136,7 @@
 - Integrated authentication flows with AWS Amplify auth
 
 [Learn more about the Frontend MCP Server](servers/frontend-mcp-server.md)
-=======
+
 ### Valkey MCP Server
 
 The Amazon ElastiCache/MemoryDB Valkey MCP Server provides a natural language interface to interact with Valkey datastores, enabling AI assistants to work with various data structures and perform complex data operations.
@@ -177,7 +176,6 @@
 - Interactive documentation creation workflow
 
 [Learn more about the Code Documentation Generation MCP Server](servers/code-doc-gen-mcp-server.md)
->>>>>>> 68c304e3
 
 ### AWS Location Service MCP Server
 
