# Welcome to AWS MCP Servers

A suite of specialized MCP servers that help you get the most out of AWS, wherever you use MCP.

## Available MCP Servers

### Core MCP Server

The Core MCP Server manages and coordinates other MCP servers in your environment, providing automatic installation, configuration, and management.

**Features:**

- Automatic MCP Server Management
- Planning and guidance to orchestrate MCP Servers
- UVX Installation Support
- Centralized Configuration

[Learn more about the Core MCP Server](servers/core-mcp-server.md)

### AWS Documentation MCP Server

The AWS Documentation MCP Server provides access to AWS documentation and best practices.

**Features:**

- Search Documentation using the official AWS search API
- Get content recommendations for AWS documentation pages
- Convert documentation to markdown format

[Learn more about the AWS Documentation MCP Server](servers/aws-documentation-mcp-server.md)

### AWS CDK MCP Server

The CDK MCP Server provides AWS Cloud Development Kit (CDK) best practices, infrastructure as code patterns, and security compliance with CDK Nag.

**Features:**

- CDK Best Practices
- CDK Nag Integration
- AWS Solutions Constructs
- GenAI CDK Constructs

[Learn more about the CDK MCP Server](servers/cdk-mcp-server.md)

### Amazon Nova Canvas MCP Server

The Nova Canvas MCP Server enables AI assistants to generate images using Amazon Nova Canvas.

**Features:**

- Text-based image generation
- Color-guided image generation
- Workspace integration

[Learn more about the Nova Canvas MCP Server](servers/nova-canvas-mcp-server.md)

### Amazon Bedrock Knowledge Base Retrieval MCP Server

The Bedrock Knowledge Base Retrieval MCP Server enables AI assistants to retrieve information from Amazon Bedrock Knowledge Bases.

**Features:**

- Discover knowledge bases and their data sources
- Query knowledge bases with natural language
- Filter results by data source
- Rerank results

[Learn more about the Bedrock Knowledge Base Retrieval MCP Server](servers/bedrock-kb-retrieval-mcp-server.md)

### Cost Analysis MCP Server

The Cost Analysis MCP Server enables AI assistants to analyze the cost of AWS services.

**Features:**

- Analyze and predict AWS costs before deployment
- Query cost data with natural language
- Generate cost reports and insights

[Learn more about the Cost Analysis MCP Server](servers/cost-analysis-mcp-server.md)

### AWS Lambda MCP Server

The AWS Lambda MCP Server enables AI assistants to select and run AWS Lambda functions as MCP tools.

**Features:**

- Select and run AWS Lambda functions as MCP tools
- Tool names and descriptions are taken from the AWS Lambda function configuration
- Filter functions by name, tag, or both
- Use AWS credentials to invoke the Lambda functions

[Learn more about the AWS Lambda MCP Server](servers/lambda-mcp-server.md)

### AWS Diagram MCP Server

This MCP server that seamlessly creates [diagrams](https://diagrams.mingrammer.com/) using the Python diagrams package DSL. This server allows you to generate AWS diagrams, sequence diagrams, flow diagrams, and class diagrams using Python code.

**Features:**

The Diagrams MCP Server provides the following capabilities:

1. **Generate Diagrams**: Create professional diagrams using Python code
2. **Multiple Diagram Types**: Support for AWS architecture, sequence diagrams, flow charts, class diagrams, and more
3. **Customization**: Customize diagram appearance, layout, and styling
4. **Security**: Code scanning to ensure secure diagram generation

[Learn more about the AWS Diagram MCP Server](servers/aws-diagram-mcp-server.md)

### AWS Terraform MCP Server

The Terraform MCP Server enables AWS best practices, infrastructure as code patterns, and security compliance with Checkov.

**Features:**

The Terraform MCP Server provides the following capabilities:

- Terraform Best Practices
- Security-First Development Workflow
- Checkov Integration
- AWS and AWSCC Provider Documentation
- AWS-IA GenAI Modules
- Terraform Workflow Execution

[Learn more about the AWS Terraform MCP Server](servers/terraform-mcp-server.md)

<<<<<<< HEAD
### Valkey MCP Server

The Amazon ElastiCache/MemoryDB Valkey MCP Server provides a natural language interface to interact with Valkey datastores, enabling AI assistants to work with various data structures and perform complex data operations.

**Features:**

- Support for multiple data types (Strings, Lists, Sets, Sorted Sets, Hashes, Streams, etc.)
- Advanced features like cluster support
- JSON document storage and querying
- Secure connections with SSL/TLS support
- Connection pooling for efficient resource management

[Learn more about the Valkey MCP Server](servers/valkey-mcp-server.md)
=======
### Code Documentation Generation MCP Server

The Code Documentation Generation MCP Server automatically generates comprehensive documentation for code repositories.

**Features:**

- Automated documentation generation based on repository analysis
- AWS architecture diagram integration
- Multiple document types (README, API, Backend, Frontend)
- Interactive documentation creation workflow

[Learn more about the Code Documentation Generation MCP Server](servers/code-doc-gen-mcp-server.md)
>>>>>>> c22db264

### AWS Location Service MCP Server

A server for accessing AWS Location Service capabilities, focusing on place search, geographical coordinates, and route planning.

**Features:**

- Search for places using geocoding
- Get details for specific places by PlaceId
- Reverse geocode coordinates to addresses
- Search for places near a location
- Search for places that are currently open
- Calculate routes between locations with turn-by-turn directions
- Optimize waypoints for efficient routing

[Learn more about the AWS Location Service MCP Server](servers/aws-location-mcp-server.md)

### Git Repo Research MCP Server

A server for researching Git repositories using semantic search.

**Features:**

- Repository Indexing with FAISS and Amazon Bedrock embeddings
- Semantic Search within repositories
- Repository Structure Analysis
- GitHub Repository Search in AWS organizations
- File Access with text and binary support

[Learn more about the Git Repo Research MCP Server](servers/git-repo-research-mcp-server.md)

### Postgres MCP Server

A server for Aurora Postgres.

**Features:**

- Converting human-readable questions and commands into structured Postgres-compatible SQL queries and executing them against the configured Aurora Postgres database
- Fetch table columns and comments from Postgres using RDS Data API

[Learn more about the Postgres MCP Server](servers/postgres-mcp-server.md)

## Installation and Setup

Please refer to the README files in each server's directory for specific installation instructions.

## Samples

Please refer to the [samples](samples/index.md) directory for examples of how to use the MCP Servers.

## Contributing

Contributions are welcome! Please see the [contributing guidelines](https://github.com/awslabs/mcp/blob/main/CONTRIBUTING.md) for more information.

## Disclaimer

Before using an MCP Server, you should consider conducting your own independent assessment to ensure that your use would comply with your own specific security and quality control practices and standards, as well as the laws, rules, and regulations that govern you and your content.<|MERGE_RESOLUTION|>--- conflicted
+++ resolved
@@ -124,7 +124,6 @@
 
 [Learn more about the AWS Terraform MCP Server](servers/terraform-mcp-server.md)
 
-<<<<<<< HEAD
 ### Valkey MCP Server
 
 The Amazon ElastiCache/MemoryDB Valkey MCP Server provides a natural language interface to interact with Valkey datastores, enabling AI assistants to work with various data structures and perform complex data operations.
@@ -138,7 +137,7 @@
 - Connection pooling for efficient resource management
 
 [Learn more about the Valkey MCP Server](servers/valkey-mcp-server.md)
-=======
+
 ### Code Documentation Generation MCP Server
 
 The Code Documentation Generation MCP Server automatically generates comprehensive documentation for code repositories.
@@ -151,7 +150,6 @@
 - Interactive documentation creation workflow
 
 [Learn more about the Code Documentation Generation MCP Server](servers/code-doc-gen-mcp-server.md)
->>>>>>> c22db264
 
 ### AWS Location Service MCP Server
 
