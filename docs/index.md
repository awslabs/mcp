# Welcome to AWS MCP Servers

A suite of specialized MCP servers that help you get the most out of AWS, wherever you use MCP.

## Available MCP Servers

### Core MCP Server

The Core MCP Server manages and coordinates other MCP servers in your environment, providing automatic installation, configuration, and management.

**Features:**

- Automatic MCP Server Management
- Planning and guidance to orchestrate MCP Servers
- UVX Installation Support
- Centralized Configuration

[Learn more about the Core MCP Server](servers/core-mcp-server.md)

### AWS Documentation MCP Server

The AWS Documentation MCP Server provides access to AWS documentation and best practices.

**Features:**

- Search Documentation using the official AWS search API
- Get content recommendations for AWS documentation pages
- Convert documentation to markdown format

[Learn more about the AWS Documentation MCP Server](servers/aws-documentation-mcp-server.md)

### AWS CDK MCP Server

The CDK MCP Server provides AWS Cloud Development Kit (CDK) best practices, infrastructure as code patterns, and security compliance with CDK Nag.

**Features:**

- CDK Best Practices
- CDK Nag Integration
- AWS Solutions Constructs
- GenAI CDK Constructs

[Learn more about the CDK MCP Server](servers/cdk-mcp-server.md)

### Amazon Nova Canvas MCP Server

The Nova Canvas MCP Server enables AI assistants to generate images using Amazon Nova Canvas.

**Features:**

- Text-based image generation
- Color-guided image generation
- Workspace integration

[Learn more about the Amazon Nova Canvas MCP Server](servers/nova-canvas-mcp-server.md)

### Amazon Kendra Index MCP Server

The Amazon Kendra Index MCP Server enables AI assistants to retrieve additional context from a specified Amazon Kendra index.

**Features:**

- Query a specified Kendra index

[Learn more about the Amazon Kendra Index MCP Server](servers/kendra-index-mcp-server.md)

### Amazon Bedrock Knowledge Base Retrieval MCP Server

The Bedrock Knowledge Base Retrieval MCP Server enables AI assistants to retrieve information from Amazon Bedrock Knowledge Bases.

**Features:**

- Discover knowledge bases and their data sources
- Query knowledge bases with natural language
- Filter results by data source
- Rerank results

[Learn more about the Bedrock Knowledge Base Retrieval MCP Server](servers/bedrock-kb-retrieval-mcp-server.md)

### Cost Analysis MCP Server

The Cost Analysis MCP Server enables AI assistants to analyze the cost of AWS services.

**Features:**

- Analyze and predict AWS costs before deployment
- Query cost data with natural language
- Generate cost reports and insights

[Learn more about the Cost Analysis MCP Server](servers/cost-analysis-mcp-server.md)

### AWS Lambda Tool MCP Server

The AWS Lambda Tool MCP Server enables AI assistants to select and run AWS Lambda functions as MCP tools.

**Features:**

- Select and run AWS Lambda functions as MCP tools
- Tool names and descriptions are taken from the AWS Lambda function configuration
- Filter functions by name, tag, or both
- Use AWS credentials to invoke the Lambda functions

[Learn more about the AWS Lambda Tool MCP Server](servers/lambda-tool-mcp-server.md)

### Amazon Aurora DSQL MCP Server

An AWS Labs Model Context Protocol (MCP) server for Aurora DSQL

**Features:**

- Execute read only queries
- Fetch table schema
- Write or modify data using SQL, in a transaction

[Learn more about the Amazon Aurora DSQL MCP Server](servers/aurora-dsql-mcp-server.md)

### AWS Diagram MCP Server

This MCP server that seamlessly creates [diagrams](https://diagrams.mingrammer.com/) using the Python diagrams package DSL. This server allows you to generate AWS diagrams, sequence diagrams, flow diagrams, and class diagrams using Python code.

**Features:**

The Diagrams MCP Server provides the following capabilities:

1. **Generate Diagrams**: Create professional diagrams using Python code
2. **Multiple Diagram Types**: Support for AWS architecture, sequence diagrams, flow charts, class diagrams, and more
3. **Customization**: Customize diagram appearance, layout, and styling
4. **Security**: Code scanning to ensure secure diagram generation

[Learn more about the AWS Diagram MCP Server](servers/aws-diagram-mcp-server.md)

### AWS Terraform MCP Server

The Terraform MCP Server enables AWS best practices, infrastructure as code patterns, and security compliance with Checkov.

**Features:**

The Terraform MCP Server provides the following capabilities:

- Terraform Best Practices
- Security-First Development Workflow
- Checkov Integration
- AWS and AWSCC Provider Documentation
- AWS-IA GenAI Modules
- Terraform Workflow Execution

[Learn more about the AWS Terraform MCP Server](servers/terraform-mcp-server.md)

### Frontend MCP Server

The Frontend MCP Server provides specialized tools for prototyping web applications with React and AWS Amplify.

**Features:**

- Create a web application using React, Tailwind, and shadcn
- Customize the application based on functional requirements, deconstructing high-level application goals into features, pages, and components
- Automatic application naming, branding (customized theme) and thematic image generation (splash images, fav icon) using Nova Canvas MCP
- Integrated authentication flows with AWS Amplify auth

[Learn more about the Frontend MCP Server](servers/frontend-mcp-server.md)

### Amazon ElastiCache/MemoryDB for Valkey MCP Server

The Amazon ElastiCache/MemoryDB Valkey MCP Server provides a natural language interface to interact with Valkey datastores, enabling AI assistants to work with various data structures and perform complex data operations.

**Features:**

- Support for multiple data types (Strings, Lists, Sets, Sorted Sets, Hashes, Streams, etc.)
- Advanced features like cluster support
- JSON document storage and querying
- Secure connections with SSL/TLS support
- Connection pooling for efficient resource management

[Learn more about the Amazon ElastiCache for Valkey MCP Server](servers/valkey-mcp-server.md)

### Amazon ElastiCache for Memcached MCP Server

A server that provides natural language interface to interact with Amazon ElastiCache  [Memcached](https://memcached.org/) caches, enabling AI agents to efficiently manage and search cached data.

**Features:**

- Natural language interface for cache operations
- Comprehensive command support (Get, Set, Remove, Touch, CAS, Increment, Decrement)
- Secure connections with SSL/TLS
- Connection pooling and efficient resource management

[Learn more about the Amazon ElastiCache for Memcached MCP Server](servers/memcached-mcp-server.md)

### Code Documentation Generation MCP Server

The Code Documentation Generation MCP Server automatically generates comprehensive documentation for code repositories.

**Features:**

- Automated documentation generation based on repository analysis
- AWS architecture diagram integration
- Multiple document types (README, API, Backend, Frontend)
- Interactive documentation creation workflow

[Learn more about the Code Documentation Generation MCP Server](servers/code-doc-gen-mcp-server.md)

### AWS Location Service MCP Server

A server for accessing AWS Location Service capabilities, focusing on place search, geographical coordinates, and route planning.

**Features:**

- Search for places using geocoding
- Get details for specific places by PlaceId
- Reverse geocode coordinates to addresses
- Search for places near a location
- Search for places that are currently open
- Calculate routes between locations with turn-by-turn directions
- Optimize waypoints for efficient routing

[Learn more about the AWS Location Service MCP Server](servers/aws-location-mcp-server.md)

### AWS CloudFormation MCP Server

A server for managing your AWS resources directly and through cloudformation.

**Features:**

- Create/Update/Delete your resources with the resource access tools
- List/Read your resources with the resource access tools

[Learn more about the AWS CloudFormation MCP Server](servers/cfn-mcp-server.md)

### Git Repo Research MCP Server

A server for researching Git repositories using semantic search.

**Features:**

- Repository Indexing with FAISS and Amazon Bedrock embeddings
- Semantic Search within repositories
- Repository Structure Analysis
- GitHub Repository Search in AWS organizations
- File Access with text and binary support

[Learn more about the Git Repo Research MCP Server](servers/git-repo-research-mcp-server.md)

### Amazon Aurora Postgres MCP Server

A server for Aurora Postgres.

**Features:**

- Converting human-readable questions and commands into structured Postgres-compatible SQL queries and executing them against the configured Aurora Postgres database
- Fetch table columns and comments from Postgres using RDS Data API

[Learn more about the Amazon Aurora Postgres MCP Server](servers/postgres-mcp-server.md)

### Amazon Aurora MySql MCP Server

A server for Aurora MySql.

**Features:**

- Converting human-readable questions and commands into structured MySQL-compatible SQL queries and executing them against the configured Aurora MySQL database.
- Fetch table schema

[Learn more about the Amazon Aurora MySql MCP Server](servers/mysql-mcp-server.md)

### Amazon CloudWatch Logs MCP Server

An AWS Labs Model Context Protocol (MCP) server for Amazon Cloudwatch Logs.

**Features:**

- Discover log groups and their metadata
- Execute CloudWatch Log Insights queries against log groups

Use this MCP server to first discover available logs groups, then run queries on them to filter, analyze, aggregate, etc. logs.

[Learn more about the Amazon CloudWatch Logs MCP Server](servers/cloudwatch-logs-mcp-server.md)

### AWS Managed Prometheus MCP Server

The Prometheus MCP Server provides a robust interface for interacting with AWS Managed Prometheus.

**Features:**

- Execute instant PromQL queries against AWS Managed Prometheus
- Execute range queries with start time, end time, and step interval
- List all available metrics in your Prometheus instance
- Get server configuration information
- AWS SigV4 authentication for secure access

[Learn more about the AWS Managed Prometheus MCP Server](servers/prometheus-mcp-server.md)

### Amazon DynamoDB MCP Server

A server for interacting with Amazon DynamoDB

**Features:**

- Control Plane operations like table creation, table update, global secondary index, streams, global table management, backup, restore, etc.
- Data Plane operations like put, get, update, query and scan.

[Learn more about the Amazon DynamoDB MCP Server](servers/dynamodb-mcp-server.md)

### Amazon ElastiCache MCP Server

A server for managing and interacting with Amazon ElastiCache resources.

**Features:**

- Replication Group Operations (create, delete, modify, describe)
- Cache Cluster Operations (create, delete, modify, describe)
- Serverless Cache Operations (create, delete, modify, describe)
- Jump Host Configuration for secure access
- Service Updates and Engine Management
- Comprehensive monitoring and event tracking

[Learn more about the Amazon ElastiCache MCP Server](servers/elasticache-mcp-server.md)

### Amazon DocumentDB MCP Server

The DocumentDB MCP Server enables AI assistants to interact with Amazon DocumentDB databases, providing secure query capabilities and database operations.

**Features:**

- Connection management for DocumentDB clusters
- Query documents with filtering and projection
- Execute MongoDB aggregation pipelines
- Optional read-only mode for enhanced security
- Automatic connection cleanup and resource management

[Learn more about the Amazon DocumentDB MCP Server](servers/documentdb-mcp-server.md)

### Amazon EKS MCP Server

A Model Context Protocol (MCP) server for Amazon EKS that enables generative AI models to create and manage Kubernetes clusters on AWS through MCP tools.

**Features:**

- EKS Cluster Management: Create and manage EKS clusters with dedicated VPCs, proper networking, and CloudFormation templates for reliable, repeatable deployments
- Kubernetes Resource Management: Create, read, update, delete, and list Kubernetes resources with support for applying YAML manifests
- Application Deployment: Generate and deploy Kubernetes manifests with customizable parameters for containerized applications
- Operational Support: Access pod logs, Kubernetes events, and monitor cluster resources
- CloudWatch Integration: Retrieve logs and metrics from CloudWatch for comprehensive monitoring
- Security-First Design: Configurable read-only mode, sensitive data access controls, and IAM integration for proper permissions management

[Learn more about the Amazon EKS MCP Server](servers/eks-mcp-server.md)

### Synthetic Data MCP Server

A server for generating, validating, and managing synthetic data.

- Business-Driven Generation: Generate synthetic data instructions based on business descriptions
- Safe Pandas Code Execution: Run pandas code in a restricted environment with automatic DataFrame detection
- JSON Lines Validation: Validate and convert JSON Lines data to CSV format
- Data Validation: Validate data structure, referential integrity, and save as CSV files
- Referential Integrity Checking: Validate relationships between tables
- Data Quality Assessment: Identify potential issues in data models (3NF validation)
- Storage Integration: Load data to various storage targets (S3) with support for multiple formats and configurations

[Learn more about the Synthetic Data MCP Server](servers/syntheticdata-mcp-server.md)

### Amazon Neptune MCP Server

A server for interacting with Amazon Neptune graph database.

- Run openCypher/Gremlin queries on a Neptune Database
- Run openCypher queries on Neptune Analytics
- Get the schema of the graph

[Learn more about the Amazon Neptune MCP Server](servers/amazon-neptune-mcp-server.md)

<<<<<<< HEAD
=======
### AWS Bedrock Data Automation MCP Server

A Model Context Protocol (MCP) server for Amazon Bedrock Data Automation that enables AI assistants to analyze documents, images, videos, and audio files using Amazon Bedrock Data Automation projects.

**Features:**

- Project Management: List and get details about Bedrock Data Automation projects
- Asset Analysis: Extract insights from unstructured content using Bedrock Data Automation
- Support for Multiple Content Types: Process documents, images, videos, and audio files
- Integration with Amazon S3: Seamlessly upload and download assets and results

[Learn more about the AWS Bedrock Data Automation MCP Server](servers/aws-bedrock-data-automation-mcp-server.md)

>>>>>>> 135d1571
### Amazon Keyspaces (for Apache Cassandra) MCP Server

An Amazon Keyspaces (for Apache Cassandra) MCP server enables AI assistants to interact with Amazon Keyspaces and Apache Cassandra.

**Features:**
- Explore keyspaces and tables.
- Execute CQL SELECT queries against the configured database.
- Get feedback and suggestions for improving query performance.
- Use with Amazon Keyspaces, or with Apache Cassandra.

[Learn more about the Amazon Keysapces MCP Server](servers/amazon-keyspaces-mcp-server.md)

<<<<<<< HEAD
=======
### Amazon Timestream for InfluxDB MCP Server
A Model Context Protocol (MCP) server for Amazon Timestream for InfluxDB that enables AI assistants to help create, list, store, and query
time-series data using InfluxDB.

** Features **
- Create, update, list, describe, and delete Timestream for InfluxDB database instances
- Create, update, list, describe, and delete Timestream for InfluxDB database clusters
- Manage DB parameter groups
- Tag management for Timestream for InfluxDB resources
- Write and query data using InfluxDB's APIs

[Learn more about the Amazon Timestream for InfluxDB MCP Server](servers/timestream-for-influxdb-mcp-server.md)

### AWS Cost Explorer MCP Server

A server for interacting with AWS Cost Explorer to analyze AWS costs and usage data.

**Features:**

- Get detailed breakdowns of AWS costs by service, region, and other dimensions
- Understand how costs are distributed across various services
- Query historical cost data for specific time periods
- Filter costs by various dimensions, tags, and cost categories
- Ask natural language questions about AWS costs

[Learn more about the AWS Cost Explorer MCP Server](servers/cost-explorer-mcp-server.md)

>>>>>>> 135d1571
## Installation and Setup

Please refer to the README files in each server's directory for specific installation instructions.

## Samples

Please refer to the [samples](samples/index.md) directory for examples of how to use the MCP Servers.

## Contributing

Contributions are welcome! Please see the [contributing guidelines](https://github.com/awslabs/mcp/blob/main/CONTRIBUTING.md) for more information.

## Disclaimer

Before using an MCP Server, you should consider conducting your own independent assessment to ensure that your use would comply with your own specific security and quality control practices and standards, as well as the laws, rules, and regulations that govern you and your content.<|MERGE_RESOLUTION|>--- conflicted
+++ resolved
@@ -1,4 +1,4 @@
-# Welcome to AWS MCP Servers
+s# Welcome to AWS MCP Servers
 
 A suite of specialized MCP servers that help you get the most out of AWS, wherever you use MCP.
 
@@ -368,8 +368,6 @@
 
 [Learn more about the Amazon Neptune MCP Server](servers/amazon-neptune-mcp-server.md)
 
-<<<<<<< HEAD
-=======
 ### AWS Bedrock Data Automation MCP Server
 
 A Model Context Protocol (MCP) server for Amazon Bedrock Data Automation that enables AI assistants to analyze documents, images, videos, and audio files using Amazon Bedrock Data Automation projects.
@@ -383,7 +381,6 @@
 
 [Learn more about the AWS Bedrock Data Automation MCP Server](servers/aws-bedrock-data-automation-mcp-server.md)
 
->>>>>>> 135d1571
 ### Amazon Keyspaces (for Apache Cassandra) MCP Server
 
 An Amazon Keyspaces (for Apache Cassandra) MCP server enables AI assistants to interact with Amazon Keyspaces and Apache Cassandra.
@@ -396,8 +393,6 @@
 
 [Learn more about the Amazon Keysapces MCP Server](servers/amazon-keyspaces-mcp-server.md)
 
-<<<<<<< HEAD
-=======
 ### Amazon Timestream for InfluxDB MCP Server
 A Model Context Protocol (MCP) server for Amazon Timestream for InfluxDB that enables AI assistants to help create, list, store, and query
 time-series data using InfluxDB.
@@ -425,7 +420,6 @@
 
 [Learn more about the AWS Cost Explorer MCP Server](servers/cost-explorer-mcp-server.md)
 
->>>>>>> 135d1571
 ## Installation and Setup
 
 Please refer to the README files in each server's directory for specific installation instructions.
