# Welcome to AWS MCP Servers

A suite of specialized MCP servers that help you get the most out of AWS, wherever you use MCP.

## Available MCP Servers

### Core MCP Server

The Core MCP Server manages and coordinates other MCP servers in your environment, providing automatic installation, configuration, and management.

**Features:**

- Automatic MCP Server Management
- Planning and guidance to orchestrate MCP Servers
- UVX Installation Support
- Centralized Configuration

[Learn more about the Core MCP Server](servers/core-mcp-server.md)

### AWS Documentation MCP Server

The AWS Documentation MCP Server provides access to AWS documentation and best practices.

**Features:**

- Search Documentation using the official AWS search API
- Get content recommendations for AWS documentation pages
- Convert documentation to markdown format

[Learn more about the AWS Documentation MCP Server](servers/aws-documentation-mcp-server.md)

### AWS CDK MCP Server

The CDK MCP Server provides AWS Cloud Development Kit (CDK) best practices, infrastructure as code patterns, and security compliance with CDK Nag.

**Features:**

- CDK Best Practices
- CDK Nag Integration
- AWS Solutions Constructs
- GenAI CDK Constructs

[Learn more about the CDK MCP Server](servers/cdk-mcp-server.md)

### Amazon Nova Canvas MCP Server

The Nova Canvas MCP Server enables AI assistants to generate images using Amazon Nova Canvas.

**Features:**

- Text-based image generation
- Color-guided image generation
- Workspace integration

[Learn more about the Nova Canvas MCP Server](servers/nova-canvas-mcp-server.md)

### Amazon Bedrock Knowledge Base Retrieval MCP Server

The Bedrock Knowledge Base Retrieval MCP Server enables AI assistants to retrieve information from Amazon Bedrock Knowledge Bases.

**Features:**

- Discover knowledge bases and their data sources
- Query knowledge bases with natural language
- Filter results by data source
- Rerank results

[Learn more about the Bedrock Knowledge Base Retrieval MCP Server](servers/bedrock-kb-retrieval-mcp-server.md)

### Cost Analysis MCP Server

The Cost Analysis MCP Server enables AI assistants to analyze the cost of AWS services.

**Features:**

- Analyze and predict AWS costs before deployment
- Query cost data with natural language
- Generate cost reports and insights

[Learn more about the Cost Analysis MCP Server](servers/cost-analysis-mcp-server.md)

### AWS Lambda MCP Server

The AWS Lambda MCP Server enables AI assistants to select and run AWS Lambda functions as MCP tools.

**Features:**

- Select and run AWS Lambda functions as MCP tools
- Tool names and descriptions are taken from the AWS Lambda function configuration
- Filter functions by name, tag, or both
- Use AWS credentials to invoke the Lambda functions

[Learn more about the AWS Lambda MCP Server](servers/lambda-mcp-server.md)


### AWS Diagram MCP Server

This MCP server that seamlessly creates [diagrams](https://diagrams.mingrammer.com/) using the Python diagrams package DSL. This server allows you to generate AWS diagrams, sequence diagrams, flow diagrams, and class diagrams using Python code.

**Features:**

The Diagrams MCP Server provides the following capabilities:

1. **Generate Diagrams**: Create professional diagrams using Python code
2. **Multiple Diagram Types**: Support for AWS architecture, sequence diagrams, flow charts, class diagrams, and more
3. **Customization**: Customize diagram appearance, layout, and styling
4. **Security**: Code scanning to ensure secure diagram generation

[Learn more about the AWS Diagram MCP Server](servers/aws-diagram-mcp-server.md)

### AWS Terraform MCP Server

The Terraform MCP Server enables AWS best practices, infrastructure as code patterns, and security compliance with Checkov.

**Features:**

The Terraform MCP Server provides the following capabilities:

- Terraform Best Practices
- Security-First Development Workflow
- Checkov Integration
- AWS and AWSCC Provider Documentation
- AWS-IA GenAI Modules
- Terraform Workflow Execution

[Learn more about the AWS Terraform MCP Server](servers/terraform-mcp-server.md)

<<<<<<< HEAD
### Memcached MCP Server

A server that provides natural language interface to interact with Amazon ElastiCache  [Memcached](https://memcached.org/) caches, enabling AI agents to efficiently manage and search cached data.

**Features:**

- Natural language interface for cache operations
- Comprehensive command support (Get, Set, Remove, Touch, CAS, Increment, Decrement)
- Secure connections with SSL/TLS
- Connection pooling and efficient resource management

[Learn more about the Amazon ElastiCache Memcached MCP Server](servers/memcached-mcp-server.md)
=======
### AWS Location Service MCP Server

A server for accessing AWS Location Service capabilities, focusing on place search, geographical coordinates, and route planning.

**Features:**

- Search for places using geocoding
- Get details for specific places by PlaceId
- Reverse geocode coordinates to addresses
- Search for places near a location
- Search for places that are currently open
- Calculate routes between locations with turn-by-turn directions
- Optimize waypoints for efficient routing

[Learn more about the AWS Location Service MCP Server](servers/aws-location-mcp-server.md)

### Git Repo Research MCP Server

A server for researching Git repositories using semantic search.

**Features:**

- Repository Indexing with FAISS and Amazon Bedrock embeddings
- Semantic Search within repositories
- Repository Structure Analysis
- GitHub Repository Search in AWS organizations
- File Access with text and binary support

[Learn more about the Git Repo Research MCP Server](servers/git-repo-research-mcp-server.md)

### Postgres MCP Server

A server for Aurora Postgres.

**Features:**

- Converting human-readable questions and commands into structured Postgres-compatible SQL queries and executing them against the configured Aurora Postgres database
- Fetch table columns and comments from Postgres using RDS Data API

[Learn more about the Postgres MCP Server](servers/postgres-mcp-server.md)
>>>>>>> 04974783

## Installation and Setup

Please refer to the README files in each server's directory for specific installation instructions.

## Samples

Please refer to the [samples](samples/index.md) directory for examples of how to use the MCP Servers.

## Contributing

Contributions are welcome! Please see the [contributing guidelines](https://github.com/awslabs/mcp/blob/main/CONTRIBUTING.md) for more information.

## Disclaimer

Before using an MCP Server, you should consider conducting your own independent assessment to ensure that your use would comply with your own specific security and quality control practices and standards, as well as the laws, rules, and regulations that govern you and your content.<|MERGE_RESOLUTION|>--- conflicted
+++ resolved
@@ -125,7 +125,6 @@
 
 [Learn more about the AWS Terraform MCP Server](servers/terraform-mcp-server.md)
 
-<<<<<<< HEAD
 ### Memcached MCP Server
 
 A server that provides natural language interface to interact with Amazon ElastiCache  [Memcached](https://memcached.org/) caches, enabling AI agents to efficiently manage and search cached data.
@@ -138,7 +137,7 @@
 - Connection pooling and efficient resource management
 
 [Learn more about the Amazon ElastiCache Memcached MCP Server](servers/memcached-mcp-server.md)
-=======
+
 ### AWS Location Service MCP Server
 
 A server for accessing AWS Location Service capabilities, focusing on place search, geographical coordinates, and route planning.
@@ -179,7 +178,6 @@
 - Fetch table columns and comments from Postgres using RDS Data API
 
 [Learn more about the Postgres MCP Server](servers/postgres-mcp-server.md)
->>>>>>> 04974783
 
 ## Installation and Setup
 
