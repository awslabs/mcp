--- conflicted
+++ resolved
@@ -364,7 +364,6 @@
 
 [Learn more about the Amazon Keysapces MCP Server](servers/amazon-keyspaces-mcp-server.md)
 
-<<<<<<< HEAD
 ### Amazon Timestream for InfluxDB MCP Server
 A Model Context Protocol (MCP) server for Amazon Timestream for InfluxDB that enables AI assistants to help create, list, store, and query
 time-series data using InfluxDB.
@@ -377,7 +376,7 @@
 - Write and query data using InfluxDB's APIs
 
 [Learn more about the Amazon Timestream for InfluxDB MCP Server](servers/timestream-for-influxdb-mcp-server.md)
-=======
+
 ### AWS Cost Explorer MCP Server
 
 A server for interacting with AWS Cost Explorer to analyze AWS costs and usage data.
@@ -391,7 +390,6 @@
 - Ask natural language questions about AWS costs
 
 [Learn more about the AWS Cost Explorer MCP Server](servers/cost-explorer-mcp-server.md)
->>>>>>> 523d62b7
 
 ## Installation and Setup
 
