--- conflicted
+++ resolved
@@ -530,7 +530,6 @@
 
 [Learn more about the AWS Cost Explorer MCP Server](servers/cost-explorer-mcp-server.md)
 
-<<<<<<< HEAD
 # AWS FIS MCP Server
 
 An MCP server for designing and running controlled chaos engineering experiments on your AWS resources, helping you build more resilient cloud applications.
@@ -541,7 +540,7 @@
 - **Experiment Template Operations**: Create and manage experiment templates with comprehensive configuration options
 - **Resource Discovery**: Find potential targets for fault injection across CloudFormation stacks and AWS Resource Explorer
 - **Safety Controls**: Built-in stop conditions and experiment validation to prevent unintended impact
-=======
+
 ### AWS HealthOmics MCP Server
 
 An AWS Labs Model Context Protocol (MCP) server for AWS HealthOmics
@@ -557,7 +556,6 @@
 Instructions for using this aws-healthomics MCP server. This can be used by clients to improve the LLM's understanding of available tools, resources, etc. for the AWS HealthOmics service
 
 [Learn more about the aws-healthomics MCP Server](servers/aws-healthomics-mcp-server.md)
->>>>>>> 52510157
 
 ## Installation and Setup
 
