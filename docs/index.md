--- conflicted
+++ resolved
@@ -92,7 +92,6 @@
 
 [Learn more about the AWS Lambda MCP Server](servers/lambda-mcp-server.md)
 
-
 ### AWS Diagram MCP Server
 
 This MCP server that seamlessly creates [diagrams](https://diagrams.mingrammer.com/) using the Python diagrams package DSL. This server allows you to generate AWS diagrams, sequence diagrams, flow diagrams, and class diagrams using Python code.
@@ -125,7 +124,6 @@
 
 [Learn more about the AWS Terraform MCP Server](servers/terraform-mcp-server.md)
 
-<<<<<<< HEAD
 ### Code Documentation Generation MCP Server
 
 The Code Documentation Generation MCP Server automatically generates comprehensive documentation for code repositories.
@@ -138,7 +136,7 @@
 - Interactive documentation creation workflow
 
 [Learn more about the Code Documentation Generation MCP Server](servers/code-doc-generation-mcp-server.md)
-=======
+
 ### AWS Location Service MCP Server
 
 A server for accessing AWS Location Service capabilities, focusing on place search, geographical coordinates, and route planning.
@@ -179,7 +177,6 @@
 - Fetch table columns and comments from Postgres using RDS Data API
 
 [Learn more about the Postgres MCP Server](servers/postgres-mcp-server.md)
->>>>>>> 882ebcb9
 
 ## Installation and Setup
 
