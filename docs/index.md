--- conflicted
+++ resolved
@@ -124,7 +124,6 @@
 
 [Learn more about the AWS Terraform MCP Server](servers/terraform-mcp-server.md)
 
-<<<<<<< HEAD
 ### Memcached MCP Server
 
 A server that provides natural language interface to interact with Amazon ElastiCache  [Memcached](https://memcached.org/) caches, enabling AI agents to efficiently manage and search cached data.
@@ -137,7 +136,7 @@
 - Connection pooling and efficient resource management
 
 [Learn more about the Amazon ElastiCache Memcached MCP Server](servers/memcached-mcp-server.md)
-=======
+
 ### Code Documentation Generation MCP Server
 
 The Code Documentation Generation MCP Server automatically generates comprehensive documentation for code repositories.
@@ -150,7 +149,6 @@
 - Interactive documentation creation workflow
 
 [Learn more about the Code Documentation Generation MCP Server](servers/code-doc-gen-mcp-server.md)
->>>>>>> c22db264
 
 ### AWS Location Service MCP Server
 
